<<<<<<< HEAD
/* Copyright (c) 2014-2016, The Linux Foundation. All rights reserved.
=======
/* Copyright (c) 2014, 2016, The Linux Foundation. All rights reserved.
>>>>>>> 804e9ca7
 *
 * This program is free software; you can redistribute it and/or modify
 * it under the terms of the GNU General Public License version 2 and
 * only version 2 as published by the Free Software Foundation.
 *
 * This program is distributed in the hope that it will be useful,
 * but WITHOUT ANY WARRANTY; without even the implied warranty of
 * MERCHANTABILITY or FITNESS FOR A PARTICULAR PURPOSE.  See the
 * GNU General Public License for more details.
 */

#include <linux/init.h>
#include <linux/module.h>
#include <linux/kernel.h>
#include <linux/errno.h>
#include <linux/fs.h>
#include <linux/uaccess.h>
#include <linux/slab.h>
#include <linux/platform_device.h>
#include <linux/cdev.h>
#include <sound/voice_svc.h>
#include <mach/qdsp6v2/apr_tal.h>
#include <mach/qdsp6v2/apr.h>

#define DRIVER_NAME "voice_svc"
#define MINOR_NUMBER 1
#define APR_MAX_RESPONSE 10
#define TIMEOUT_MS 1000

#define MAX(a, b) ((a) >= (b) ? (a) : (b))

struct voice_svc_device {
	struct cdev *cdev;
	struct device *dev;
	int major;
};

struct voice_svc_prvt {
	void* apr_q6_mvm;
	void* apr_q6_cvs;
	uint16_t response_count;
	struct list_head response_queue;
	wait_queue_head_t response_wait;
	spinlock_t response_lock;
};

struct apr_data {
	struct apr_hdr hdr;
	__u8 payload[0];
} __packed;

struct apr_response_list {
	struct list_head list;
	struct voice_svc_cmd_response resp;
};

static struct voice_svc_device *voice_svc_dev;
static struct class *voice_svc_class;
static bool reg_dummy_sess;
static void *dummy_q6_mvm;
static void *dummy_q6_cvs;
dev_t device_num;

static int voice_svc_dummy_reg(void);
static int32_t qdsp_dummy_apr_callback(struct apr_client_data *data,
					void *priv);

static int32_t qdsp_apr_callback(struct apr_client_data *data, void *priv)
{
	struct voice_svc_prvt *prtd;
	struct apr_response_list *response_list;
	unsigned long spin_flags;

	if ((data == NULL) || (priv == NULL)) {
		pr_err("%s: data or priv is NULL\n", __func__);
		return -EINVAL;
	}

	prtd = (struct voice_svc_prvt*)priv;

	pr_debug("%s: data->opcode %x\n", __func__,
		 data->opcode);

	if (data->opcode == RESET_EVENTS) {
		if (data->reset_proc == APR_DEST_QDSP6) {
			pr_debug("%s: Received reset event\n", __func__);

			if (prtd->apr_q6_mvm != NULL) {
				apr_reset(prtd->apr_q6_mvm);
				prtd->apr_q6_mvm = NULL;
			}

			if (prtd->apr_q6_cvs != NULL) {
				apr_reset(prtd->apr_q6_cvs);
				prtd->apr_q6_cvs = NULL;
			}
		} else if (data->reset_proc ==APR_DEST_MODEM) {
			pr_debug("%s: Received Modem reset event\n", __func__);
		}
	}

	spin_lock_irqsave(&prtd->response_lock, spin_flags);

	if (prtd->response_count < APR_MAX_RESPONSE) {
		response_list = (struct apr_response_list *)kmalloc(
			sizeof(struct apr_response_list) + data->payload_size,
			GFP_ATOMIC);
		if (response_list == NULL) {
			pr_err("%s: kmalloc failed\n", __func__);

			return -ENOMEM;
		}

		response_list->resp.src_port = data->src_port;
		response_list->resp.dest_port = ((data->dest_port) >> 8);
		response_list->resp.token = data->token;
		response_list->resp.opcode = data->opcode;
		response_list->resp.payload_size = data->payload_size;
		if (data->payload != NULL && data->payload_size > 0) {
			memcpy(response_list->resp.payload, data->payload,
				data->payload_size);
		}

		list_add_tail(&response_list->list, &prtd->response_queue);
		prtd->response_count++;

		wake_up(&prtd->response_wait);
	} else {
		pr_err("%s: Response dropped since the queue is full\n", __func__);
	}

	spin_unlock_irqrestore(&prtd->response_lock, spin_flags);

	return 0;
}

static int32_t qdsp_dummy_apr_callback(struct apr_client_data *data, void *priv)
{
	/* Do Nothing */
	return 0;
}

static void voice_svc_update_hdr(struct voice_svc_cmd_request* apr_req_data,
			    struct apr_data *aprdata,
			    struct voice_svc_prvt *prtd)
{

	aprdata->hdr.hdr_field = APR_HDR_FIELD(APR_MSG_TYPE_SEQ_CMD, \
				       APR_HDR_LEN(sizeof(struct apr_hdr)),\
				       APR_PKT_VER);
	aprdata->hdr.src_port = ((apr_req_data->src_port) << 8 | 0x0001);
	aprdata->hdr.dest_port = apr_req_data->dest_port;
	aprdata->hdr.token = apr_req_data->token;
	aprdata->hdr.opcode = apr_req_data->opcode;
	aprdata->hdr.pkt_size  = APR_PKT_SIZE(APR_HDR_SIZE,
					apr_req_data->payload_size);
	memcpy(aprdata->payload, apr_req_data->payload,
	       apr_req_data->payload_size);
}

static int voice_svc_send_req(struct voice_svc_cmd_request *apr_request,
			      struct voice_svc_prvt *prtd)
{
	int ret = 0;
	void *apr_handle = NULL;
	struct apr_data *aprdata = NULL;
<<<<<<< HEAD
	uint32_t user_payload_size;
	uint32_t payload_size;
=======
	uint32_t user_payload_size = 0;
	uint32_t payload_size = 0;
>>>>>>> 804e9ca7

	if (apr_request == NULL) {
		pr_err("%s: apr_request is NULL\n", __func__);

		ret = -EINVAL;
		goto done;
	}

	user_payload_size = apr_request->payload_size;
	payload_size = sizeof(struct apr_data) + user_payload_size;
<<<<<<< HEAD

	if (payload_size <= user_payload_size) {
		pr_err("%s: invalid payload size ( 0x%x ).\n",
			__func__, user_payload_size);
=======
	if (payload_size <= user_payload_size) {
		pr_err("%s: invalid payload size ( 0x%x ).\n",
		__func__, user_payload_size);
>>>>>>> 804e9ca7
		ret = -EINVAL;
		goto done;
	} else {
		aprdata = kmalloc(payload_size, GFP_KERNEL);
		if (aprdata == NULL) {
<<<<<<< HEAD
			pr_err("%s: aprdata kmalloc failed.", __func__);

			ret = -ENOMEM;
			goto done;
		}
 	}
=======
			ret = -ENOMEM;
			goto done;
		}
	}
>>>>>>> 804e9ca7


	voice_svc_update_hdr(apr_request, aprdata, prtd);

	if (!strncmp(apr_request->svc_name, VOICE_SVC_CVS_STR,
	    MAX(sizeof(apr_request->svc_name), sizeof(VOICE_SVC_CVS_STR)))) {
		apr_handle = prtd->apr_q6_cvs;
	} else if (!strncmp(apr_request->svc_name, VOICE_SVC_MVM_STR,
	    MAX(sizeof(apr_request->svc_name), sizeof(VOICE_SVC_MVM_STR)))) {
		apr_handle = prtd->apr_q6_mvm;
	} else {
		pr_err("%s: Invalid service %s\n", __func__,
			apr_request->svc_name);

		ret = -EINVAL;
		goto done;
	}

	ret = apr_send_pkt(apr_handle, (uint32_t *)aprdata);

	if (ret < 0) {
		pr_err("%s: Fail in sending SNDRV_VOICE_SVC_REQUEST\n",
			__func__);
		ret = -EINVAL;
	} else {
		pr_debug("%s: apr packet sent successfully %d\n",
				__func__, ret);
		ret = 0;
	}

done:
	if (aprdata != NULL)
		kfree(aprdata);

	return ret;
}
static int voice_svc_reg(char *svc, uint32_t src_port,
			 struct voice_svc_prvt *prtd, void **handle)
{
	int ret = 0;

	if (handle == NULL) {
		pr_err("%s: handle is NULL\n", __func__);
		ret = -EINVAL;
		goto done;
	}

	if (*handle != NULL) {
		pr_err("%s: svc handle not NULL\n", __func__);
		ret = -EINVAL;
		goto done;
	}

	if (src_port == (APR_MAX_PORTS - 1)) {
		pr_err("%s: SRC port reserved for dummy session\n", __func__);
		pr_err("%s: Unable to register %s\n", __func__, svc);
		ret = -EINVAL;
		goto done;
	}

	*handle = apr_register("ADSP",
		svc, qdsp_apr_callback,
		((src_port) << 8 | 0x0001),
		prtd);

	if (*handle == NULL) {
		pr_err("%s: Unable to register %s\n",
		__func__, svc);

		ret = -EFAULT;
		goto done;
	}
	pr_debug("%s: register %s successful\n",
		__func__, svc);
done:
	return ret;
}

static int voice_svc_dereg(char *svc, void **handle)
{
	int ret = 0;
	if (handle == NULL) {
		pr_err("%s: handle is NULL\n", __func__);
		ret = -EINVAL;
		goto done;
	}

	apr_deregister(*handle);
	*handle = NULL;
	pr_debug("%s: deregister %s successful\n",
		__func__, svc);

done:
	return 0;
}

static int process_reg_cmd(struct voice_svc_register apr_reg_svc,
			     struct voice_svc_prvt *prtd)
{
	int ret = 0;
	char *svc = NULL;
	void **handle = NULL;

	if (!strncmp(apr_reg_svc.svc_name, VOICE_SVC_MVM_STR,
	    MAX(sizeof(apr_reg_svc.svc_name), sizeof(VOICE_SVC_MVM_STR)))) {
		svc = VOICE_SVC_MVM_STR;
		handle = &prtd->apr_q6_mvm;
	} else if (!strncmp(apr_reg_svc.svc_name, VOICE_SVC_CVS_STR,
            MAX(sizeof(apr_reg_svc.svc_name), sizeof(VOICE_SVC_CVS_STR)))) {
		svc = VOICE_SVC_CVS_STR;
		handle = &prtd->apr_q6_cvs;
	} else {
		pr_err("%s: Invalid Service: %s\n", __func__,
				apr_reg_svc.svc_name);
		ret = -EINVAL;
		goto done;
	}

	if (*handle == NULL &&
	    apr_reg_svc.reg_flag) {
		ret = voice_svc_reg(svc, apr_reg_svc.src_port, prtd,
				    handle);
	} else if (handle != NULL &&
		   !apr_reg_svc.reg_flag) {
		ret = voice_svc_dereg(svc, handle);
	}

done:
	return ret;
}

static long voice_svc_ioctl(struct file *file, unsigned int cmd,
			    unsigned long u_arg)
{
	int ret = 0;
	struct voice_svc_prvt *prtd;
	struct voice_svc_register apr_reg_svc;
	struct voice_svc_cmd_request *apr_request = NULL;
	struct voice_svc_cmd_response *apr_response = NULL;
	struct apr_response_list *resp;
	void __user *arg = (void __user *)u_arg;
	uint32_t user_payload_size = 0;
	uint32_t payload_size;
	unsigned long spin_flags;
	uint32_t payload_size = 0;

	pr_debug("%s: cmd: %u\n", __func__, cmd);

	prtd = (struct voice_svc_prvt*)file->private_data;

	switch (cmd) {
	case SNDRV_VOICE_SVC_REGISTER_SVC:
		pr_debug("%s: size of struct: %d\n", __func__,
				sizeof(apr_reg_svc));
		if (copy_from_user(&apr_reg_svc, arg, sizeof(apr_reg_svc))) {
			pr_err("%s: copy_from_user failed\n", __func__);

			ret = -EFAULT;
			goto done;
		}

		ret = process_reg_cmd(apr_reg_svc, prtd);

		break;
	case SNDRV_VOICE_SVC_CMD_REQUEST:
		if (!access_ok(VERIFY_READ, arg,
				sizeof(struct voice_svc_cmd_request))) {
			pr_err("%s: Unable to read user data", __func__);

			ret = -EFAULT;
			goto done;
		}

		user_payload_size =
			((struct voice_svc_cmd_request*)arg)->payload_size;
<<<<<<< HEAD
		payload_size =
			sizeof(struct voice_svc_cmd_request) + user_payload_size;

		if (payload_size <= user_payload_size) {
			pr_err("%s: invalid payload size ( 0x%x ).\n",
				__func__, user_payload_size);
			ret = -EINVAL;
 			goto done;
		} else {
			apr_request = kmalloc(payload_size, GFP_KERNEL);

			if (apr_request == NULL) {
				pr_err("%s: apr_request kmalloc failed.", __func__);

=======
		payload_size = sizeof(struct voice_svc_cmd_request) + user_payload_size;
		if (payload_size <= user_payload_size) {
			pr_err("%s: invalid payload size ( 0x%x ).\n",
			__func__, user_payload_size);
			ret = -EINVAL;
			goto done;
		} else {
			apr_request = kmalloc(payload_size, GFP_KERNEL);
			if (apr_request == NULL) {
>>>>>>> 804e9ca7
				ret = -ENOMEM;
				goto done;
			}
		}


		if (copy_from_user(apr_request, arg,
				sizeof(struct voice_svc_cmd_request) +
				user_payload_size)) {
			pr_err("%s: copy from user failed, size %d\n", __func__,
				sizeof(struct voice_svc_cmd_request) +
				user_payload_size);

			ret = -EFAULT;
			goto done;
		}

		ret = voice_svc_send_req(apr_request, prtd);

		break;

	case SNDRV_VOICE_SVC_CMD_RESPONSE:
		do {
			if (!access_ok(VERIFY_READ, arg,
				sizeof(struct voice_svc_cmd_response))) {
				pr_err("%s: Unable to read user data",
				       __func__);

				ret = -EFAULT;
				goto done;
			}

			user_payload_size =
			    ((struct voice_svc_cmd_response*)arg)->payload_size;
			pr_debug("%s: RESPONSE: user payload size %d",
				 __func__, user_payload_size);

			spin_lock_irqsave(&prtd->response_lock, spin_flags);
			if (!list_empty(&prtd->response_queue)) {
				resp = list_first_entry(&prtd->response_queue,
						struct apr_response_list, list);

				if (user_payload_size <
					resp->resp.payload_size) {
					pr_err("%s: Invalid payload size %d,%d",
					       __func__, user_payload_size,
					       resp->resp.payload_size);
					ret = -ENOMEM;
					spin_unlock_irqrestore(
						&prtd->response_lock,
						spin_flags);
					goto done;
				}

				if (!access_ok(VERIFY_WRITE, arg,
					sizeof(struct voice_svc_cmd_response) +
					resp->resp.payload_size)) {
					ret = -EFAULT;
					spin_unlock_irqrestore(
						&prtd->response_lock,
						spin_flags);
					goto done;
				}

				if (copy_to_user(arg, &resp->resp,
					sizeof(struct voice_svc_cmd_response) +
					resp->resp.payload_size)) {
					pr_err("%s: copy to user failed, size \
						%d\n", __func__,
					sizeof(struct voice_svc_cmd_response) +
						resp->resp.payload_size);

					ret = -EFAULT;
					spin_unlock_irqrestore(
						&prtd->response_lock,
						spin_flags);
					goto done;
				}

				prtd->response_count--;

				list_del(&resp->list);
				kfree(resp);
				spin_unlock_irqrestore(&prtd->response_lock,
							spin_flags);
				goto done;
			} else {
				spin_unlock_irqrestore(&prtd->response_lock,
							spin_flags);
				pr_debug("%s: wait for a response\n", __func__);

				ret = wait_event_interruptible_timeout(
					prtd->response_wait,
					!list_empty(&prtd->response_queue),
					msecs_to_jiffies(TIMEOUT_MS));
				if (ret == 0) {
					pr_debug("%s: Read timeout\n", __func__);
					ret = -ETIMEDOUT;
					goto done;
				} else if (ret > 0 &&
					!list_empty(&prtd->response_queue)) {
					pr_debug("%s: Interrupt recieved for response\n",
						__func__);
					ret = 0;
				} else if (ret < 0) {
					pr_debug("%s: Interrupted by SIGNAL %d\n",
						__func__, ret);
					goto done;
				}
			}
		} while(!apr_response);
		break;
	default:
		pr_debug("%s: cmd: %u\n", __func__, cmd);
		ret = -EINVAL;
	}

done:
	if (apr_request != NULL)
		kfree(apr_request);

	return ret;
}

static int voice_svc_dummy_reg()
{
	uint32_t src_port = APR_MAX_PORTS - 1;

	pr_debug("%s\n", __func__);
	dummy_q6_mvm = apr_register("ADSP", "MVM",
				qdsp_dummy_apr_callback,
				src_port,
				NULL);
	if (dummy_q6_mvm == NULL) {
		pr_err("%s: Unable to register dummy MVM\n", __func__);
		goto err;
	}

	dummy_q6_cvs = apr_register("ADSP", "CVS",
				qdsp_dummy_apr_callback,
				src_port,
				NULL);
	if (dummy_q6_cvs == NULL) {
		pr_err("%s: Unable to register dummy CVS\n", __func__);
		goto err;
	}
	return 0;
err:
	if (dummy_q6_mvm != NULL) {
		apr_deregister(dummy_q6_mvm);
		dummy_q6_mvm = NULL;
	}
	return -EINVAL;
}

static int voice_svc_open(struct inode *inode, struct file *file)
{
	struct voice_svc_prvt *prtd = NULL;

	prtd = kmalloc(sizeof(struct voice_svc_prvt), GFP_KERNEL);

	if (prtd == NULL) {
		pr_err("%s: kmalloc failed", __func__);

		return -ENOMEM;
	}

	memset(prtd, 0, sizeof(struct voice_svc_prvt));
	prtd->apr_q6_cvs = NULL;
	prtd->apr_q6_mvm = NULL;
	prtd->response_count = 0;

	INIT_LIST_HEAD(&prtd->response_queue);
	init_waitqueue_head(&prtd->response_wait);
	spin_lock_init(&prtd->response_lock);

	file->private_data = (void*)prtd;

	/* Current APR implementation doesn't support session based
	 * multiple service registrations. The apr_deregister()
	 * function sets the destination and client IDs to zero, if
	 * deregister is called for a single service instance.
	 * To avoid this, register for additional services.
	 */
	if (!reg_dummy_sess) {
		voice_svc_dummy_reg();
		reg_dummy_sess = 1;
	}
	return 0;
}

static int voice_svc_release(struct inode *inode, struct file *file)
{
	kfree(file->private_data);
	return 0;
}

static const struct file_operations voice_svc_fops = {
	.owner =                THIS_MODULE,
	.open =                 voice_svc_open,
	.unlocked_ioctl =       voice_svc_ioctl,
	.release =              voice_svc_release,
};


static int voice_svc_probe(struct platform_device *pdev)
{
	int ret = 0;

	voice_svc_dev = devm_kzalloc(&pdev->dev, sizeof(struct voice_svc_device),
			GFP_KERNEL);
	if (!voice_svc_dev) {
		pr_err("%s: kzalloc failed\n", __func__);
		ret = -ENOMEM;
		goto done;
	}

	ret = alloc_chrdev_region(&device_num, 0, MINOR_NUMBER, DRIVER_NAME);
	if (ret) {
		pr_err("%s: Failed to alloc chrdev\n", __func__);
		ret = -ENODEV;
		goto done;
	}

	voice_svc_dev->major = MAJOR(device_num);
	voice_svc_class = class_create(THIS_MODULE, DRIVER_NAME);
	if (IS_ERR(voice_svc_class)) {
		ret = PTR_ERR(voice_svc_class);
		pr_err("%s: Failed to create class; err = %d\n", __func__,
			ret);
		goto class_err;
	}

	voice_svc_dev->dev = device_create(voice_svc_class, NULL, device_num,
					   NULL, DRIVER_NAME);
	if (IS_ERR(voice_svc_dev->dev)) {
		ret = PTR_ERR(voice_svc_dev->dev);
		pr_err("%s: Failed to create device; err = %d\n", __func__,
			ret);
		goto dev_err;
	}

	voice_svc_dev->cdev = cdev_alloc();
	cdev_init(voice_svc_dev->cdev, &voice_svc_fops);
	ret = cdev_add(voice_svc_dev->cdev, device_num, MINOR_NUMBER);
	if (ret) {
		pr_err("%s: Failed to register chrdev; err = %d\n", __func__,
			ret);
		goto add_err;
	}
	pr_debug("%s: Device created\n", __func__);
	goto done;

add_err:
	cdev_del(voice_svc_dev->cdev);
	device_destroy(voice_svc_class, device_num);
dev_err:
	class_destroy(voice_svc_class);
class_err:
	unregister_chrdev_region(0, MINOR_NUMBER);
done:
	return ret;
}

static int voice_svc_remove(struct platform_device *pdev)
{
	cdev_del(voice_svc_dev->cdev);
	kfree(voice_svc_dev->cdev);
	device_destroy(voice_svc_class, device_num);
	class_destroy(voice_svc_class);
	unregister_chrdev_region(0, MINOR_NUMBER);
	kfree(voice_svc_dev);

	return 0;
}

static struct of_device_id voice_svc_of_match[] = {
	{.compatible = "qcom,msm-voice-svc"},
	{ }
};
MODULE_DEVICE_TABLE(of, voice_svc_of_match);

static struct platform_driver voice_svc_driver = {
	.probe          = voice_svc_probe,
	.remove         = voice_svc_remove,
	.driver         = {
		.name   = "msm-voice-svc",
		.owner  = THIS_MODULE,
		.of_match_table = voice_svc_of_match,
	},
};

static int __init voice_svc_init(void)
{
	return platform_driver_register(&voice_svc_driver);
}

static void __exit voice_svc_exit(void)
{
	platform_driver_unregister(&voice_svc_driver);
}

module_init(voice_svc_init);
module_exit(voice_svc_exit);

MODULE_DESCRIPTION("Soc QDSP6v2 Audio APR driver");
MODULE_LICENSE("GPL v2");<|MERGE_RESOLUTION|>--- conflicted
+++ resolved
@@ -1,8 +1,4 @@
-<<<<<<< HEAD
-/* Copyright (c) 2014-2016, The Linux Foundation. All rights reserved.
-=======
 /* Copyright (c) 2014, 2016, The Linux Foundation. All rights reserved.
->>>>>>> 804e9ca7
  *
  * This program is free software; you can redistribute it and/or modify
  * it under the terms of the GNU General Public License version 2 and
@@ -169,13 +165,8 @@
 	int ret = 0;
 	void *apr_handle = NULL;
 	struct apr_data *aprdata = NULL;
-<<<<<<< HEAD
-	uint32_t user_payload_size;
-	uint32_t payload_size;
-=======
 	uint32_t user_payload_size = 0;
 	uint32_t payload_size = 0;
->>>>>>> 804e9ca7
 
 	if (apr_request == NULL) {
 		pr_err("%s: apr_request is NULL\n", __func__);
@@ -186,34 +177,18 @@
 
 	user_payload_size = apr_request->payload_size;
 	payload_size = sizeof(struct apr_data) + user_payload_size;
-<<<<<<< HEAD
-
-	if (payload_size <= user_payload_size) {
-		pr_err("%s: invalid payload size ( 0x%x ).\n",
-			__func__, user_payload_size);
-=======
 	if (payload_size <= user_payload_size) {
 		pr_err("%s: invalid payload size ( 0x%x ).\n",
 		__func__, user_payload_size);
->>>>>>> 804e9ca7
 		ret = -EINVAL;
 		goto done;
 	} else {
 		aprdata = kmalloc(payload_size, GFP_KERNEL);
 		if (aprdata == NULL) {
-<<<<<<< HEAD
-			pr_err("%s: aprdata kmalloc failed.", __func__);
-
 			ret = -ENOMEM;
 			goto done;
 		}
- 	}
-=======
-			ret = -ENOMEM;
-			goto done;
-		}
-	}
->>>>>>> 804e9ca7
+	}
 
 
 	voice_svc_update_hdr(apr_request, aprdata, prtd);
@@ -356,7 +331,6 @@
 	struct apr_response_list *resp;
 	void __user *arg = (void __user *)u_arg;
 	uint32_t user_payload_size = 0;
-	uint32_t payload_size;
 	unsigned long spin_flags;
 	uint32_t payload_size = 0;
 
@@ -389,22 +363,6 @@
 
 		user_payload_size =
 			((struct voice_svc_cmd_request*)arg)->payload_size;
-<<<<<<< HEAD
-		payload_size =
-			sizeof(struct voice_svc_cmd_request) + user_payload_size;
-
-		if (payload_size <= user_payload_size) {
-			pr_err("%s: invalid payload size ( 0x%x ).\n",
-				__func__, user_payload_size);
-			ret = -EINVAL;
- 			goto done;
-		} else {
-			apr_request = kmalloc(payload_size, GFP_KERNEL);
-
-			if (apr_request == NULL) {
-				pr_err("%s: apr_request kmalloc failed.", __func__);
-
-=======
 		payload_size = sizeof(struct voice_svc_cmd_request) + user_payload_size;
 		if (payload_size <= user_payload_size) {
 			pr_err("%s: invalid payload size ( 0x%x ).\n",
@@ -414,7 +372,6 @@
 		} else {
 			apr_request = kmalloc(payload_size, GFP_KERNEL);
 			if (apr_request == NULL) {
->>>>>>> 804e9ca7
 				ret = -ENOMEM;
 				goto done;
 			}
