--- conflicted
+++ resolved
@@ -405,12 +405,9 @@
 	if (call_undef_hook(regs, instr) == 0)
 		return;
 
-<<<<<<< HEAD
+die_sig:
 	trace_undef_instr(regs, (void *)pc);
 
-=======
-die_sig:
->>>>>>> 10a793e6
 #ifdef CONFIG_DEBUG_USER
 	if (user_debug & UDBG_UNDEFINED) {
 		printk(KERN_INFO "%s (%d): undefined instruction: pc=%p\n",
