--- conflicted
+++ resolved
@@ -21,10 +21,6 @@
 #include <asm/ucontext.h>
 #include <asm/unistd.h>
 #include <asm/vfp.h>
-<<<<<<< HEAD
-#include "signal.h"
-=======
->>>>>>> d9349dea
 
 #define _BLOCKABLE (~(sigmask(SIGKILL) | sigmask(SIGSTOP)))
 
@@ -466,7 +462,6 @@
 			struct mm_struct *mm = current->mm;
 
 			/*
-<<<<<<< HEAD
 			 * 32-bit code can use the signal return page
 			 * except when the MPU has protected the vectors
 			 * page from PL0
@@ -476,13 +471,6 @@
 		} else
 #endif
 		{
-=======
-			 * 32-bit code can use the signal return page.
-			 */
-			retcode = mm->context.sigpage + signal_return_offset +
-				  (idx << 2) + thumb;
-		} else {
->>>>>>> d9349dea
 			/*
 			 * Ensure that the instruction cache sees
 			 * the return code written onto the stack.
@@ -643,11 +631,7 @@
 		case -ERESTARTNOHAND:
 		case -ERESTARTSYS:
 		case -ERESTARTNOINTR:
-<<<<<<< HEAD
-		case -ERESTART_RESTARTBLOCK:
-=======
 			restart++;
->>>>>>> d9349dea
 			regs->ARM_r0 = regs->ARM_ORIG_r0;
 			regs->ARM_pc = restart_addr;
 			break;
@@ -669,16 +653,7 @@
 	if (signr > 0) {
 		sigset_t *oldset;
 
-<<<<<<< HEAD
-		/*
-		 * Depending on the signal settings we may need to revert the
-		 * decision to restart the system call.  But skip this if a
-		 * debugger has chosen to restart at a different PC.
-		 */
-		if (regs->ARM_pc == restart_addr) {
-=======
-		if (unlikely(restart)) {
->>>>>>> d9349dea
+		if (unlikely(restart) && regs->ARM_pc == restart_addr) {
 			if (retval == -ERESTARTNOHAND ||
 			    retval == -ERESTART_RESTARTBLOCK
 			    || (retval == -ERESTARTSYS
@@ -706,28 +681,11 @@
 		return 0;
 	}
 
-<<<<<<< HEAD
- no_signal:
-	if (syscall) {
-		/*
-		 * Handle restarting a different system call.  As above,
-		 * if a debugger has chosen to restart at a different PC,
-		 * ignore the restart.
-		 */
-		if (retval == -ERESTART_RESTARTBLOCK
-		    && regs->ARM_pc == restart_addr)
-			set_thread_flag(TIF_SYSCALL_RESTARTSYS);
-	}
-
-=======
->>>>>>> d9349dea
 	/* If there's no signal to deliver, we just put the saved sigmask
 	 * back.
 	 */
 	if (test_and_clear_thread_flag(TIF_RESTORE_SIGMASK))
 		set_current_blocked(&current->saved_sigmask);
-<<<<<<< HEAD
-=======
 	if (unlikely(restart))
 		regs->ARM_pc = continue_addr;
 	return restart;
@@ -765,39 +723,6 @@
 		thread_flags = current_thread_info()->flags;
 	} while (thread_flags & _TIF_WORK_MASK);
 	return 0;
->>>>>>> d9349dea
-}
-
-static struct page *signal_page;
-
-struct page *get_signal_page(void)
-{
-	if (!signal_page) {
-		unsigned long ptr;
-		unsigned offset;
-		void *addr;
-
-		signal_page = alloc_pages(GFP_KERNEL, 0);
-
-		if (!signal_page)
-			return NULL;
-
-		addr = page_address(signal_page);
-
-		/* Give the signal return code some randomness */
-		offset = 0x200 + (get_random_int() & 0x7fc);
-		signal_return_offset = offset;
-
-		/*
-		 * Copy signal return handlers into the vector page, and
-		 * set sigreturn to be a pointer to these.
-		 */
-		memcpy(addr + offset, sigreturn_codes, sizeof(sigreturn_codes));
-
-		ptr = (unsigned long)addr + offset;
-		flush_icache_range(ptr, ptr + sizeof(sigreturn_codes));
-	}
-<<<<<<< HEAD
 }
 
 struct page *get_signal_page(void)
@@ -828,8 +753,4 @@
 	flush_icache_range(ptr, ptr + sizeof(sigreturn_codes));
 
 	return page;
-=======
-
-	return signal_page;
->>>>>>> d9349dea
 }