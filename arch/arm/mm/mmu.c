/*
 *  linux/arch/arm/mm/mmu.c
 *
 *  Copyright (C) 1995-2005 Russell King
 *
 * This program is free software; you can redistribute it and/or modify
 * it under the terms of the GNU General Public License version 2 as
 * published by the Free Software Foundation.
 */
#include <linux/module.h>
#include <linux/kernel.h>
#include <linux/errno.h>
#include <linux/init.h>
#include <linux/mman.h>
#include <linux/nodemask.h>
#include <linux/memblock.h>
#include <linux/fs.h>
#include <linux/vmalloc.h>

#include <asm/cp15.h>
#include <asm/cputype.h>
#include <asm/sections.h>
#include <asm/cachetype.h>
#include <asm/setup.h>
#include <asm/sizes.h>
#include <asm/smp_plat.h>
#include <asm/tlb.h>
#include <asm/highmem.h>
#include <asm/system_info.h>
#include <asm/traps.h>
#include <asm/mmu_writeable.h>

#include <asm/mach/arch.h>
#include <asm/mach/map.h>

#include <asm/user_accessible_timer.h>

#include "mm.h"

/*
 * empty_zero_page is a special page that is used for
 * zero-initialized data and COW.
 */
struct page *empty_zero_page;
EXPORT_SYMBOL(empty_zero_page);

/*
 * The pmd table for the upper-most set of pages.
 */
pmd_t *top_pmd;

#define CPOLICY_UNCACHED	0
#define CPOLICY_BUFFERED	1
#define CPOLICY_WRITETHROUGH	2
#define CPOLICY_WRITEBACK	3
#define CPOLICY_WRITEALLOC	4

#define RX_AREA_START           _text
#define RX_AREA_END             __start_rodata

static unsigned int cachepolicy __initdata = CPOLICY_WRITEBACK;
static unsigned int ecc_mask __initdata = 0;
pgprot_t pgprot_user;
pgprot_t pgprot_kernel;

EXPORT_SYMBOL(pgprot_user);
EXPORT_SYMBOL(pgprot_kernel);

struct cachepolicy {
	const char	policy[16];
	unsigned int	cr_mask;
	pmdval_t	pmd;
	pteval_t	pte;
};

static struct cachepolicy cache_policies[] __initdata = {
	{
		.policy		= "uncached",
		.cr_mask	= CR_W|CR_C,
		.pmd		= PMD_SECT_UNCACHED,
		.pte		= L_PTE_MT_UNCACHED,
	}, {
		.policy		= "buffered",
		.cr_mask	= CR_C,
		.pmd		= PMD_SECT_BUFFERED,
		.pte		= L_PTE_MT_BUFFERABLE,
	}, {
		.policy		= "writethrough",
		.cr_mask	= 0,
		.pmd		= PMD_SECT_WT,
		.pte		= L_PTE_MT_WRITETHROUGH,
	}, {
		.policy		= "writeback",
		.cr_mask	= 0,
		.pmd		= PMD_SECT_WB,
		.pte		= L_PTE_MT_WRITEBACK,
	}, {
		.policy		= "writealloc",
		.cr_mask	= 0,
		.pmd		= PMD_SECT_WBWA,
		.pte		= L_PTE_MT_WRITEALLOC,
	}
};

/*
 * These are useful for identifying cache coherency
 * problems by allowing the cache or the cache and
 * writebuffer to be turned off.  (Note: the write
 * buffer should not be on and the cache off).
 */
static int __init early_cachepolicy(char *p)
{
	int i;

	for (i = 0; i < ARRAY_SIZE(cache_policies); i++) {
		int len = strlen(cache_policies[i].policy);

		if (memcmp(p, cache_policies[i].policy, len) == 0) {
			cachepolicy = i;
			cr_alignment &= ~cache_policies[i].cr_mask;
			cr_no_alignment &= ~cache_policies[i].cr_mask;
			break;
		}
	}
	if (i == ARRAY_SIZE(cache_policies))
		printk(KERN_ERR "ERROR: unknown or unsupported cache policy\n");
	/*
	 * This restriction is partly to do with the way we boot; it is
	 * unpredictable to have memory mapped using two different sets of
	 * memory attributes (shared, type, and cache attribs).  We can not
	 * change these attributes once the initial assembly has setup the
	 * page tables.
	 */
	if (cpu_architecture() >= CPU_ARCH_ARMv6) {
		printk(KERN_WARNING "Only cachepolicy=writeback supported on ARMv6 and later\n");
		cachepolicy = CPOLICY_WRITEBACK;
	}
	flush_cache_all();
	set_cr(cr_alignment);
	return 0;
}
early_param("cachepolicy", early_cachepolicy);

static int __init early_nocache(char *__unused)
{
	char *p = "buffered";
	printk(KERN_WARNING "nocache is deprecated; use cachepolicy=%s\n", p);
	early_cachepolicy(p);
	return 0;
}
early_param("nocache", early_nocache);

static int __init early_nowrite(char *__unused)
{
	char *p = "uncached";
	printk(KERN_WARNING "nowb is deprecated; use cachepolicy=%s\n", p);
	early_cachepolicy(p);
	return 0;
}
early_param("nowb", early_nowrite);

#ifndef CONFIG_ARM_LPAE
static int __init early_ecc(char *p)
{
	if (memcmp(p, "on", 2) == 0)
		ecc_mask = PMD_PROTECTION;
	else if (memcmp(p, "off", 3) == 0)
		ecc_mask = 0;
	return 0;
}
early_param("ecc", early_ecc);
#endif

static int __init noalign_setup(char *__unused)
{
	cr_alignment &= ~CR_A;
	cr_no_alignment &= ~CR_A;
	set_cr(cr_alignment);
	return 1;
}
__setup("noalign", noalign_setup);

#ifndef CONFIG_SMP
void adjust_cr(unsigned long mask, unsigned long set)
{
	unsigned long flags;

	mask &= ~CR_A;

	set &= mask;

	local_irq_save(flags);

	cr_no_alignment = (cr_no_alignment & ~mask) | set;
	cr_alignment = (cr_alignment & ~mask) | set;

	set_cr((get_cr() & ~mask) | set);

	local_irq_restore(flags);
}
#endif

#define PROT_PTE_DEVICE		L_PTE_PRESENT|L_PTE_YOUNG|L_PTE_DIRTY|L_PTE_XN
#define PROT_SECT_DEVICE	PMD_TYPE_SECT|PMD_SECT_AP_WRITE

static struct mem_type mem_types[] = {
	[MT_DEVICE] = {		  /* Strongly ordered / ARMv6 shared device */
		.prot_pte	= PROT_PTE_DEVICE | L_PTE_MT_DEV_SHARED |
				  L_PTE_SHARED,
		.prot_l1	= PMD_TYPE_TABLE,
		.prot_sect	= PROT_SECT_DEVICE | PMD_SECT_S,
		.domain		= DOMAIN_IO,
	},
	[MT_DEVICE_NONSHARED] = { /* ARMv6 non-shared device */
		.prot_pte	= PROT_PTE_DEVICE | L_PTE_MT_DEV_NONSHARED,
		.prot_l1	= PMD_TYPE_TABLE,
		.prot_sect	= PROT_SECT_DEVICE,
		.domain		= DOMAIN_IO,
	},
	[MT_DEVICE_CACHED] = {	  /* ioremap_cached */
		.prot_pte	= PROT_PTE_DEVICE | L_PTE_MT_DEV_CACHED,
		.prot_l1	= PMD_TYPE_TABLE,
		.prot_sect	= PROT_SECT_DEVICE | PMD_SECT_WB,
		.domain		= DOMAIN_IO,
	},	
	[MT_DEVICE_WC] = {	/* ioremap_wc */
		.prot_pte	= PROT_PTE_DEVICE | L_PTE_MT_DEV_WC,
		.prot_l1	= PMD_TYPE_TABLE,
		.prot_sect	= PROT_SECT_DEVICE,
		.domain		= DOMAIN_IO,
	},
	[MT_UNCACHED] = {
		.prot_pte	= PROT_PTE_DEVICE,
		.prot_l1	= PMD_TYPE_TABLE,
		.prot_sect	= PMD_TYPE_SECT | PMD_SECT_XN,
		.domain		= DOMAIN_IO,
	},
	[MT_CACHECLEAN] = {
		.prot_sect = PMD_TYPE_SECT | PMD_SECT_XN,
		.domain    = DOMAIN_KERNEL,
	},
#ifndef CONFIG_ARM_LPAE
	[MT_MINICLEAN] = {
		.prot_sect = PMD_TYPE_SECT | PMD_SECT_XN | PMD_SECT_MINICACHE,
		.domain    = DOMAIN_KERNEL,
	},
#endif
	[MT_LOW_VECTORS] = {
		.prot_pte  = L_PTE_PRESENT | L_PTE_YOUNG | L_PTE_DIRTY |
				L_PTE_RDONLY,
		.prot_l1   = PMD_TYPE_TABLE,
		.domain    = DOMAIN_USER,
	},
	[MT_HIGH_VECTORS] = {
		.prot_pte  = L_PTE_PRESENT | L_PTE_YOUNG | L_PTE_DIRTY |
				L_PTE_USER | L_PTE_RDONLY,
		.prot_l1   = PMD_TYPE_TABLE,
		.domain    = DOMAIN_USER,
	},
	[MT_MEMORY] = {
		.prot_pte  = L_PTE_PRESENT | L_PTE_YOUNG | L_PTE_DIRTY,
		.prot_l1   = PMD_TYPE_TABLE,
		.prot_sect = PMD_TYPE_SECT | PMD_SECT_AP_WRITE,
		.domain    = DOMAIN_KERNEL,
	},
	[MT_MEMORY_R] = {
		.prot_sect = PMD_TYPE_SECT | PMD_SECT_XN,
		.domain    = DOMAIN_KERNEL,
	},
	[MT_MEMORY_RW] = {
		.prot_sect = PMD_TYPE_SECT | PMD_SECT_AP_WRITE | PMD_SECT_XN,
		.domain    = DOMAIN_KERNEL,
	},
	[MT_MEMORY_RX] = {
		.prot_sect = PMD_TYPE_SECT,
		.domain    = DOMAIN_KERNEL,
	},
	[MT_ROM] = {
		.prot_sect = PMD_TYPE_SECT,
		.domain    = DOMAIN_KERNEL,
	},
	[MT_MEMORY_NONCACHED] = {
		.prot_pte  = L_PTE_PRESENT | L_PTE_YOUNG | L_PTE_DIRTY |
				L_PTE_MT_BUFFERABLE,
		.prot_l1   = PMD_TYPE_TABLE,
		.prot_sect = PMD_TYPE_SECT | PMD_SECT_AP_WRITE,
		.domain    = DOMAIN_KERNEL,
	},
	[MT_MEMORY_DTCM] = {
		.prot_pte  = L_PTE_PRESENT | L_PTE_YOUNG | L_PTE_DIRTY |
				L_PTE_XN,
		.prot_l1   = PMD_TYPE_TABLE,
		.prot_sect = PMD_TYPE_SECT | PMD_SECT_XN,
		.domain    = DOMAIN_KERNEL,
	},
	[MT_MEMORY_ITCM] = {
		.prot_pte  = L_PTE_PRESENT | L_PTE_YOUNG | L_PTE_DIRTY,
		.prot_l1   = PMD_TYPE_TABLE,
		.domain    = DOMAIN_KERNEL,
	},
	[MT_MEMORY_SO] = {
		.prot_pte  = L_PTE_PRESENT | L_PTE_YOUNG | L_PTE_DIRTY |
				L_PTE_MT_UNCACHED,
		.prot_l1   = PMD_TYPE_TABLE,
		.prot_sect = PMD_TYPE_SECT | PMD_SECT_AP_WRITE | PMD_SECT_S |
				PMD_SECT_UNCACHED | PMD_SECT_XN,
		.domain    = DOMAIN_KERNEL,
	},
	[MT_MEMORY_DMA_READY] = {
		.prot_pte  = L_PTE_PRESENT | L_PTE_YOUNG | L_PTE_DIRTY |
				L_PTE_XN,
		.prot_l1   = PMD_TYPE_TABLE,
		.domain    = DOMAIN_KERNEL,
	},
	[MT_DEVICE_USER_ACCESSIBLE] = {
		.prot_pte  = PROT_PTE_DEVICE | L_PTE_MT_DEV_SHARED |
				L_PTE_SHARED | L_PTE_USER | L_PTE_RDONLY,
		.prot_l1   = PMD_TYPE_TABLE,
		.prot_sect = PROT_SECT_DEVICE | PMD_SECT_S,
		.domain    = DOMAIN_IO,
	},
};

const struct mem_type *get_mem_type(unsigned int type)
{
	return type < ARRAY_SIZE(mem_types) ? &mem_types[type] : NULL;
}
EXPORT_SYMBOL(get_mem_type);

#define PTE_SET_FN(_name, pteop) \
static int pte_set_##_name(pte_t *ptep, pgtable_t token, unsigned long addr, \
			void *data) \
{ \
	pte_t pte = pteop(*ptep); \
\
	set_pte_ext(ptep, pte, 0); \
	return 0; \
} \

#define SET_MEMORY_FN(_name, callback) \
int set_memory_##_name(unsigned long addr, int numpages) \
{ \
	unsigned long start = addr; \
	unsigned long size = PAGE_SIZE*numpages; \
	unsigned end = start + size; \
\
	if (!IS_ENABLED(CONFIG_FORCE_PAGES)) { \
		if (start < MODULES_VADDR || start >= MODULES_END) \
			return -EINVAL;\
\
		if (end < MODULES_VADDR || end >= MODULES_END) \
			return -EINVAL; \
	} \
\
	apply_to_page_range(&init_mm, start, size, callback, NULL); \
	flush_tlb_kernel_range(start, end); \
	return 0;\
}

PTE_SET_FN(ro, pte_wrprotect)
PTE_SET_FN(rw, pte_mkwrite)
PTE_SET_FN(x, pte_mkexec)
PTE_SET_FN(nx, pte_mknexec)

SET_MEMORY_FN(ro, pte_set_ro)
EXPORT_SYMBOL(set_memory_ro);
SET_MEMORY_FN(rw, pte_set_rw)
EXPORT_SYMBOL(set_memory_rw);
SET_MEMORY_FN(x, pte_set_x)
EXPORT_SYMBOL(set_memory_x);
SET_MEMORY_FN(nx, pte_set_nx)
EXPORT_SYMBOL(set_memory_nx);

/*
 * Adjust the PMD section entries according to the CPU in use.
 */
static void __init build_mem_type_table(void)
{
	struct cachepolicy *cp;
	unsigned int cr = get_cr();
	pteval_t user_pgprot, kern_pgprot, vecs_pgprot;
	int cpu_arch = cpu_architecture();
	int i;

	if (cpu_arch < CPU_ARCH_ARMv6) {
#if defined(CONFIG_CPU_DCACHE_DISABLE)
		if (cachepolicy > CPOLICY_BUFFERED)
			cachepolicy = CPOLICY_BUFFERED;
#elif defined(CONFIG_CPU_DCACHE_WRITETHROUGH)
		if (cachepolicy > CPOLICY_WRITETHROUGH)
			cachepolicy = CPOLICY_WRITETHROUGH;
#endif
	}
	if (cpu_arch < CPU_ARCH_ARMv5) {
		if (cachepolicy >= CPOLICY_WRITEALLOC)
			cachepolicy = CPOLICY_WRITEBACK;
		ecc_mask = 0;
	}
	if (is_smp())
		cachepolicy = CPOLICY_WRITEALLOC;

	/*
	 * Strip out features not present on earlier architectures.
	 * Pre-ARMv5 CPUs don't have TEX bits.  Pre-ARMv6 CPUs or those
	 * without extended page tables don't have the 'Shared' bit.
	 */
	if (cpu_arch < CPU_ARCH_ARMv5)
		for (i = 0; i < ARRAY_SIZE(mem_types); i++)
			mem_types[i].prot_sect &= ~PMD_SECT_TEX(7);
	if ((cpu_arch < CPU_ARCH_ARMv6 || !(cr & CR_XP)) && !cpu_is_xsc3())
		for (i = 0; i < ARRAY_SIZE(mem_types); i++)
			mem_types[i].prot_sect &= ~PMD_SECT_S;

	/*
	 * ARMv5 and lower, bit 4 must be set for page tables (was: cache
	 * "update-able on write" bit on ARM610).  However, Xscale and
	 * Xscale3 require this bit to be cleared.
	 */
	if (cpu_is_xscale() || cpu_is_xsc3()) {
		for (i = 0; i < ARRAY_SIZE(mem_types); i++) {
			mem_types[i].prot_sect &= ~PMD_BIT4;
			mem_types[i].prot_l1 &= ~PMD_BIT4;
		}
	} else if (cpu_arch < CPU_ARCH_ARMv6) {
		for (i = 0; i < ARRAY_SIZE(mem_types); i++) {
			if (mem_types[i].prot_l1)
				mem_types[i].prot_l1 |= PMD_BIT4;
			if (mem_types[i].prot_sect)
				mem_types[i].prot_sect |= PMD_BIT4;
		}
	}

	/*
	 * Mark the device areas according to the CPU/architecture.
	 */
	if (cpu_is_xsc3() || (cpu_arch >= CPU_ARCH_ARMv6 && (cr & CR_XP))) {
		if (!cpu_is_xsc3()) {
			/*
			 * Mark device regions on ARMv6+ as execute-never
			 * to prevent speculative instruction fetches.
			 */
			mem_types[MT_DEVICE].prot_sect |= PMD_SECT_XN;
			mem_types[MT_DEVICE_NONSHARED].prot_sect |= PMD_SECT_XN;
			mem_types[MT_DEVICE_CACHED].prot_sect |= PMD_SECT_XN;
			mem_types[MT_DEVICE_WC].prot_sect |= PMD_SECT_XN;
		}
		if (cpu_arch >= CPU_ARCH_ARMv7 && (cr & CR_TRE)) {
			/*
			 * For ARMv7 with TEX remapping,
			 * - shared device is SXCB=1100
			 * - nonshared device is SXCB=0100
			 * - write combine device mem is SXCB=0001
			 * (Uncached Normal memory)
			 */
			mem_types[MT_DEVICE].prot_sect |= PMD_SECT_TEX(1);
			mem_types[MT_DEVICE_NONSHARED].prot_sect |= PMD_SECT_TEX(1);
			mem_types[MT_DEVICE_WC].prot_sect |= PMD_SECT_BUFFERABLE;
		} else if (cpu_is_xsc3()) {
			/*
			 * For Xscale3,
			 * - shared device is TEXCB=00101
			 * - nonshared device is TEXCB=01000
			 * - write combine device mem is TEXCB=00100
			 * (Inner/Outer Uncacheable in xsc3 parlance)
			 */
			mem_types[MT_DEVICE].prot_sect |= PMD_SECT_TEX(1) | PMD_SECT_BUFFERED;
			mem_types[MT_DEVICE_NONSHARED].prot_sect |= PMD_SECT_TEX(2);
			mem_types[MT_DEVICE_WC].prot_sect |= PMD_SECT_TEX(1);
		} else {
			/*
			 * For ARMv6 and ARMv7 without TEX remapping,
			 * - shared device is TEXCB=00001
			 * - nonshared device is TEXCB=01000
			 * - write combine device mem is TEXCB=00100
			 * (Uncached Normal in ARMv6 parlance).
			 */
			mem_types[MT_DEVICE].prot_sect |= PMD_SECT_BUFFERED;
			mem_types[MT_DEVICE_NONSHARED].prot_sect |= PMD_SECT_TEX(2);
			mem_types[MT_DEVICE_WC].prot_sect |= PMD_SECT_TEX(1);
		}
	} else {
		/*
		 * On others, write combining is "Uncached/Buffered"
		 */
		mem_types[MT_DEVICE_WC].prot_sect |= PMD_SECT_BUFFERABLE;
	}

	/*
	 * Now deal with the memory-type mappings
	 */
	cp = &cache_policies[cachepolicy];
	vecs_pgprot = kern_pgprot = user_pgprot = cp->pte;

	/*
	 * Only use write-through for non-SMP systems
	 */
	if (!is_smp() && cpu_arch >= CPU_ARCH_ARMv5 && cachepolicy > CPOLICY_WRITETHROUGH)
		vecs_pgprot = cache_policies[CPOLICY_WRITETHROUGH].pte;

	/*
	 * Enable CPU-specific coherency if supported.
	 * (Only available on XSC3 at the moment.)
	 */
	if (arch_is_coherent() && cpu_is_xsc3()) {
		mem_types[MT_MEMORY].prot_sect |= PMD_SECT_S;
		mem_types[MT_MEMORY].prot_pte |= L_PTE_SHARED;
		mem_types[MT_MEMORY_DMA_READY].prot_pte |= L_PTE_SHARED;
		mem_types[MT_MEMORY_NONCACHED].prot_sect |= PMD_SECT_S;
		mem_types[MT_MEMORY_NONCACHED].prot_pte |= L_PTE_SHARED;
	}
	/*
	 * ARMv6 and above have extended page tables.
	 */
	if (cpu_arch >= CPU_ARCH_ARMv6 && (cr & CR_XP)) {
#ifndef CONFIG_ARM_LPAE
		/*
		 * Mark cache clean areas and XIP ROM read only
		 * from SVC mode and no access from userspace.
		 */
		mem_types[MT_ROM].prot_sect |= PMD_SECT_APX|PMD_SECT_AP_WRITE;
		mem_types[MT_MEMORY_RX].prot_sect |= PMD_SECT_APX|PMD_SECT_AP_WRITE;
		mem_types[MT_MEMORY_R].prot_sect |= PMD_SECT_APX|PMD_SECT_AP_WRITE;
		mem_types[MT_MINICLEAN].prot_sect |= PMD_SECT_APX|PMD_SECT_AP_WRITE;
		mem_types[MT_CACHECLEAN].prot_sect |= PMD_SECT_APX|PMD_SECT_AP_WRITE;
#endif

		if (is_smp()) {
			/*
			 * Mark memory with the "shared" attribute
			 * for SMP systems
			 */
			user_pgprot |= L_PTE_SHARED;
			kern_pgprot |= L_PTE_SHARED;
			vecs_pgprot |= L_PTE_SHARED;
			mem_types[MT_DEVICE_WC].prot_sect |= PMD_SECT_S;
			mem_types[MT_DEVICE_WC].prot_pte |= L_PTE_SHARED;
			mem_types[MT_DEVICE_CACHED].prot_sect |= PMD_SECT_S;
			mem_types[MT_DEVICE_CACHED].prot_pte |= L_PTE_SHARED;
			mem_types[MT_MEMORY].prot_sect |= PMD_SECT_S;
			mem_types[MT_MEMORY].prot_pte |= L_PTE_SHARED;
			mem_types[MT_MEMORY_DMA_READY].prot_pte |= L_PTE_SHARED;
			mem_types[MT_MEMORY_NONCACHED].prot_sect |= PMD_SECT_S;
			mem_types[MT_MEMORY_R].prot_sect |= PMD_SECT_S;
			mem_types[MT_MEMORY_RW].prot_sect |= PMD_SECT_S;
			mem_types[MT_MEMORY_RX].prot_sect |= PMD_SECT_S;
			mem_types[MT_MEMORY_NONCACHED].prot_pte |= L_PTE_SHARED;
		}
	}

	/*
	 * Non-cacheable Normal - intended for memory areas that must
	 * not cause dirty cache line writebacks when used
	 */
	if (cpu_arch >= CPU_ARCH_ARMv6) {
		if (cpu_arch >= CPU_ARCH_ARMv7 && (cr & CR_TRE)) {
			/* Non-cacheable Normal is XCB = 001 */
			mem_types[MT_MEMORY_NONCACHED].prot_sect |=
				PMD_SECT_BUFFERED;
		} else {
			/* For both ARMv6 and non-TEX-remapping ARMv7 */
			mem_types[MT_MEMORY_NONCACHED].prot_sect |=
				PMD_SECT_TEX(1);
		}
	} else {
		mem_types[MT_MEMORY_NONCACHED].prot_sect |= PMD_SECT_BUFFERABLE;
	}

#ifdef CONFIG_ARM_LPAE
	/*
	 * Do not generate access flag faults for the kernel mappings.
	 */
	for (i = 0; i < ARRAY_SIZE(mem_types); i++) {
		mem_types[i].prot_pte |= PTE_EXT_AF;
		if (mem_types[i].prot_sect)
			mem_types[i].prot_sect |= PMD_SECT_AF;
	}
	kern_pgprot |= PTE_EXT_AF;
	vecs_pgprot |= PTE_EXT_AF;
#endif

	for (i = 0; i < 16; i++) {
		pteval_t v = pgprot_val(protection_map[i]);
		protection_map[i] = __pgprot(v | user_pgprot);
	}

	mem_types[MT_LOW_VECTORS].prot_pte |= vecs_pgprot;
	mem_types[MT_HIGH_VECTORS].prot_pte |= vecs_pgprot;

	pgprot_user   = __pgprot(L_PTE_PRESENT | L_PTE_YOUNG | user_pgprot);
	pgprot_kernel = __pgprot(L_PTE_PRESENT | L_PTE_YOUNG |
				 L_PTE_DIRTY | kern_pgprot);

	mem_types[MT_LOW_VECTORS].prot_l1 |= ecc_mask;
	mem_types[MT_HIGH_VECTORS].prot_l1 |= ecc_mask;
	mem_types[MT_MEMORY].prot_sect |= ecc_mask | cp->pmd;
	mem_types[MT_MEMORY].prot_pte |= kern_pgprot;
	mem_types[MT_MEMORY_DMA_READY].prot_pte |= kern_pgprot;
	mem_types[MT_MEMORY_NONCACHED].prot_sect |= ecc_mask;
	mem_types[MT_MEMORY_R].prot_sect |= ecc_mask | cp->pmd;
	mem_types[MT_MEMORY_RW].prot_sect |= ecc_mask | cp->pmd;
	mem_types[MT_MEMORY_RX].prot_sect |= ecc_mask | cp->pmd;
	mem_types[MT_ROM].prot_sect |= cp->pmd;

	switch (cp->pmd) {
	case PMD_SECT_WT:
		mem_types[MT_CACHECLEAN].prot_sect |= PMD_SECT_WT;
		break;
	case PMD_SECT_WB:
	case PMD_SECT_WBWA:
		mem_types[MT_CACHECLEAN].prot_sect |= PMD_SECT_WB;
		break;
	}
	printk("Memory policy: ECC %sabled, Data cache %s\n",
		ecc_mask ? "en" : "dis", cp->policy);

	for (i = 0; i < ARRAY_SIZE(mem_types); i++) {
		struct mem_type *t = &mem_types[i];
		if (t->prot_l1)
			t->prot_l1 |= PMD_DOMAIN(t->domain);
		if (t->prot_sect)
			t->prot_sect |= PMD_DOMAIN(t->domain);
	}
}

#ifdef CONFIG_ARM_DMA_MEM_BUFFERABLE
pgprot_t phys_mem_access_prot(struct file *file, unsigned long pfn,
			      unsigned long size, pgprot_t vma_prot)
{
	if (!pfn_valid(pfn))
		return pgprot_noncached(vma_prot);
	else if (file->f_flags & O_SYNC)
		return pgprot_writecombine(vma_prot);
	return vma_prot;
}
EXPORT_SYMBOL(phys_mem_access_prot);
#endif

#define vectors_base()	(vectors_high() ? 0xffff0000 : 0)

static void __init *early_alloc_aligned(unsigned long sz, unsigned long align)
{
	void *ptr = __va(memblock_alloc(sz, align));
	memset(ptr, 0, sz);
	return ptr;
}

static void __init *early_alloc(unsigned long sz)
{
	return early_alloc_aligned(sz, sz);
}

static pte_t * __init early_pte_alloc(pmd_t *pmd, unsigned long addr, unsigned long prot)
{
	if (pmd_none(*pmd)) {
		pte_t *pte = early_alloc(PTE_HWTABLE_OFF + PTE_HWTABLE_SIZE);
		__pmd_populate(pmd, __pa(pte), prot);
	}
	BUG_ON(pmd_bad(*pmd));
	return pte_offset_kernel(pmd, addr);
}

static void __init alloc_init_pte(pmd_t *pmd, unsigned long addr,
				  unsigned long end, unsigned long pfn,
				  const struct mem_type *type)
{
	pte_t *pte = early_pte_alloc(pmd, addr, type->prot_l1);
	do {
		set_pte_ext(pte, pfn_pte(pfn, __pgprot(type->prot_pte)), 0);
		pfn++;
	} while (pte++, addr += PAGE_SIZE, addr != end);
}

static void __init map_init_section(pmd_t *pmd, unsigned long addr,
			unsigned long end, phys_addr_t phys,
			const struct mem_type *type)
{
#ifndef CONFIG_ARM_LPAE
	/*
	 * In classic MMU format, puds and pmds are folded in to
	 * the pgds. pmd_offset gives the PGD entry. PGDs refer to a
	 * group of L1 entries making up one logical pointer to
	 * an L2 table (2MB), where as PMDs refer to the individual
	 * L1 entries (1MB). Hence increment to get the correct
	 * offset for odd 1MB sections.
	 * (See arch/arm/include/asm/pgtable-2level.h)
	 */
	if (addr & SECTION_SIZE)
		pmd++;
#endif
	do {
		*pmd = __pmd(phys | type->prot_sect);
		phys += SECTION_SIZE;
	} while (pmd++, addr += SECTION_SIZE, addr != end);

	flush_pmd_entry(pmd);
}

static void __init alloc_init_pmd(pud_t *pud, unsigned long addr,
				      unsigned long end, phys_addr_t phys,
				      const struct mem_type *type)
{
	pmd_t *pmd = pmd_offset(pud, addr);
	unsigned long next;

	do {
		/*
		 * With LPAE, we must loop over to map
		 * all the pmds for the given range.
		 */
		next = pmd_addr_end(addr, end);

		/*
		 * Try a section mapping - addr, next and phys must all be
		 * aligned to a section boundary.
		 */
		if (type->prot_sect &&
				((addr | next | phys) & ~SECTION_MASK) == 0) {
			map_init_section(pmd, addr, next, phys, type);
		} else {
			alloc_init_pte(pmd, addr, next,
						__phys_to_pfn(phys), type);
		}

		phys += next - addr;

	} while (pmd++, addr = next, addr != end);
}

static void __init alloc_init_pud(pgd_t *pgd, unsigned long addr,
	unsigned long end, unsigned long phys, const struct mem_type *type)
{
	pud_t *pud = pud_offset(pgd, addr);
	unsigned long next;

	do {
		next = pud_addr_end(addr, end);
		alloc_init_pmd(pud, addr, next, phys, type);
		phys += next - addr;
	} while (pud++, addr = next, addr != end);
}

#ifndef CONFIG_ARM_LPAE
static void __init create_36bit_mapping(struct map_desc *md,
					const struct mem_type *type)
{
	unsigned long addr, length, end;
	phys_addr_t phys;
	pgd_t *pgd;

	addr = md->virtual;
	phys = __pfn_to_phys(md->pfn);
	length = PAGE_ALIGN(md->length);

	if (!(cpu_architecture() >= CPU_ARCH_ARMv6 || cpu_is_xsc3())) {
		printk(KERN_ERR "MM: CPU does not support supersection "
		       "mapping for 0x%08llx at 0x%08lx\n",
		       (long long)__pfn_to_phys((u64)md->pfn), addr);
		return;
	}

	/* N.B.	ARMv6 supersections are only defined to work with domain 0.
	 *	Since domain assignments can in fact be arbitrary, the
	 *	'domain == 0' check below is required to insure that ARMv6
	 *	supersections are only allocated for domain 0 regardless
	 *	of the actual domain assignments in use.
	 */
	if (type->domain) {
		printk(KERN_ERR "MM: invalid domain in supersection "
		       "mapping for 0x%08llx at 0x%08lx\n",
		       (long long)__pfn_to_phys((u64)md->pfn), addr);
		return;
	}

	if ((addr | length | __pfn_to_phys(md->pfn)) & ~SUPERSECTION_MASK) {
		printk(KERN_ERR "MM: cannot create mapping for 0x%08llx"
		       " at 0x%08lx invalid alignment\n",
		       (long long)__pfn_to_phys((u64)md->pfn), addr);
		return;
	}

	/*
	 * Shift bits [35:32] of address into bits [23:20] of PMD
	 * (See ARMv6 spec).
	 */
	phys |= (((md->pfn >> (32 - PAGE_SHIFT)) & 0xF) << 20);

	pgd = pgd_offset_k(addr);
	end = addr + length;
	do {
		pud_t *pud = pud_offset(pgd, addr);
		pmd_t *pmd = pmd_offset(pud, addr);
		int i;

		for (i = 0; i < 16; i++)
			*pmd++ = __pmd(phys | type->prot_sect | PMD_SECT_SUPER);

		addr += SUPERSECTION_SIZE;
		phys += SUPERSECTION_SIZE;
		pgd += SUPERSECTION_SIZE >> PGDIR_SHIFT;
	} while (addr != end);
}
#endif	/* !CONFIG_ARM_LPAE */

/*
 * Create the page directory entries and any necessary
 * page tables for the mapping specified by `md'.  We
 * are able to cope here with varying sizes and address
 * offsets, and we take full advantage of sections and
 * supersections.
 */
static void __init create_mapping(struct map_desc *md)
{
	unsigned long addr, length, end;
	phys_addr_t phys;
	const struct mem_type *type;
	pgd_t *pgd;

	if ((md->virtual != vectors_base() &&
		md->virtual != get_user_accessible_timers_base()) &&
			md->virtual < TASK_SIZE) {
		printk(KERN_WARNING "BUG: not creating mapping for 0x%08llx"
		       " at 0x%08lx in user region\n",
		       (long long)__pfn_to_phys((u64)md->pfn), md->virtual);
		return;
	}

	if ((md->type == MT_DEVICE || md->type == MT_ROM) &&
	    md->virtual >= PAGE_OFFSET &&
	    (md->virtual < VMALLOC_START || md->virtual >= VMALLOC_END)) {
		printk(KERN_WARNING "BUG: mapping for 0x%08llx"
		       " at 0x%08lx out of vmalloc space\n",
		       (long long)__pfn_to_phys((u64)md->pfn), md->virtual);
	}

	type = &mem_types[md->type];

#ifndef CONFIG_ARM_LPAE
	/*
	 * Catch 36-bit addresses
	 */
	if (md->pfn >= 0x100000) {
		create_36bit_mapping(md, type);
		return;
	}
#endif

	addr = md->virtual & PAGE_MASK;
	phys = __pfn_to_phys(md->pfn);
	length = PAGE_ALIGN(md->length + (md->virtual & ~PAGE_MASK));

	if (type->prot_l1 == 0 && ((addr | phys | length) & ~SECTION_MASK)) {
		printk(KERN_WARNING "BUG: map for 0x%08llx at 0x%08lx can not "
		       "be mapped using pages, ignoring.\n",
		       (long long)__pfn_to_phys(md->pfn), addr);
		return;
	}

	pgd = pgd_offset_k(addr);
	end = addr + length;
	do {
		unsigned long next = pgd_addr_end(addr, end);

		alloc_init_pud(pgd, addr, next, phys, type);

		phys += next - addr;
		addr = next;
	} while (pgd++, addr != end);
}

/*
 * Create the architecture specific mappings
 */
void __init iotable_init(struct map_desc *io_desc, int nr)
{
	struct map_desc *md;
	struct vm_struct *vm;
	int rc = 0;

	if (!nr)
		return;

	vm = early_alloc_aligned(sizeof(*vm) * nr, __alignof__(*vm));

	for (md = io_desc; nr; md++, nr--) {
		create_mapping(md);
		vm->addr = (void *)(md->virtual & PAGE_MASK);
		vm->size = PAGE_ALIGN(md->length + (md->virtual & ~PAGE_MASK));
		vm->phys_addr = __pfn_to_phys(md->pfn);
		vm->flags = VM_IOREMAP | VM_ARM_STATIC_MAPPING;
		vm->flags |= VM_ARM_MTYPE(md->type);
		vm->caller = iotable_init;
		rc = vm_area_check_early(vm);
		if (!rc)
			vm_area_add_early(vm++);
	}
}

#ifndef CONFIG_ARM_LPAE

/*
 * The Linux PMD is made of two consecutive section entries covering 2MB
 * (see definition in include/asm/pgtable-2level.h).  However a call to
 * create_mapping() may optimize static mappings by using individual
 * 1MB section mappings.  This leaves the actual PMD potentially half
 * initialized if the top or bottom section entry isn't used, leaving it
 * open to problems if a subsequent ioremap() or vmalloc() tries to use
 * the virtual space left free by that unused section entry.
 *
 * Let's avoid the issue by inserting dummy vm entries covering the unused
 * PMD halves once the static mappings are in place.
 */

static void __init pmd_empty_section_gap(unsigned long addr)
{
	struct vm_struct *vm;

	vm = early_alloc_aligned(sizeof(*vm), __alignof__(*vm));
	vm->addr = (void *)addr;
	vm->size = SECTION_SIZE;
	vm->flags = VM_IOREMAP | VM_ARM_EMPTY_MAPPING;
	vm->caller = pmd_empty_section_gap;
	vm_area_add_early(vm);
}

static void __init fill_pmd_gaps(void)
{
	struct vm_struct *vm;
	unsigned long addr, next = 0;
	pmd_t *pmd;

	/* we're still single threaded hence no lock needed here */
	for (vm = vmlist; vm; vm = vm->next) {
		if (!(vm->flags & (VM_ARM_STATIC_MAPPING | VM_ARM_EMPTY_MAPPING)))
			continue;
		addr = (unsigned long)vm->addr;
		if (addr < next)
			continue;

		/*
		 * Check if this vm starts on an odd section boundary.
		 * If so and the first section entry for this PMD is free
		 * then we block the corresponding virtual address.
		 */
		if ((addr & ~PMD_MASK) == SECTION_SIZE) {
			pmd = pmd_off_k(addr);
			if (pmd_none(*pmd))
				pmd_empty_section_gap(addr & PMD_MASK);
		}

		/*
		 * Then check if this vm ends on an odd section boundary.
		 * If so and the second section entry for this PMD is empty
		 * then we block the corresponding virtual address.
		 */
		addr += vm->size;
		if ((addr & ~PMD_MASK) == SECTION_SIZE) {
			pmd = pmd_off_k(addr) + 1;
			if (pmd_none(*pmd))
				pmd_empty_section_gap(addr);
		}

		/* no need to look at any vm entry until we hit the next PMD */
		next = (addr + PMD_SIZE - 1) & PMD_MASK;
	}
}

<<<<<<< HEAD
=======
#ifndef CONFIG_ARM_LPAE

/*
 * The Linux PMD is made of two consecutive section entries covering 2MB
 * (see definition in include/asm/pgtable-2level.h).  However a call to
 * create_mapping() may optimize static mappings by using individual
 * 1MB section mappings.  This leaves the actual PMD potentially half
 * initialized if the top or bottom section entry isn't used, leaving it
 * open to problems if a subsequent ioremap() or vmalloc() tries to use
 * the virtual space left free by that unused section entry.
 *
 * Let's avoid the issue by inserting dummy vm entries covering the unused
 * PMD halves once the static mappings are in place.
 */

static void __init pmd_empty_section_gap(unsigned long addr)
{
	struct vm_struct *vm;

	vm = early_alloc_aligned(sizeof(*vm), __alignof__(*vm));
	vm->addr = (void *)addr;
	vm->size = SECTION_SIZE;
	vm->flags = VM_IOREMAP | VM_ARM_EMPTY_MAPPING;
	vm->caller = pmd_empty_section_gap;
	vm_area_add_early(vm);
}

static void __init fill_pmd_gaps(void)
{
	struct vm_struct *vm;
	unsigned long addr, next = 0;
	pmd_t *pmd;

	/* we're still single threaded hence no lock needed here */
	for (vm = vmlist; vm; vm = vm->next) {
		if (!(vm->flags & (VM_ARM_STATIC_MAPPING | VM_ARM_EMPTY_MAPPING)))
			continue;
		addr = (unsigned long)vm->addr;
		if (addr < next)
			continue;

		/*
		 * Check if this vm starts on an odd section boundary.
		 * If so and the first section entry for this PMD is free
		 * then we block the corresponding virtual address.
		 */
		if ((addr & ~PMD_MASK) == SECTION_SIZE) {
			pmd = pmd_off_k(addr);
			if (pmd_none(*pmd))
				pmd_empty_section_gap(addr & PMD_MASK);
		}

		/*
		 * Then check if this vm ends on an odd section boundary.
		 * If so and the second section entry for this PMD is empty
		 * then we block the corresponding virtual address.
		 */
		addr += vm->size;
		if ((addr & ~PMD_MASK) == SECTION_SIZE) {
			pmd = pmd_off_k(addr) + 1;
			if (pmd_none(*pmd))
				pmd_empty_section_gap(addr);
		}

		/* no need to look at any vm entry until we hit the next PMD */
		next = (addr + PMD_SIZE - 1) & PMD_MASK;
	}
}

>>>>>>> 10a793e6
#else
#define fill_pmd_gaps() do { } while (0)
#endif

static void * __initdata vmalloc_min =
	(void *)(VMALLOC_END - (240 << 20) - VMALLOC_OFFSET);

/*
 * vmalloc=size forces the vmalloc area to be exactly 'size'
 * bytes. This can be used to increase (or decrease) the vmalloc
 * area - the default is 240m.
 */
static int __init early_vmalloc(char *arg)
{
	unsigned long vmalloc_reserve = memparse(arg, NULL);

	if (vmalloc_reserve < SZ_16M) {
		vmalloc_reserve = SZ_16M;
		printk(KERN_WARNING
			"vmalloc area too small, limiting to %luMB\n",
			vmalloc_reserve >> 20);
	}

	if (vmalloc_reserve > VMALLOC_END - (PAGE_OFFSET + SZ_32M)) {
		vmalloc_reserve = VMALLOC_END - (PAGE_OFFSET + SZ_32M);
		printk(KERN_WARNING
			"vmalloc area is too big, limiting to %luMB\n",
			vmalloc_reserve >> 20);
	}

	vmalloc_min = (void *)(VMALLOC_END - vmalloc_reserve);
	return 0;
}
early_param("vmalloc", early_vmalloc);

phys_addr_t arm_lowmem_limit __initdata = 0;

void __init sanity_check_meminfo(void)
{
	int i, j, highmem = 0;

#ifdef CONFIG_ENABLE_VMALLOC_SAVING
	unsigned long hole_start;
	for (i = 0; i < (meminfo.nr_banks - 1); i++) {
		hole_start = meminfo.bank[i].start + meminfo.bank[i].size;
		if (hole_start != meminfo.bank[i+1].start) {
			if (hole_start <= MAX_HOLE_ADDRESS) {
				vmalloc_min = (void *) (vmalloc_min +
				(meminfo.bank[i+1].start - hole_start));
			}
		}
	}
#endif
#ifdef CONFIG_DONT_MAP_HOLE_AFTER_MEMBANK0
	find_memory_hole();
#endif

	for (i = 0, j = 0; i < meminfo.nr_banks; i++) {
		struct membank *bank = &meminfo.bank[j];
		*bank = meminfo.bank[i];

		if (bank->start > ULONG_MAX)
			highmem = 1;

#ifdef CONFIG_HIGHMEM
		if (__va(bank->start) >= vmalloc_min ||
		    __va(bank->start) < (void *)PAGE_OFFSET)
			highmem = 1;

		bank->highmem = highmem;

		/*
		 * Split those memory banks which are partially overlapping
		 * the vmalloc area greatly simplifying things later.
		 */
		if (!highmem && __va(bank->start) < vmalloc_min &&
		    bank->size > vmalloc_min - __va(bank->start)) {
			if (meminfo.nr_banks >= NR_BANKS) {
				printk(KERN_CRIT "NR_BANKS too low, "
						 "ignoring high memory\n");
			} else {
				memmove(bank + 1, bank,
					(meminfo.nr_banks - i) * sizeof(*bank));
				meminfo.nr_banks++;
				i++;
				bank[1].size -= vmalloc_min - __va(bank->start);
				bank[1].start = __pa(vmalloc_min - 1) + 1;
				bank[1].highmem = highmem = 1;
				j++;
			}
			bank->size = vmalloc_min - __va(bank->start);
		}
#else
		bank->highmem = highmem;

		/*
		 * Highmem banks not allowed with !CONFIG_HIGHMEM.
		 */
		if (highmem) {
			printk(KERN_NOTICE "Ignoring RAM at %.8llx-%.8llx "
			       "(!CONFIG_HIGHMEM).\n",
			       (unsigned long long)bank->start,
			       (unsigned long long)bank->start + bank->size - 1);
			continue;
		}

		/*
		 * Check whether this memory bank would entirely overlap
		 * the vmalloc area.
		 */
		if (__va(bank->start) >= vmalloc_min ||
		    __va(bank->start) < (void *)PAGE_OFFSET) {
			printk(KERN_NOTICE "Ignoring RAM at %.8llx-%.8llx "
			       "(vmalloc region overlap).\n",
			       (unsigned long long)bank->start,
			       (unsigned long long)bank->start + bank->size - 1);
			continue;
		}

		/*
		 * Check whether this memory bank would partially overlap
		 * the vmalloc area.
		 */
		if (__va(bank->start + bank->size) > vmalloc_min ||
		    __va(bank->start + bank->size) < __va(bank->start)) {
			unsigned long newsize = vmalloc_min - __va(bank->start);
			printk(KERN_NOTICE "Truncating RAM at %.8llx-%.8llx "
			       "to -%.8llx (vmalloc region overlap).\n",
			       (unsigned long long)bank->start,
			       (unsigned long long)bank->start + bank->size - 1,
			       (unsigned long long)bank->start + newsize - 1);
			bank->size = newsize;
		}
#endif
		if (!bank->highmem && bank->start + bank->size > arm_lowmem_limit)
			arm_lowmem_limit = bank->start + bank->size;

		j++;
	}
#ifdef CONFIG_HIGHMEM
	if (highmem) {
		const char *reason = NULL;

		if (cache_is_vipt_aliasing()) {
			/*
			 * Interactions between kmap and other mappings
			 * make highmem support with aliasing VIPT caches
			 * rather difficult.
			 */
			reason = "with VIPT aliasing cache";
		}
		if (reason) {
			printk(KERN_CRIT "HIGHMEM is not supported %s, ignoring high memory\n",
				reason);
			while (j > 0 && meminfo.bank[j - 1].highmem)
				j--;
		}
	}
#endif
	meminfo.nr_banks = j;
	high_memory = __va(arm_lowmem_limit - 1) + 1;
	memblock_set_current_limit(arm_lowmem_limit);
}

static inline void prepare_page_table(void)
{
	unsigned long addr;
	phys_addr_t end;

	/*
	 * Clear out all the mappings below the kernel image.
	 */
	for (addr = 0; addr < MODULES_VADDR; addr += PMD_SIZE)
		pmd_clear(pmd_off_k(addr));

#ifdef CONFIG_XIP_KERNEL
	/* The XIP kernel is mapped in the module area -- skip over it */
	addr = ((unsigned long)_etext + PMD_SIZE - 1) & PMD_MASK;
#endif
	for ( ; addr < PAGE_OFFSET; addr += PMD_SIZE)
		pmd_clear(pmd_off_k(addr));

	/*
	 * Find the end of the first block of lowmem.
	 */
	end = memblock.memory.regions[0].base + memblock.memory.regions[0].size;
	if (end >= arm_lowmem_limit)
		end = arm_lowmem_limit;

	/*
	 * Clear out all the kernel space mappings, except for the first
	 * memory bank, up to the vmalloc region.
	 */
	for (addr = __phys_to_virt(end);
	     addr < VMALLOC_START; addr += PMD_SIZE)
		pmd_clear(pmd_off_k(addr));
}

#ifdef CONFIG_ARM_LPAE
/* the first page is reserved for pgd */
#define SWAPPER_PG_DIR_SIZE	(PAGE_SIZE + \
				 PTRS_PER_PGD * PTRS_PER_PMD * sizeof(pmd_t))
#else
#define SWAPPER_PG_DIR_SIZE	(PTRS_PER_PGD * sizeof(pgd_t))
#endif

/*
 * Reserve the special regions of memory
 */
void __init arm_mm_memblock_reserve(void)
{
	/*
	 * Reserve the page tables.  These are already in use,
	 * and can only be in node 0.
	 */
	memblock_reserve(__pa(swapper_pg_dir), SWAPPER_PG_DIR_SIZE);

#ifdef CONFIG_SA1111
	/*
	 * Because of the SA1111 DMA bug, we want to preserve our
	 * precious DMA-able memory...
	 */
	memblock_reserve(PHYS_OFFSET, __pa(swapper_pg_dir) - PHYS_OFFSET);
#endif
}

/*
 * Set up the device mappings.  Since we clear out the page tables for all
 * mappings above VMALLOC_START, we will remove any debug device mappings.
 * This means you have to be careful how you debug this function, or any
 * called function.  This means you can't use any function or debugging
 * method which may touch any device, otherwise the kernel _will_ crash.
 */
static void __init devicemaps_init(struct machine_desc *mdesc)
{
	struct map_desc map;
	unsigned long addr;
	void *vectors;

	/*
	 * Allocate the vector page early.
	 */
	vectors = early_alloc(PAGE_SIZE * 2);

	early_trap_init(vectors);

	for (addr = VMALLOC_START; addr; addr += PMD_SIZE)
		pmd_clear(pmd_off_k(addr));

	/*
	 * Map the kernel if it is XIP.
	 * It is always first in the modulearea.
	 */
#ifdef CONFIG_XIP_KERNEL
	map.pfn = __phys_to_pfn(CONFIG_XIP_PHYS_ADDR & SECTION_MASK);
	map.virtual = MODULES_VADDR;
	map.length = ((unsigned long)_etext - map.virtual + ~SECTION_MASK) & SECTION_MASK;
	map.type = MT_ROM;
	create_mapping(&map);
#endif

	/*
	 * Map the cache flushing regions.
	 */
#ifdef FLUSH_BASE
	map.pfn = __phys_to_pfn(FLUSH_BASE_PHYS);
	map.virtual = FLUSH_BASE;
	map.length = SZ_1M;
	map.type = MT_CACHECLEAN;
	create_mapping(&map);
#endif
#ifdef FLUSH_BASE_MINICACHE
	map.pfn = __phys_to_pfn(FLUSH_BASE_PHYS + SZ_1M);
	map.virtual = FLUSH_BASE_MINICACHE;
	map.length = SZ_1M;
	map.type = MT_MINICLEAN;
	create_mapping(&map);
#endif

	/*
	 * Create a mapping for the machine vectors at the high-vectors
	 * location (0xffff0000).  If we aren't using high-vectors, also
	 * create a mapping at the low-vectors virtual address.
	 */
	map.pfn = __phys_to_pfn(virt_to_phys(vectors));
	map.virtual = 0xffff0000;
	map.length = PAGE_SIZE;
#ifdef CONFIG_KUSER_HELPERS
	map.type = MT_HIGH_VECTORS;
#else
	map.type = MT_LOW_VECTORS;
#endif
	create_mapping(&map);

	if (!vectors_high()) {
		map.virtual = 0;
		map.length = PAGE_SIZE * 2;
		map.type = MT_LOW_VECTORS;
		create_mapping(&map);
	}

	/* Now create a kernel read-only mapping */
	map.pfn += 1;
	map.virtual = 0xffff0000 + PAGE_SIZE;
	map.length = PAGE_SIZE;
	map.type = MT_LOW_VECTORS;
	create_mapping(&map);

	/*
	 * Ask the machine support to map in the statically mapped devices.
	 */
	if (mdesc->map_io)
		mdesc->map_io();
	fill_pmd_gaps();
<<<<<<< HEAD

	if (use_user_accessible_timers()) {
		/*
		 * Generate a mapping for the timer page.
		 */
		int page_addr = get_timer_page_address();
		if (page_addr != ARM_USER_ACCESSIBLE_TIMERS_INVALID_PAGE) {
			map.pfn = __phys_to_pfn(page_addr);
			map.virtual = CONFIG_ARM_USER_ACCESSIBLE_TIMER_BASE;
			map.length = PAGE_SIZE;
			map.type = MT_DEVICE_USER_ACCESSIBLE;
			create_mapping(&map);
		}
	}
=======
>>>>>>> 10a793e6

	/*
	 * Finally flush the caches and tlb to ensure that we're in a
	 * consistent state wrt the writebuffer.  This also ensures that
	 * any write-allocated cache lines in the vector page are written
	 * back.  After this point, we can start to touch devices again.
	 */
	local_flush_tlb_all();
	flush_cache_all();
}

static void __init kmap_init(void)
{
#ifdef CONFIG_HIGHMEM
	pkmap_page_table = early_pte_alloc(pmd_off_k(PKMAP_BASE),
		PKMAP_BASE, _PAGE_KERNEL_TABLE);
#endif
}

#ifdef CONFIG_STRICT_MEMORY_RWX
static struct {
	pmd_t *pmd_to_flush;
	pmd_t *pmd;
	unsigned long addr;
	pmd_t saved_pmd;
	bool made_writeable;
} mem_unprotect;

static DEFINE_SPINLOCK(mem_text_writeable_lock);

void mem_text_writeable_spinlock(unsigned long *flags)
{
	spin_lock_irqsave(&mem_text_writeable_lock, *flags);
}

void mem_text_writeable_spinunlock(unsigned long *flags)
{
	spin_unlock_irqrestore(&mem_text_writeable_lock, *flags);
}

/*
 * mem_text_address_writeable() and mem_text_address_restore()
 * should be called as a pair. They are used to make the
 * specified address in the kernel text section temporarily writeable
 * when it has been marked read-only by STRICT_MEMORY_RWX.
 * Used by kprobes and other debugging tools to set breakpoints etc.
 * mem_text_address_writeable() is invoked before writing.
 * After the write, mem_text_address_restore() must be called
 * to restore the original state.
 * This is only effective when used on the kernel text section
 * marked as MEMORY_RX by map_lowmem()
 *
 * They must each be called with mem_text_writeable_lock locked
 * by the caller, with no unlocking between the calls.
 * The caller should release mem_text_writeable_lock immediately
 * after the call to mem_text_address_restore().
 * Only the write and associated cache operations should be performed
 * between the calls.
 */

/* this function must be called with mem_text_writeable_lock held */
void mem_text_address_writeable(unsigned long addr)
{
	struct task_struct *tsk = current;
	struct mm_struct *mm = tsk->active_mm;
	pgd_t *pgd = pgd_offset(mm, addr);
	pud_t *pud = pud_offset(pgd, addr);

	mem_unprotect.made_writeable = 0;

	if ((addr < (unsigned long)RX_AREA_START) ||
	    (addr >= (unsigned long)RX_AREA_END))
		return;

	mem_unprotect.pmd = pmd_offset(pud, addr);
	mem_unprotect.pmd_to_flush = mem_unprotect.pmd;
	mem_unprotect.addr = addr & PAGE_MASK;

	if (addr & SECTION_SIZE)
			mem_unprotect.pmd++;

	mem_unprotect.saved_pmd = *mem_unprotect.pmd;
	if ((mem_unprotect.saved_pmd & PMD_TYPE_MASK) != PMD_TYPE_SECT)
		return;

	*mem_unprotect.pmd &= ~PMD_SECT_APX;

	flush_pmd_entry(mem_unprotect.pmd_to_flush);
	flush_tlb_kernel_page(mem_unprotect.addr);
	mem_unprotect.made_writeable = 1;
}

/* this function must be called with mem_text_writeable_lock held */
void mem_text_address_restore(void)
{
	if (mem_unprotect.made_writeable) {
		*mem_unprotect.pmd = mem_unprotect.saved_pmd;
		flush_pmd_entry(mem_unprotect.pmd_to_flush);
		flush_tlb_kernel_page(mem_unprotect.addr);
	}
}
#endif

void mem_text_write_kernel_word(unsigned long *addr, unsigned long word)
{
	unsigned long flags;

	mem_text_writeable_spinlock(&flags);
	mem_text_address_writeable((unsigned long)addr);
	*addr = word;
	flush_icache_range((unsigned long)addr,
			   ((unsigned long)addr + sizeof(long)));
	mem_text_address_restore();
	mem_text_writeable_spinunlock(&flags);
}
EXPORT_SYMBOL(mem_text_write_kernel_word);

static void __init map_lowmem(void)
{
	struct memblock_region *reg;
	struct vm_struct *vm;
	phys_addr_t start;
	phys_addr_t end;
	unsigned long vaddr;
	unsigned long pfn;
	unsigned long length;
	unsigned int type;
	int nr = 0;

	/* Map all the lowmem memory banks. */
	for_each_memblock(memory, reg) {
		struct map_desc map;
		nr++;
		start = reg->base;
		end = start + reg->size;

		if (end > arm_lowmem_limit)
			end = arm_lowmem_limit;
		if (start >= end)
			break;

		map.pfn = __phys_to_pfn(start);
		map.virtual = __phys_to_virt(start);
#ifdef CONFIG_STRICT_MEMORY_RWX
		if (start <= __pa(_text) && __pa(_text) < end) {
			map.length = SECTION_SIZE;
			map.type = MT_MEMORY_RW;

			create_mapping(&map);

			map.pfn = __phys_to_pfn(start + SECTION_SIZE);
			map.virtual = __phys_to_virt(start + SECTION_SIZE);
			map.length = (unsigned long)RX_AREA_END - map.virtual;
			map.type = MT_MEMORY_RX;

			create_mapping(&map);

			map.pfn = __phys_to_pfn(__pa(__start_rodata));
			map.virtual = (unsigned long)__start_rodata;
			map.length = __init_begin - __start_rodata;
			map.type = MT_MEMORY_R;

			create_mapping(&map);

			map.pfn = __phys_to_pfn(__pa(__init_begin));
			map.virtual = (unsigned long)__init_begin;
			map.length = (char *)__arch_info_begin - __init_begin;
			map.type = MT_MEMORY_RX;

			create_mapping(&map);

			map.pfn = __phys_to_pfn(__pa(__arch_info_begin));
			map.virtual = (unsigned long)__arch_info_begin;
			map.length = __phys_to_virt(end) -
				(unsigned long)__arch_info_begin;
			map.type = MT_MEMORY_RW;
		} else {
			map.length = end - start;
			map.type = MT_MEMORY_RW;
		}
#else
		map.length = end - start;
		map.type = MT_MEMORY;
#endif

		create_mapping(&map);
	}

	vm = early_alloc_aligned(sizeof(*vm) * nr, __alignof__(*vm));

	for_each_memblock(memory, reg) {

		start = reg->base;
		end = start + reg->size;

		if (end > arm_lowmem_limit)
			end = arm_lowmem_limit;
		if (start >= end)
			break;

		pfn = __phys_to_pfn(start);
		vaddr = __phys_to_virt(start);
		length = end - start;
		type = MT_MEMORY;

		vm->addr = (void *)(vaddr & PAGE_MASK);
		vm->size = PAGE_ALIGN(length + (vaddr & ~PAGE_MASK));
		vm->phys_addr = __pfn_to_phys(pfn);
		vm->flags = VM_LOWMEM | VM_ARM_STATIC_MAPPING;
		vm->flags |= VM_ARM_MTYPE(type);
		vm->caller = map_lowmem;
		vm_area_add_early(vm);
		mark_vmalloc_reserved_area(vm->addr, vm->size);
		vm++;
	}
}

#ifdef CONFIG_FORCE_PAGES
/*
 * remap a PMD into pages
 * We split a single pmd here none of this two pmd nonsense
 */
static noinline void split_pmd(pmd_t *pmd, unsigned long addr,
				unsigned long end, unsigned long pfn,
				const struct mem_type *type)
{
	pte_t *pte, *start_pte;
	pmd_t *base_pmd;

	base_pmd = pmd_offset(
			pud_offset(pgd_offset(&init_mm, addr), addr), addr);

	if (pmd_none(*base_pmd) || pmd_bad(*base_pmd)) {
		start_pte = early_alloc(PTE_HWTABLE_OFF + PTE_HWTABLE_SIZE);
#ifndef CONFIG_ARM_LPAE
		/*
		 * Following is needed when new pte is allocated for pmd[1]
		 * cases, which may happen when base (start) address falls
		 * under pmd[1].
		 */
		if (addr & SECTION_SIZE)
			start_pte += pte_index(addr);
#endif
	} else {
		start_pte = pte_offset_kernel(base_pmd, addr);
	}

	pte = start_pte;

	do {
		set_pte_ext(pte, pfn_pte(pfn, type->prot_pte), 0);
		pfn++;
	} while (pte++, addr += PAGE_SIZE, addr != end);

	*pmd = __pmd((__pa(start_pte) + PTE_HWTABLE_OFF) | type->prot_l1);
	mb();
	flush_pmd_entry(pmd);
	flush_tlb_all();
}

/*
 * It's significantly easier to remap as pages later after all memory is
 * mapped. Everything is sections so all we have to do is split
 */
static void __init remap_pages(void)
{
	struct memblock_region *reg;

	for_each_memblock(memory, reg) {
		phys_addr_t phys_start = reg->base;
		phys_addr_t phys_end = reg->base + reg->size;
		unsigned long addr = (unsigned long)__va(phys_start);
		unsigned long end = (unsigned long)__va(phys_end);
		pmd_t *pmd = NULL;
		unsigned long next;
		unsigned long pfn = __phys_to_pfn(phys_start);
		bool fixup = false, end_fixup = false;
		unsigned long saved_start = addr;

		if (phys_start > arm_lowmem_limit)
			break;
		if (phys_end > arm_lowmem_limit)
			end = (unsigned long)__va(arm_lowmem_limit);
		if (phys_start >= phys_end)
			break;

		pmd = pmd_offset(
			pud_offset(pgd_offset(&init_mm, addr), addr), addr);

#ifndef	CONFIG_ARM_LPAE
		if (addr & SECTION_SIZE) {
			fixup = true;
			pmd_empty_section_gap((addr - SECTION_SIZE) & PMD_MASK);
			pmd++;
		}

		if (end & SECTION_SIZE) {
			end_fixup = true;
			pmd_empty_section_gap(end);
		}
#endif

		do {
			next = addr + SECTION_SIZE;

			if (pmd_none(*pmd) || pmd_bad(*pmd))
				split_pmd(pmd, addr, next, pfn,
						&mem_types[MT_MEMORY]);
			pmd++;
			pfn += SECTION_SIZE >> PAGE_SHIFT;

		} while (addr = next, addr < end);

		if (fixup) {
			/*
			 * Put a faulting page table here to avoid detecting no
			 * pmd when accessing an odd section boundary. This
			 * needs to be faulting to help catch errors and avoid
			 * speculation
			 */
			pmd = pmd_off_k(saved_start);
			pmd[0] = pmd[1] & ~1;
		}
		if (end_fixup) {
			pmd = pmd_off_k(end);
			pmd[1] = pmd[0] & ~1;
		}
	}
}
#else
static void __init remap_pages(void)
{

}
#endif

/*
 * paging_init() sets up the page tables, initialises the zone memory
 * maps, and sets up the zero page, bad page and bad page tables.
 */
void __init paging_init(struct machine_desc *mdesc)
{
	void *zero_page;

	memblock_set_current_limit(arm_lowmem_limit);

	build_mem_type_table();
	prepare_page_table();
	map_lowmem();
	dma_contiguous_remap();
	remap_pages();
	devicemaps_init(mdesc);
	kmap_init();

	top_pmd = pmd_off_k(0xffff0000);

	/* allocate the zero page. */
	zero_page = early_alloc(PAGE_SIZE);

	bootmem_init();

	empty_zero_page = virt_to_page(zero_page);
	__flush_dcache_page(NULL, empty_zero_page);
}<|MERGE_RESOLUTION|>--- conflicted
+++ resolved
@@ -964,78 +964,6 @@
 	}
 }
 
-<<<<<<< HEAD
-=======
-#ifndef CONFIG_ARM_LPAE
-
-/*
- * The Linux PMD is made of two consecutive section entries covering 2MB
- * (see definition in include/asm/pgtable-2level.h).  However a call to
- * create_mapping() may optimize static mappings by using individual
- * 1MB section mappings.  This leaves the actual PMD potentially half
- * initialized if the top or bottom section entry isn't used, leaving it
- * open to problems if a subsequent ioremap() or vmalloc() tries to use
- * the virtual space left free by that unused section entry.
- *
- * Let's avoid the issue by inserting dummy vm entries covering the unused
- * PMD halves once the static mappings are in place.
- */
-
-static void __init pmd_empty_section_gap(unsigned long addr)
-{
-	struct vm_struct *vm;
-
-	vm = early_alloc_aligned(sizeof(*vm), __alignof__(*vm));
-	vm->addr = (void *)addr;
-	vm->size = SECTION_SIZE;
-	vm->flags = VM_IOREMAP | VM_ARM_EMPTY_MAPPING;
-	vm->caller = pmd_empty_section_gap;
-	vm_area_add_early(vm);
-}
-
-static void __init fill_pmd_gaps(void)
-{
-	struct vm_struct *vm;
-	unsigned long addr, next = 0;
-	pmd_t *pmd;
-
-	/* we're still single threaded hence no lock needed here */
-	for (vm = vmlist; vm; vm = vm->next) {
-		if (!(vm->flags & (VM_ARM_STATIC_MAPPING | VM_ARM_EMPTY_MAPPING)))
-			continue;
-		addr = (unsigned long)vm->addr;
-		if (addr < next)
-			continue;
-
-		/*
-		 * Check if this vm starts on an odd section boundary.
-		 * If so and the first section entry for this PMD is free
-		 * then we block the corresponding virtual address.
-		 */
-		if ((addr & ~PMD_MASK) == SECTION_SIZE) {
-			pmd = pmd_off_k(addr);
-			if (pmd_none(*pmd))
-				pmd_empty_section_gap(addr & PMD_MASK);
-		}
-
-		/*
-		 * Then check if this vm ends on an odd section boundary.
-		 * If so and the second section entry for this PMD is empty
-		 * then we block the corresponding virtual address.
-		 */
-		addr += vm->size;
-		if ((addr & ~PMD_MASK) == SECTION_SIZE) {
-			pmd = pmd_off_k(addr) + 1;
-			if (pmd_none(*pmd))
-				pmd_empty_section_gap(addr);
-		}
-
-		/* no need to look at any vm entry until we hit the next PMD */
-		next = (addr + PMD_SIZE - 1) & PMD_MASK;
-	}
-}
-
->>>>>>> 10a793e6
 #else
 #define fill_pmd_gaps() do { } while (0)
 #endif
@@ -1350,7 +1278,6 @@
 	if (mdesc->map_io)
 		mdesc->map_io();
 	fill_pmd_gaps();
-<<<<<<< HEAD
 
 	if (use_user_accessible_timers()) {
 		/*
@@ -1365,8 +1292,6 @@
 			create_mapping(&map);
 		}
 	}
-=======
->>>>>>> 10a793e6
 
 	/*
 	 * Finally flush the caches and tlb to ensure that we're in a
