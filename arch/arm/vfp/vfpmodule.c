/*
 *  linux/arch/arm/vfp/vfpmodule.c
 *
 *  Copyright (C) 2004 ARM Limited.
 *  Written by Deep Blue Solutions Limited.
 *
 * This program is free software; you can redistribute it and/or modify
 * it under the terms of the GNU General Public License version 2 as
 * published by the Free Software Foundation.
 */
#include <linux/types.h>
#include <linux/cpu.h>
#include <linux/cpu_pm.h>
#include <linux/hardirq.h>
#include <linux/kernel.h>
#include <linux/notifier.h>
#include <linux/signal.h>
#include <linux/sched.h>
#include <linux/smp.h>
#include <linux/init.h>
#include <linux/uaccess.h>
#include <linux/user.h>
<<<<<<< HEAD
#include <linux/proc_fs.h>
#include <linux/seq_file.h>
=======
#include <linux/export.h>
>>>>>>> 10a793e6

#include <asm/cp15.h>
#include <asm/cputype.h>
#include <asm/system_info.h>
#include <asm/thread_notify.h>
#include <asm/vfp.h>

#include "vfpinstr.h"
#include "vfp.h"

/*
 * Our undef handlers (in entry.S)
 */
void vfp_testing_entry(void);
void vfp_support_entry(void);
void vfp_null_entry(void);

void (*vfp_vector)(void) = vfp_null_entry;

/*
 * Dual-use variable.
 * Used in startup: set to non-zero if VFP checks fail
 * After startup, holds VFP architecture
 */
unsigned int VFP_arch;

/*
 * The pointer to the vfpstate structure of the thread which currently
 * owns the context held in the VFP hardware, or NULL if the hardware
 * context is invalid.
 *
 * For UP, this is sufficient to tell which thread owns the VFP context.
 * However, for SMP, we also need to check the CPU number stored in the
 * saved state too to catch migrations.
 */
union vfp_state *vfp_current_hw_state[NR_CPUS];

/*
 * Is 'thread's most up to date state stored in this CPUs hardware?
 * Must be called from non-preemptible context.
 */
static bool vfp_state_in_hw(unsigned int cpu, struct thread_info *thread)
{
#ifdef CONFIG_SMP
	if (thread->vfpstate.hard.cpu != cpu)
		return false;
#endif
	return vfp_current_hw_state[cpu] == &thread->vfpstate;
}

/*
 * Force a reload of the VFP context from the thread structure.  We do
 * this by ensuring that access to the VFP hardware is disabled, and
 * clear vfp_current_hw_state.  Must be called from non-preemptible context.
 */
static void vfp_force_reload(unsigned int cpu, struct thread_info *thread)
{
	if (vfp_state_in_hw(cpu, thread)) {
		fmxr(FPEXC, fmrx(FPEXC) & ~FPEXC_EN);
		vfp_current_hw_state[cpu] = NULL;
	}
#ifdef CONFIG_SMP
	thread->vfpstate.hard.cpu = NR_CPUS;
	vfp_current_hw_state[cpu] = NULL;
#endif
}

/*
 * Used for reporting emulation statistics via /proc
 */
static atomic64_t vfp_bounce_count = ATOMIC64_INIT(0);

/*
 * Per-thread VFP initialization.
 */
static void vfp_thread_flush(struct thread_info *thread)
{
	union vfp_state *vfp = &thread->vfpstate;
	unsigned int cpu;

	/*
	 * Disable VFP to ensure we initialize it first.  We must ensure
	 * that the modification of vfp_current_hw_state[] and hardware
	 * disable are done for the same CPU and without preemption.
	 *
	 * Do this first to ensure that preemption won't overwrite our
	 * state saving should access to the VFP be enabled at this point.
	 */
	cpu = get_cpu();
	if (vfp_current_hw_state[cpu] == vfp)
		vfp_current_hw_state[cpu] = NULL;
	fmxr(FPEXC, fmrx(FPEXC) & ~FPEXC_EN);
	put_cpu();

	memset(vfp, 0, sizeof(union vfp_state));

	vfp->hard.fpexc = FPEXC_EN;
	vfp->hard.fpscr = FPSCR_ROUND_NEAREST;
#ifdef CONFIG_SMP
	vfp->hard.cpu = NR_CPUS;
#endif
}

static void vfp_thread_exit(struct thread_info *thread)
{
	/* release case: Per-thread VFP cleanup. */
	union vfp_state *vfp = &thread->vfpstate;
	unsigned int cpu = get_cpu();

	if (vfp_current_hw_state[cpu] == vfp)
		vfp_current_hw_state[cpu] = NULL;
	put_cpu();
}

static void vfp_thread_copy(struct thread_info *thread)
{
	struct thread_info *parent = current_thread_info();

	vfp_sync_hwstate(parent);
	thread->vfpstate = parent->vfpstate;
#ifdef CONFIG_SMP
	thread->vfpstate.hard.cpu = NR_CPUS;
#endif
}

/*
 * When this function is called with the following 'cmd's, the following
 * is true while this function is being run:
 *  THREAD_NOFTIFY_SWTICH:
 *   - the previously running thread will not be scheduled onto another CPU.
 *   - the next thread to be run (v) will not be running on another CPU.
 *   - thread->cpu is the local CPU number
 *   - not preemptible as we're called in the middle of a thread switch
 *  THREAD_NOTIFY_FLUSH:
 *   - the thread (v) will be running on the local CPU, so
 *	v === current_thread_info()
 *   - thread->cpu is the local CPU number at the time it is accessed,
 *	but may change at any time.
 *   - we could be preempted if tree preempt rcu is enabled, so
 *	it is unsafe to use thread->cpu.
 *  THREAD_NOTIFY_EXIT
 *   - the thread (v) will be running on the local CPU, so
 *	v === current_thread_info()
 *   - thread->cpu is the local CPU number at the time it is accessed,
 *	but may change at any time.
 *   - we could be preempted if tree preempt rcu is enabled, so
 *	it is unsafe to use thread->cpu.
 */
static int vfp_notifier(struct notifier_block *self, unsigned long cmd, void *v)
{
	struct thread_info *thread = v;
	u32 fpexc;
#ifdef CONFIG_SMP
	unsigned int cpu;
#endif

	switch (cmd) {
	case THREAD_NOTIFY_SWITCH:
		fpexc = fmrx(FPEXC);

#ifdef CONFIG_SMP
		cpu = thread->cpu;

		/*
		 * On SMP, if VFP is enabled, save the old state in
		 * case the thread migrates to a different CPU. The
		 * restoring is done lazily.
		 */
		if ((fpexc & FPEXC_EN) && vfp_current_hw_state[cpu])
			vfp_save_state(vfp_current_hw_state[cpu], fpexc);
#endif

		/*
		 * Always disable VFP so we can lazily save/restore the
		 * old state.
		 */
		fmxr(FPEXC, fpexc & ~FPEXC_EN);
		break;

	case THREAD_NOTIFY_FLUSH:
		vfp_thread_flush(thread);
		break;

	case THREAD_NOTIFY_EXIT:
		vfp_thread_exit(thread);
		break;

	case THREAD_NOTIFY_COPY:
		vfp_thread_copy(thread);
		break;
	}

	return NOTIFY_DONE;
}

static struct notifier_block vfp_notifier_block = {
	.notifier_call	= vfp_notifier,
};

/*
 * Raise a SIGFPE for the current process.
 * sicode describes the signal being raised.
 */
static void vfp_raise_sigfpe(unsigned int sicode, struct pt_regs *regs)
{
	siginfo_t info;

	memset(&info, 0, sizeof(info));

	info.si_signo = SIGFPE;
	info.si_code = sicode;
	info.si_addr = (void __user *)(instruction_pointer(regs) - 4);

	/*
	 * This is the same as NWFPE, because it's not clear what
	 * this is used for
	 */
	current->thread.error_code = 0;
	current->thread.trap_no = 6;

	send_sig_info(SIGFPE, &info, current);
}

static void vfp_panic(char *reason, u32 inst)
{
	int i;

	printk(KERN_ERR "VFP: Error: %s\n", reason);
	printk(KERN_ERR "VFP: EXC 0x%08x SCR 0x%08x INST 0x%08x\n",
		fmrx(FPEXC), fmrx(FPSCR), inst);
	for (i = 0; i < 32; i += 2)
		printk(KERN_ERR "VFP: s%2u: 0x%08x s%2u: 0x%08x\n",
		       i, vfp_get_float(i), i+1, vfp_get_float(i+1));
}

/*
 * Process bitmask of exception conditions.
 */
static void vfp_raise_exceptions(u32 exceptions, u32 inst, u32 fpscr, struct pt_regs *regs)
{
	int si_code = 0;

	pr_debug("VFP: raising exceptions %08x\n", exceptions);

	if (exceptions == VFP_EXCEPTION_ERROR) {
		vfp_panic("unhandled bounce", inst);
		vfp_raise_sigfpe(0, regs);
		return;
	}

	/*
	 * If any of the status flags are set, update the FPSCR.
	 * Comparison instructions always return at least one of
	 * these flags set.
	 */
	if (exceptions & (FPSCR_N|FPSCR_Z|FPSCR_C|FPSCR_V))
		fpscr &= ~(FPSCR_N|FPSCR_Z|FPSCR_C|FPSCR_V);

	fpscr |= exceptions;

	fmxr(FPSCR, fpscr);

#define RAISE(stat,en,sig)				\
	if (exceptions & stat && fpscr & en)		\
		si_code = sig;

	/*
	 * These are arranged in priority order, least to highest.
	 */
	RAISE(FPSCR_DZC, FPSCR_DZE, FPE_FLTDIV);
	RAISE(FPSCR_IXC, FPSCR_IXE, FPE_FLTRES);
	RAISE(FPSCR_UFC, FPSCR_UFE, FPE_FLTUND);
	RAISE(FPSCR_OFC, FPSCR_OFE, FPE_FLTOVF);
	RAISE(FPSCR_IOC, FPSCR_IOE, FPE_FLTINV);

	if (si_code)
		vfp_raise_sigfpe(si_code, regs);
}

/*
 * Emulate a VFP instruction.
 */
static u32 vfp_emulate_instruction(u32 inst, u32 fpscr, struct pt_regs *regs)
{
	u32 exceptions = VFP_EXCEPTION_ERROR;

	pr_debug("VFP: emulate: INST=0x%08x SCR=0x%08x\n", inst, fpscr);

	if (INST_CPRTDO(inst)) {
		if (!INST_CPRT(inst)) {
			/*
			 * CPDO
			 */
			if (vfp_single(inst)) {
				exceptions = vfp_single_cpdo(inst, fpscr);
			} else {
				exceptions = vfp_double_cpdo(inst, fpscr);
			}
		} else {
			/*
			 * A CPRT instruction can not appear in FPINST2, nor
			 * can it cause an exception.  Therefore, we do not
			 * have to emulate it.
			 */
		}
	} else {
		/*
		 * A CPDT instruction can not appear in FPINST2, nor can
		 * it cause an exception.  Therefore, we do not have to
		 * emulate it.
		 */
	}
	return exceptions & ~VFP_NAN_FLAG;
}

/*
 * Package up a bounce condition.
 */
void VFP_bounce(u32 trigger, u32 fpexc, struct pt_regs *regs)
{
	u32 fpscr, orig_fpscr, fpsid, exceptions;

	pr_debug("VFP: bounce: trigger %08x fpexc %08x\n", trigger, fpexc);
	atomic64_inc(&vfp_bounce_count);

	/*
	 * At this point, FPEXC can have the following configuration:
	 *
	 *  EX DEX IXE
	 *  0   1   x   - synchronous exception
	 *  1   x   0   - asynchronous exception
	 *  1   x   1   - sychronous on VFP subarch 1 and asynchronous on later
	 *  0   0   1   - synchronous on VFP9 (non-standard subarch 1
	 *                implementation), undefined otherwise
	 *
	 * Clear various bits and enable access to the VFP so we can
	 * handle the bounce.
	 */
	fmxr(FPEXC, fpexc & ~(FPEXC_EX|FPEXC_DEX|FPEXC_FP2V|FPEXC_VV|FPEXC_TRAP_MASK));

	fpsid = fmrx(FPSID);
	orig_fpscr = fpscr = fmrx(FPSCR);

	/*
	 * Check for the special VFP subarch 1 and FPSCR.IXE bit case
	 */
	if ((fpsid & FPSID_ARCH_MASK) == (1 << FPSID_ARCH_BIT)
	    && (fpscr & FPSCR_IXE)) {
		/*
		 * Synchronous exception, emulate the trigger instruction
		 */
		goto emulate;
	}

	if (fpexc & FPEXC_EX) {
#ifndef CONFIG_CPU_FEROCEON
		/*
		 * Asynchronous exception. The instruction is read from FPINST
		 * and the interrupted instruction has to be restarted.
		 */
		trigger = fmrx(FPINST);
		regs->ARM_pc -= 4;
#endif
	} else if (!(fpexc & FPEXC_DEX)) {
		/*
		 * Illegal combination of bits. It can be caused by an
		 * unallocated VFP instruction but with FPSCR.IXE set and not
		 * on VFP subarch 1.
		 */
		 vfp_raise_exceptions(VFP_EXCEPTION_ERROR, trigger, fpscr, regs);
		goto exit;
	}

	/*
	 * Modify fpscr to indicate the number of iterations remaining.
	 * If FPEXC.EX is 0, FPEXC.DEX is 1 and the FPEXC.VV bit indicates
	 * whether FPEXC.VECITR or FPSCR.LEN is used.
	 */
	if (fpexc & (FPEXC_EX | FPEXC_VV)) {
		u32 len;

		len = fpexc + (1 << FPEXC_LENGTH_BIT);

		fpscr &= ~FPSCR_LENGTH_MASK;
		fpscr |= (len & FPEXC_LENGTH_MASK) << (FPSCR_LENGTH_BIT - FPEXC_LENGTH_BIT);
	}

	/*
	 * Handle the first FP instruction.  We used to take note of the
	 * FPEXC bounce reason, but this appears to be unreliable.
	 * Emulate the bounced instruction instead.
	 */
	exceptions = vfp_emulate_instruction(trigger, fpscr, regs);
	if (exceptions)
		vfp_raise_exceptions(exceptions, trigger, orig_fpscr, regs);

	/*
	 * If there isn't a second FP instruction, exit now. Note that
	 * the FPEXC.FP2V bit is valid only if FPEXC.EX is 1.
	 */
	if ((fpexc & (FPEXC_EX | FPEXC_FP2V)) != (FPEXC_EX | FPEXC_FP2V))
		goto exit;

	/*
	 * The barrier() here prevents fpinst2 being read
	 * before the condition above.
	 */
	barrier();
	trigger = fmrx(FPINST2);

 emulate:
	exceptions = vfp_emulate_instruction(trigger, orig_fpscr, regs);
	if (exceptions)
		vfp_raise_exceptions(exceptions, trigger, orig_fpscr, regs);
 exit:
	preempt_enable();
}

static void vfp_enable(void *unused)
{
	u32 access;

	BUG_ON(preemptible());
	access = get_copro_access();

	/*
	 * Enable full access to VFP (cp10 and cp11)
	 */
	set_copro_access(access | CPACC_FULL(10) | CPACC_FULL(11));
}

#ifdef CONFIG_CPU_PM
int vfp_pm_suspend(void)
{
	struct thread_info *ti = current_thread_info();
	u32 fpexc = fmrx(FPEXC);

	/* if vfp is on, then save state for resumption */
	if (fpexc & FPEXC_EN) {
		printk(KERN_DEBUG "%s: saving vfp state\n", __func__);
		vfp_save_state(&ti->vfpstate, fpexc);

		/* disable, just in case */
		fmxr(FPEXC, fmrx(FPEXC) & ~FPEXC_EN);
	} else if (vfp_current_hw_state[ti->cpu]) {
#ifndef CONFIG_SMP
		fmxr(FPEXC, fpexc | FPEXC_EN);
		vfp_save_state(vfp_current_hw_state[ti->cpu], fpexc);
		fmxr(FPEXC, fpexc);
#endif
	}

	/* clear any information we had about last context state */
	vfp_current_hw_state[ti->cpu] = NULL;

	return 0;
}

void vfp_pm_resume(void)
{
	/* ensure we have access to the vfp */
	vfp_enable(NULL);

	/* and disable it to ensure the next usage restores the state */
	fmxr(FPEXC, fmrx(FPEXC) & ~FPEXC_EN);
}

static int vfp_cpu_pm_notifier(struct notifier_block *self, unsigned long cmd,
	void *v)
{
	switch (cmd) {
	case CPU_PM_ENTER:
		vfp_pm_suspend();
		break;
	case CPU_PM_ENTER_FAILED:
	case CPU_PM_EXIT:
		vfp_pm_resume();
		break;
	}
	return NOTIFY_OK;
}

static struct notifier_block vfp_cpu_pm_notifier_block = {
	.notifier_call = vfp_cpu_pm_notifier,
};

static void vfp_pm_init(void)
{
	cpu_pm_register_notifier(&vfp_cpu_pm_notifier_block);
}

#else
static inline void vfp_pm_init(void) { }
#endif /* CONFIG_CPU_PM */

/*
 * Ensure that the VFP state stored in 'thread->vfpstate' is up to date
 * with the hardware state.
 */
void vfp_sync_hwstate(struct thread_info *thread)
{
	unsigned int cpu = get_cpu();

	if (vfp_state_in_hw(cpu, thread)) {
		u32 fpexc = fmrx(FPEXC);

		/*
		 * Save the last VFP state on this CPU.
		 */
		fmxr(FPEXC, fpexc | FPEXC_EN);
		vfp_save_state(&thread->vfpstate, fpexc | FPEXC_EN);
		fmxr(FPEXC, fpexc);
	}

	put_cpu();
}

/* Ensure that the thread reloads the hardware VFP state on the next use. */
void vfp_flush_hwstate(struct thread_info *thread)
{
	unsigned int cpu = get_cpu();

	vfp_force_reload(cpu, thread);

	put_cpu();
}

/*
 * Save the current VFP state into the provided structures and prepare
 * for entry into a new function (signal handler).
 */
int vfp_preserve_user_clear_hwstate(struct user_vfp __user *ufp,
				    struct user_vfp_exc __user *ufp_exc)
{
	struct thread_info *thread = current_thread_info();
	struct vfp_hard_struct *hwstate = &thread->vfpstate.hard;
	int err = 0;

	/* Ensure that the saved hwstate is up-to-date. */
	vfp_sync_hwstate(thread);

	/*
	 * Copy the floating point registers. There can be unused
	 * registers see asm/hwcap.h for details.
	 */
	err |= __copy_to_user(&ufp->fpregs, &hwstate->fpregs,
			      sizeof(hwstate->fpregs));
	/*
	 * Copy the status and control register.
	 */
	__put_user_error(hwstate->fpscr, &ufp->fpscr, err);

	/*
	 * Copy the exception registers.
	 */
	__put_user_error(hwstate->fpexc, &ufp_exc->fpexc, err);
	__put_user_error(hwstate->fpinst, &ufp_exc->fpinst, err);
	__put_user_error(hwstate->fpinst2, &ufp_exc->fpinst2, err);

	if (err)
		return -EFAULT;

	/* Ensure that VFP is disabled. */
	vfp_flush_hwstate(thread);

	/*
	 * As per the PCS, clear the length and stride bits for function
	 * entry.
	 */
	hwstate->fpscr &= ~(FPSCR_LENGTH_MASK | FPSCR_STRIDE_MASK);
	return 0;
}

/* Sanitise and restore the current VFP state from the provided structures. */
int vfp_restore_user_hwstate(struct user_vfp __user *ufp,
			     struct user_vfp_exc __user *ufp_exc)
{
	struct thread_info *thread = current_thread_info();
	struct vfp_hard_struct *hwstate = &thread->vfpstate.hard;
	unsigned long fpexc;
	int err = 0;

	/* Disable VFP to avoid corrupting the new thread state. */
	vfp_flush_hwstate(thread);

	/*
	 * Copy the floating point registers. There can be unused
	 * registers see asm/hwcap.h for details.
	 */
	err |= __copy_from_user(&hwstate->fpregs, &ufp->fpregs,
				sizeof(hwstate->fpregs));
	/*
	 * Copy the status and control register.
	 */
	__get_user_error(hwstate->fpscr, &ufp->fpscr, err);

	/*
	 * Sanitise and restore the exception registers.
	 */
	__get_user_error(fpexc, &ufp_exc->fpexc, err);

	/* Ensure the VFP is enabled. */
	fpexc |= FPEXC_EN;

	/* Ensure FPINST2 is invalid and the exception flag is cleared. */
	fpexc &= ~(FPEXC_EX | FPEXC_FP2V);
	hwstate->fpexc = fpexc;

	__get_user_error(hwstate->fpinst, &ufp_exc->fpinst, err);
	__get_user_error(hwstate->fpinst2, &ufp_exc->fpinst2, err);

	return err ? -EFAULT : 0;
}

/*
 * VFP hardware can lose all context when a CPU goes offline.
 * As we will be running in SMP mode with CPU hotplug, we will save the
 * hardware state at every thread switch.  We clear our held state when
 * a CPU has been killed, indicating that the VFP hardware doesn't contain
 * a threads VFP state.  When a CPU starts up, we re-enable access to the
 * VFP hardware.
 *
 * Both CPU_DYING and CPU_STARTING are called on the CPU which
 * is being offlined/onlined.
 */
static int vfp_hotplug(struct notifier_block *b, unsigned long action,
	void *hcpu)
{
	if (action == CPU_DYING || action == CPU_DYING_FROZEN) {
		vfp_force_reload((long)hcpu, current_thread_info());
	} else if (action == CPU_STARTING || action == CPU_STARTING_FROZEN)
		vfp_enable(NULL);
	return NOTIFY_OK;
}

<<<<<<< HEAD
#ifdef CONFIG_PROC_FS
static int vfp_bounce_show(struct seq_file *m, void *v)
{
	seq_printf(m, "%llu\n", atomic64_read(&vfp_bounce_count));
	return 0;
}

static int vfp_bounce_open(struct inode *inode, struct file *file)
{
	return single_open(file, vfp_bounce_show, NULL);
}

static const struct file_operations vfp_bounce_fops = {
	.open		= vfp_bounce_open,
	.read		= seq_read,
	.llseek		= seq_lseek,
	.release	= single_release,
};
#endif
=======
#ifdef CONFIG_KERNEL_MODE_NEON

/*
 * Kernel-side NEON support functions
 */
void kernel_neon_begin(void)
{
	struct thread_info *thread = current_thread_info();
	unsigned int cpu;
	u32 fpexc;

	/*
	 * Kernel mode NEON is only allowed outside of interrupt context
	 * with preemption disabled. This will make sure that the kernel
	 * mode NEON register contents never need to be preserved.
	 */
	BUG_ON(in_interrupt());
	cpu = get_cpu();

	fpexc = fmrx(FPEXC) | FPEXC_EN;
	fmxr(FPEXC, fpexc);

	/*
	 * Save the userland NEON/VFP state. Under UP,
	 * the owner could be a task other than 'current'
	 */
	if (vfp_state_in_hw(cpu, thread))
		vfp_save_state(&thread->vfpstate, fpexc);
#ifndef CONFIG_SMP
	else if (vfp_current_hw_state[cpu] != NULL)
		vfp_save_state(vfp_current_hw_state[cpu], fpexc);
#endif
	vfp_current_hw_state[cpu] = NULL;
}
EXPORT_SYMBOL(kernel_neon_begin);

void kernel_neon_end(void)
{
	/* Disable the NEON/VFP unit. */
	fmxr(FPEXC, fmrx(FPEXC) & ~FPEXC_EN);
	put_cpu();
}
EXPORT_SYMBOL(kernel_neon_end);

#endif /* CONFIG_KERNEL_MODE_NEON */
>>>>>>> 10a793e6

/*
 * VFP support code initialisation.
 */
static int __init vfp_init(void)
{
	unsigned int vfpsid;
	unsigned int cpu_arch = cpu_architecture();
#ifdef CONFIG_PROC_FS
	static struct proc_dir_entry *procfs_entry;
#endif
	if (cpu_arch >= CPU_ARCH_ARMv6)
		on_each_cpu(vfp_enable, NULL, 1);

	/*
	 * First check that there is a VFP that we can use.
	 * The handler is already setup to just log calls, so
	 * we just need to read the VFPSID register.
	 */
	vfp_vector = vfp_testing_entry;
	barrier();
	vfpsid = fmrx(FPSID);
	barrier();
	vfp_vector = vfp_null_entry;

	printk(KERN_INFO "VFP support v0.3: ");
	if (VFP_arch)
		printk("not present\n");
	else if (vfpsid & FPSID_NODOUBLE) {
		printk("no double precision support\n");
	} else {
		hotcpu_notifier(vfp_hotplug, 0);

		VFP_arch = (vfpsid & FPSID_ARCH_MASK) >> FPSID_ARCH_BIT;  /* Extract the architecture version */
		printk("implementor %02x architecture %d part %02x variant %x rev %x\n",
			(vfpsid & FPSID_IMPLEMENTER_MASK) >> FPSID_IMPLEMENTER_BIT,
			(vfpsid & FPSID_ARCH_MASK) >> FPSID_ARCH_BIT,
			(vfpsid & FPSID_PART_MASK) >> FPSID_PART_BIT,
			(vfpsid & FPSID_VARIANT_MASK) >> FPSID_VARIANT_BIT,
			(vfpsid & FPSID_REV_MASK) >> FPSID_REV_BIT);

		vfp_vector = vfp_support_entry;

		thread_register_notifier(&vfp_notifier_block);
		vfp_pm_init();

		/*
		 * We detected VFP, and the support code is
		 * in place; report VFP support to userspace.
		 */
		elf_hwcap |= HWCAP_VFP;
#ifdef CONFIG_VFPv3
		if (VFP_arch >= 2) {
			elf_hwcap |= HWCAP_VFPv3;

			/*
			 * Check for VFPv3 D16 and VFPv4 D16.  CPUs in
			 * this configuration only have 16 x 64bit
			 * registers.
			 */
			if (((fmrx(MVFR0) & MVFR0_A_SIMD_MASK)) == 1)
				elf_hwcap |= HWCAP_VFPv3D16; /* also v4-D16 */
			else
				elf_hwcap |= HWCAP_VFPD32;
		}
#endif
		/*
		 * Check for the presence of the Advanced SIMD
		 * load/store instructions, integer and single
		 * precision floating point operations. Only check
		 * for NEON if the hardware has the MVFR registers.
		 */
		if ((read_cpuid_id() & 0x000f0000) == 0x000f0000) {
#ifdef CONFIG_NEON
			if ((fmrx(MVFR1) & 0x000fff00) == 0x00011100)
				elf_hwcap |= HWCAP_NEON;
#endif
<<<<<<< HEAD
			if ((fmrx(MVFR1) & 0xf0000000) == 0x10000000 ||
			    (read_cpuid_id() & 0xff00fc00) == 0x51000400)
=======
#ifdef CONFIG_VFPv3
			if ((fmrx(MVFR1) & 0xf0000000) == 0x10000000)
>>>>>>> 10a793e6
				elf_hwcap |= HWCAP_VFPv4;
#endif
		}
	}

#ifdef CONFIG_PROC_FS
	procfs_entry = proc_create("cpu/vfp_bounce", S_IRUGO, NULL,
			&vfp_bounce_fops);
	if (!procfs_entry)
		pr_err("Failed to create procfs node for VFP bounce reporting\n");
#endif

	return 0;
}

core_initcall(vfp_init);<|MERGE_RESOLUTION|>--- conflicted
+++ resolved
@@ -20,12 +20,9 @@
 #include <linux/init.h>
 #include <linux/uaccess.h>
 #include <linux/user.h>
-<<<<<<< HEAD
 #include <linux/proc_fs.h>
 #include <linux/seq_file.h>
-=======
 #include <linux/export.h>
->>>>>>> 10a793e6
 
 #include <asm/cp15.h>
 #include <asm/cputype.h>
@@ -661,7 +658,6 @@
 	return NOTIFY_OK;
 }
 
-<<<<<<< HEAD
 #ifdef CONFIG_PROC_FS
 static int vfp_bounce_show(struct seq_file *m, void *v)
 {
@@ -681,7 +677,7 @@
 	.release	= single_release,
 };
 #endif
-=======
+
 #ifdef CONFIG_KERNEL_MODE_NEON
 
 /*
@@ -727,7 +723,6 @@
 EXPORT_SYMBOL(kernel_neon_end);
 
 #endif /* CONFIG_KERNEL_MODE_NEON */
->>>>>>> 10a793e6
 
 /*
  * VFP support code initialisation.
@@ -805,13 +800,9 @@
 			if ((fmrx(MVFR1) & 0x000fff00) == 0x00011100)
 				elf_hwcap |= HWCAP_NEON;
 #endif
-<<<<<<< HEAD
+#ifdef CONFIG_VFPv3
 			if ((fmrx(MVFR1) & 0xf0000000) == 0x10000000 ||
 			    (read_cpuid_id() & 0xff00fc00) == 0x51000400)
-=======
-#ifdef CONFIG_VFPv3
-			if ((fmrx(MVFR1) & 0xf0000000) == 0x10000000)
->>>>>>> 10a793e6
 				elf_hwcap |= HWCAP_VFPv4;
 #endif
 		}
