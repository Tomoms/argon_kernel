--- conflicted
+++ resolved
@@ -303,19 +303,11 @@
 	$(Q)$(MAKE) $(build)=$(boot) MACHINE=$(MACHINE) $@
 
 %.dtb: scripts
-<<<<<<< HEAD
 	$(Q)$(MAKE) $(build)=$(boot) MACHINE=$(MACHINE) $(boot)/$@
 
 dtbs: scripts
 	$(Q)$(MAKE) $(build)=$(boot) MACHINE=$(MACHINE) $(boot)/$@
 
-=======
-	$(Q)$(MAKE) $(build)=$(boot) MACHINE=$(MACHINE) $(boot)/$@
-
-dtbs: scripts
-	$(Q)$(MAKE) $(build)=$(boot) MACHINE=$(MACHINE) $(boot)/$@
-
->>>>>>> 10a793e6
 zImage-dtb: vmlinux scripts
 	$(Q)$(MAKE) $(build)=$(boot) MACHINE=$(MACHINE) $(boot)/$@
 
