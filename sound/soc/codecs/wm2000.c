--- conflicted
+++ resolved
@@ -690,7 +690,6 @@
 #define wm2000_suspend NULL
 #define wm2000_resume NULL
 #endif
-<<<<<<< HEAD
 
 static const struct regmap_config wm2000_regmap = {
 	.reg_bits = 8,
@@ -711,28 +710,6 @@
 {
 	struct wm2000_priv *wm2000 = dev_get_drvdata(codec->dev);
 
-=======
-
-static const struct regmap_config wm2000_regmap = {
-	.reg_bits = 8,
-	.val_bits = 8,
-};
-
-static int wm2000_probe(struct snd_soc_codec *codec)
-{
-	struct wm2000_priv *wm2000 = dev_get_drvdata(codec->dev);
-
-	/* This will trigger a transition to standby mode by default */
-	wm2000_anc_set_mode(wm2000);
-
-	return 0;
-}
-
-static int wm2000_remove(struct snd_soc_codec *codec)
-{
-	struct wm2000_priv *wm2000 = dev_get_drvdata(codec->dev);
-
->>>>>>> c16fa4f2
 	return wm2000_anc_transition(wm2000, ANC_OFF);
 }
 
@@ -775,11 +752,7 @@
 		ret = PTR_ERR(wm2000->regmap);
 		dev_err(&i2c->dev, "Failed to allocate register map: %d\n",
 			ret);
-<<<<<<< HEAD
-		goto err;
-=======
 		goto out;
->>>>>>> c16fa4f2
 	}
 
 	/* Verify that this is a WM2000 */
@@ -791,11 +764,7 @@
 	if (id != 0x2000) {
 		dev_err(&i2c->dev, "Device is not a WM2000 - ID %x\n", id);
 		ret = -ENODEV;
-<<<<<<< HEAD
-		goto err_regmap;
-=======
 		goto out_regmap_exit;
->>>>>>> c16fa4f2
 	}
 
 	reg = wm2000_read(i2c, WM2000_REG_REVISON);
@@ -814,11 +783,7 @@
 	ret = request_firmware(&fw, filename, &i2c->dev);
 	if (ret != 0) {
 		dev_err(&i2c->dev, "Failed to acquire ANC data: %d\n", ret);
-<<<<<<< HEAD
-		goto err_regmap;
-=======
 		goto out_regmap_exit;
->>>>>>> c16fa4f2
 	}
 
 	/* Pre-cook the concatenation of the register address onto the image */
@@ -836,11 +801,6 @@
 	wm2000->anc_download[1] = 0x00;
 	memcpy(wm2000->anc_download + 2, fw->data, fw->size);
 
-<<<<<<< HEAD
-	release_firmware(fw);
-
-=======
->>>>>>> c16fa4f2
 	wm2000->anc_eng_ena = 1;
 	wm2000->anc_active = 1;
 	wm2000->spk_ena = 1;
@@ -848,27 +808,14 @@
 
 	wm2000_reset(wm2000);
 
-<<<<<<< HEAD
-	ret = snd_soc_register_codec(&i2c->dev, &soc_codec_dev_wm2000,
-				     NULL, 0);
-	if (ret != 0)
-		goto err_fw;
-=======
 	ret = snd_soc_register_codec(&i2c->dev, &soc_codec_dev_wm2000, NULL, 0);
 	if (!ret)
 		goto out;
->>>>>>> c16fa4f2
 
 out_regmap_exit:
 	regmap_exit(wm2000->regmap);
 out:
 	release_firmware(fw);
-<<<<<<< HEAD
-err_regmap:
-	regmap_exit(wm2000->regmap);
-err:
-=======
->>>>>>> c16fa4f2
 	return ret;
 }
 
