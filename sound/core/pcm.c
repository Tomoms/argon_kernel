/*
 *  Digital Audio (PCM) abstract layer
 *  Copyright (c) by Jaroslav Kysela <perex@perex.cz>
 *
 *
 *   This program is free software; you can redistribute it and/or modify
 *   it under the terms of the GNU General Public License as published by
 *   the Free Software Foundation; either version 2 of the License, or
 *   (at your option) any later version.
 *
 *   This program is distributed in the hope that it will be useful,
 *   but WITHOUT ANY WARRANTY; without even the implied warranty of
 *   MERCHANTABILITY or FITNESS FOR A PARTICULAR PURPOSE.  See the
 *   GNU General Public License for more details.
 *
 *   You should have received a copy of the GNU General Public License
 *   along with this program; if not, write to the Free Software
 *   Foundation, Inc., 59 Temple Place, Suite 330, Boston, MA  02111-1307 USA
 *
 */

#include <linux/init.h>
#include <linux/slab.h>
#include <linux/module.h>
#include <linux/time.h>
#include <linux/mutex.h>
#include <sound/core.h>
#include <sound/minors.h>
#include <sound/pcm.h>
#include <sound/control.h>
#include <sound/info.h>

MODULE_AUTHOR("Jaroslav Kysela <perex@perex.cz>, Abramo Bagnara <abramo@alsa-project.org>");
MODULE_DESCRIPTION("Midlevel PCM code for ALSA.");
MODULE_LICENSE("GPL");

static LIST_HEAD(snd_pcm_devices);
static LIST_HEAD(snd_pcm_notify_list);
static DEFINE_MUTEX(register_mutex);

static int snd_pcm_free(struct snd_pcm *pcm);
static int snd_pcm_dev_free(struct snd_device *device);
static int snd_pcm_dev_register(struct snd_device *device);
static int snd_pcm_dev_register_soc_be(struct snd_device *device);
static int snd_pcm_dev_disconnect(struct snd_device *device);

static struct snd_pcm *snd_pcm_get(struct snd_card *card, int device)
{
	struct snd_pcm *pcm;

	list_for_each_entry(pcm, &snd_pcm_devices, list) {
		if (pcm->card == card && pcm->device == device)
			return pcm;
	}
	return NULL;
}

static int snd_pcm_next(struct snd_card *card, int device)
{
	struct snd_pcm *pcm;

	list_for_each_entry(pcm, &snd_pcm_devices, list) {
		if (pcm->card == card && pcm->device > device)
			return pcm->device;
		else if (pcm->card->number > card->number)
			return -1;
	}
	return -1;
}

static int snd_pcm_add(struct snd_pcm *newpcm)
{
	struct snd_pcm *pcm;

	list_for_each_entry(pcm, &snd_pcm_devices, list) {
		if (pcm->card == newpcm->card && pcm->device == newpcm->device)
			return -EBUSY;
		if (pcm->card->number > newpcm->card->number ||
				(pcm->card == newpcm->card &&
				pcm->device > newpcm->device)) {
			list_add(&newpcm->list, pcm->list.prev);
			return 0;
		}
	}
	list_add_tail(&newpcm->list, &snd_pcm_devices);
	return 0;
}

static int snd_pcm_control_ioctl(struct snd_card *card,
				 struct snd_ctl_file *control,
				 unsigned int cmd, unsigned long arg)
{
	switch (cmd) {
	case SNDRV_CTL_IOCTL_PCM_NEXT_DEVICE:
		{
			int device;

			if (get_user(device, (int __user *)arg))
				return -EFAULT;
			mutex_lock(&register_mutex);
			device = snd_pcm_next(card, device);
			mutex_unlock(&register_mutex);
			if (put_user(device, (int __user *)arg))
				return -EFAULT;
			return 0;
		}
	case SNDRV_CTL_IOCTL_PCM_INFO:
		{
			struct snd_pcm_info __user *info;
			unsigned int device, subdevice;
			int stream;
			struct snd_pcm *pcm;
			struct snd_pcm_str *pstr;
			struct snd_pcm_substream *substream;
			int err;

			info = (struct snd_pcm_info __user *)arg;
			if (get_user(device, &info->device))
				return -EFAULT;
			if (get_user(stream, &info->stream))
				return -EFAULT;
			if (stream < 0 || stream > 1)
				return -EINVAL;
			if (get_user(subdevice, &info->subdevice))
				return -EFAULT;
			mutex_lock(&register_mutex);
			pcm = snd_pcm_get(card, device);
			if (pcm == NULL) {
				err = -ENXIO;
				goto _error;
			}
			pstr = &pcm->streams[stream];
			if (pstr->substream_count == 0) {
				err = -ENOENT;
				goto _error;
			}
			if (subdevice >= pstr->substream_count) {
				err = -ENXIO;
				goto _error;
			}
			for (substream = pstr->substream; substream;
			     substream = substream->next)
				if (substream->number == (int)subdevice)
					break;
			if (substream == NULL) {
				err = -ENXIO;
				goto _error;
			}
			err = snd_pcm_info_user(substream, info);
		_error:
			mutex_unlock(&register_mutex);
			return err;
		}
	case SNDRV_CTL_IOCTL_PCM_PREFER_SUBDEVICE:
		{
			int val;
			
			if (get_user(val, (int __user *)arg))
				return -EFAULT;
			control->prefer_pcm_subdevice = val;
			return 0;
		}
	}
	return -ENOIOCTLCMD;
}

#define FORMAT(v) [SNDRV_PCM_FORMAT_##v] = #v

static char *snd_pcm_format_names[] = {
	FORMAT(S8),
	FORMAT(U8),
	FORMAT(S16_LE),
	FORMAT(S16_BE),
	FORMAT(U16_LE),
	FORMAT(U16_BE),
	FORMAT(S24_LE),
	FORMAT(S24_BE),
	FORMAT(U24_LE),
	FORMAT(U24_BE),
	FORMAT(S32_LE),
	FORMAT(S32_BE),
	FORMAT(U32_LE),
	FORMAT(U32_BE),
	FORMAT(FLOAT_LE),
	FORMAT(FLOAT_BE),
	FORMAT(FLOAT64_LE),
	FORMAT(FLOAT64_BE),
	FORMAT(IEC958_SUBFRAME_LE),
	FORMAT(IEC958_SUBFRAME_BE),
	FORMAT(MU_LAW),
	FORMAT(A_LAW),
	FORMAT(IMA_ADPCM),
	FORMAT(MPEG),
	FORMAT(GSM),
	FORMAT(SPECIAL),
	FORMAT(S24_3LE),
	FORMAT(S24_3BE),
	FORMAT(U24_3LE),
	FORMAT(U24_3BE),
	FORMAT(S20_3LE),
	FORMAT(S20_3BE),
	FORMAT(U20_3LE),
	FORMAT(U20_3BE),
	FORMAT(S18_3LE),
	FORMAT(S18_3BE),
	FORMAT(U18_3LE),
	FORMAT(U18_3BE),
	FORMAT(G723_24),
	FORMAT(G723_24_1B),
	FORMAT(G723_40),
	FORMAT(G723_40_1B),
};

const char *snd_pcm_format_name(snd_pcm_format_t format)
{
	if ((__force unsigned int)format >= ARRAY_SIZE(snd_pcm_format_names))
		return "Unknown";
	return snd_pcm_format_names[(__force unsigned int)format];
}
EXPORT_SYMBOL_GPL(snd_pcm_format_name);

#ifdef CONFIG_SND_VERBOSE_PROCFS

#define STATE(v) [SNDRV_PCM_STATE_##v] = #v
#define STREAM(v) [SNDRV_PCM_STREAM_##v] = #v
#define READY(v) [SNDRV_PCM_READY_##v] = #v
#define XRUN(v) [SNDRV_PCM_XRUN_##v] = #v
#define SILENCE(v) [SNDRV_PCM_SILENCE_##v] = #v
#define TSTAMP(v) [SNDRV_PCM_TSTAMP_##v] = #v
#define ACCESS(v) [SNDRV_PCM_ACCESS_##v] = #v
#define START(v) [SNDRV_PCM_START_##v] = #v
#define SUBFORMAT(v) [SNDRV_PCM_SUBFORMAT_##v] = #v 

static char *snd_pcm_stream_names[] = {
	STREAM(PLAYBACK),
	STREAM(CAPTURE),
};

static char *snd_pcm_state_names[] = {
	STATE(OPEN),
	STATE(SETUP),
	STATE(PREPARED),
	STATE(RUNNING),
	STATE(XRUN),
	STATE(DRAINING),
	STATE(PAUSED),
	STATE(SUSPENDED),
};

static char *snd_pcm_access_names[] = {
	ACCESS(MMAP_INTERLEAVED), 
	ACCESS(MMAP_NONINTERLEAVED),
	ACCESS(MMAP_COMPLEX),
	ACCESS(RW_INTERLEAVED),
	ACCESS(RW_NONINTERLEAVED),
};

static char *snd_pcm_subformat_names[] = {
	SUBFORMAT(STD), 
};

static char *snd_pcm_tstamp_mode_names[] = {
	TSTAMP(NONE),
	TSTAMP(ENABLE),
};

static const char *snd_pcm_stream_name(int stream)
{
	return snd_pcm_stream_names[stream];
}

static const char *snd_pcm_access_name(snd_pcm_access_t access)
{
	return snd_pcm_access_names[(__force int)access];
}

static const char *snd_pcm_subformat_name(snd_pcm_subformat_t subformat)
{
	return snd_pcm_subformat_names[(__force int)subformat];
}

static const char *snd_pcm_tstamp_mode_name(int mode)
{
	return snd_pcm_tstamp_mode_names[mode];
}

static const char *snd_pcm_state_name(snd_pcm_state_t state)
{
	return snd_pcm_state_names[(__force int)state];
}

#if defined(CONFIG_SND_PCM_OSS) || defined(CONFIG_SND_PCM_OSS_MODULE)
#include <linux/soundcard.h>

static const char *snd_pcm_oss_format_name(int format)
{
	switch (format) {
	case AFMT_MU_LAW:
		return "MU_LAW";
	case AFMT_A_LAW:
		return "A_LAW";
	case AFMT_IMA_ADPCM:
		return "IMA_ADPCM";
	case AFMT_U8:
		return "U8";
	case AFMT_S16_LE:
		return "S16_LE";
	case AFMT_S16_BE:
		return "S16_BE";
	case AFMT_S8:
		return "S8";
	case AFMT_U16_LE:
		return "U16_LE";
	case AFMT_U16_BE:
		return "U16_BE";
	case AFMT_MPEG:
		return "MPEG";
	default:
		return "unknown";
	}
}
#endif

static void snd_pcm_proc_info_read(struct snd_pcm_substream *substream,
				   struct snd_info_buffer *buffer)
{
	struct snd_pcm_info *info;
	int err;

	if (! substream)
		return;

	info = kmalloc(sizeof(*info), GFP_KERNEL);
	if (! info) {
		printk(KERN_DEBUG "snd_pcm_proc_info_read: cannot malloc\n");
		return;
	}

	err = snd_pcm_info(substream, info);
	if (err < 0) {
		snd_iprintf(buffer, "error %d\n", err);
		kfree(info);
		return;
	}
	snd_iprintf(buffer, "card: %d\n", info->card);
	snd_iprintf(buffer, "device: %d\n", info->device);
	snd_iprintf(buffer, "subdevice: %d\n", info->subdevice);
	snd_iprintf(buffer, "stream: %s\n", snd_pcm_stream_name(info->stream));
	snd_iprintf(buffer, "id: %s\n", info->id);
	snd_iprintf(buffer, "name: %s\n", info->name);
	snd_iprintf(buffer, "subname: %s\n", info->subname);
	snd_iprintf(buffer, "class: %d\n", info->dev_class);
	snd_iprintf(buffer, "subclass: %d\n", info->dev_subclass);
	snd_iprintf(buffer, "subdevices_count: %d\n", info->subdevices_count);
	snd_iprintf(buffer, "subdevices_avail: %d\n", info->subdevices_avail);
	kfree(info);
}

static void snd_pcm_stream_proc_info_read(struct snd_info_entry *entry,
					  struct snd_info_buffer *buffer)
{
	snd_pcm_proc_info_read(((struct snd_pcm_str *)entry->private_data)->substream,
			       buffer);
}

static void snd_pcm_substream_proc_info_read(struct snd_info_entry *entry,
					     struct snd_info_buffer *buffer)
{
	snd_pcm_proc_info_read(entry->private_data, buffer);
}

static void snd_pcm_substream_proc_hw_params_read(struct snd_info_entry *entry,
						  struct snd_info_buffer *buffer)
{
	struct snd_pcm_substream *substream = entry->private_data;
	struct snd_pcm_runtime *runtime;

	mutex_lock(&substream->pcm->open_mutex);
	runtime = substream->runtime;
	if (!runtime) {
		snd_iprintf(buffer, "closed\n");
		goto unlock;
	}
	if (runtime->status->state == SNDRV_PCM_STATE_OPEN) {
		snd_iprintf(buffer, "no setup\n");
		goto unlock;
	}
	snd_iprintf(buffer, "access: %s\n", snd_pcm_access_name(runtime->access));
	snd_iprintf(buffer, "format: %s\n", snd_pcm_format_name(runtime->format));
	snd_iprintf(buffer, "subformat: %s\n", snd_pcm_subformat_name(runtime->subformat));
	snd_iprintf(buffer, "channels: %u\n", runtime->channels);	
	snd_iprintf(buffer, "rate: %u (%u/%u)\n", runtime->rate, runtime->rate_num, runtime->rate_den);	
	snd_iprintf(buffer, "period_size: %lu\n", runtime->period_size);	
	snd_iprintf(buffer, "buffer_size: %lu\n", runtime->buffer_size);	
#if defined(CONFIG_SND_PCM_OSS) || defined(CONFIG_SND_PCM_OSS_MODULE)
	if (substream->oss.oss) {
		snd_iprintf(buffer, "OSS format: %s\n", snd_pcm_oss_format_name(runtime->oss.format));
		snd_iprintf(buffer, "OSS channels: %u\n", runtime->oss.channels);	
		snd_iprintf(buffer, "OSS rate: %u\n", runtime->oss.rate);
		snd_iprintf(buffer, "OSS period bytes: %lu\n", (unsigned long)runtime->oss.period_bytes);
		snd_iprintf(buffer, "OSS periods: %u\n", runtime->oss.periods);
		snd_iprintf(buffer, "OSS period frames: %lu\n", (unsigned long)runtime->oss.period_frames);
	}
#endif
 unlock:
	mutex_unlock(&substream->pcm->open_mutex);
}

static void snd_pcm_substream_proc_sw_params_read(struct snd_info_entry *entry,
						  struct snd_info_buffer *buffer)
{
	struct snd_pcm_substream *substream = entry->private_data;
	struct snd_pcm_runtime *runtime;

	mutex_lock(&substream->pcm->open_mutex);
	runtime = substream->runtime;
	if (!runtime) {
		snd_iprintf(buffer, "closed\n");
		goto unlock;
	}
	if (runtime->status->state == SNDRV_PCM_STATE_OPEN) {
		snd_iprintf(buffer, "no setup\n");
		goto unlock;
	}
	snd_iprintf(buffer, "tstamp_mode: %s\n", snd_pcm_tstamp_mode_name(runtime->tstamp_mode));
	snd_iprintf(buffer, "period_step: %u\n", runtime->period_step);
	snd_iprintf(buffer, "avail_min: %lu\n", runtime->control->avail_min);
	snd_iprintf(buffer, "start_threshold: %lu\n", runtime->start_threshold);
	snd_iprintf(buffer, "stop_threshold: %lu\n", runtime->stop_threshold);
	snd_iprintf(buffer, "silence_threshold: %lu\n", runtime->silence_threshold);
	snd_iprintf(buffer, "silence_size: %lu\n", runtime->silence_size);
	snd_iprintf(buffer, "boundary: %lu\n", runtime->boundary);
 unlock:
	mutex_unlock(&substream->pcm->open_mutex);
}

static void snd_pcm_substream_proc_status_read(struct snd_info_entry *entry,
					       struct snd_info_buffer *buffer)
{
	struct snd_pcm_substream *substream = entry->private_data;
	struct snd_pcm_runtime *runtime;
	struct snd_pcm_status status;
	int err;

	mutex_lock(&substream->pcm->open_mutex);
	runtime = substream->runtime;
	if (!runtime) {
		snd_iprintf(buffer, "closed\n");
		goto unlock;
	}
	memset(&status, 0, sizeof(status));
	err = snd_pcm_status(substream, &status);
	if (err < 0) {
		snd_iprintf(buffer, "error %d\n", err);
		goto unlock;
	}
	snd_iprintf(buffer, "state: %s\n", snd_pcm_state_name(status.state));
	snd_iprintf(buffer, "owner_pid   : %d\n", pid_vnr(substream->pid));
	snd_iprintf(buffer, "trigger_time: %ld.%09ld\n",
		status.trigger_tstamp.tv_sec, status.trigger_tstamp.tv_nsec);
	snd_iprintf(buffer, "tstamp      : %ld.%09ld\n",
		status.tstamp.tv_sec, status.tstamp.tv_nsec);
	snd_iprintf(buffer, "delay       : %ld\n", status.delay);
	snd_iprintf(buffer, "avail       : %ld\n", status.avail);
	snd_iprintf(buffer, "avail_max   : %ld\n", status.avail_max);
	snd_iprintf(buffer, "-----\n");
	snd_iprintf(buffer, "hw_ptr      : %ld\n", runtime->status->hw_ptr);
	snd_iprintf(buffer, "appl_ptr    : %ld\n", runtime->control->appl_ptr);
 unlock:
	mutex_unlock(&substream->pcm->open_mutex);
}

#ifdef CONFIG_SND_PCM_XRUN_DEBUG
static void snd_pcm_xrun_debug_read(struct snd_info_entry *entry,
				    struct snd_info_buffer *buffer)
{
	struct snd_pcm_str *pstr = entry->private_data;
	snd_iprintf(buffer, "%d\n", pstr->xrun_debug);
}

static void snd_pcm_xrun_debug_write(struct snd_info_entry *entry,
				     struct snd_info_buffer *buffer)
{
	struct snd_pcm_str *pstr = entry->private_data;
	char line[64];
	if (!snd_info_get_line(buffer, line, sizeof(line)))
		pstr->xrun_debug = simple_strtoul(line, NULL, 10);
}
#endif

static int snd_pcm_stream_proc_init(struct snd_pcm_str *pstr)
{
	struct snd_pcm *pcm = pstr->pcm;
	struct snd_info_entry *entry;
	char name[16];

	sprintf(name, "pcm%i%c", pcm->device, 
		pstr->stream == SNDRV_PCM_STREAM_PLAYBACK ? 'p' : 'c');
	if ((entry = snd_info_create_card_entry(pcm->card, name, pcm->card->proc_root)) == NULL)
		return -ENOMEM;
	entry->mode = S_IFDIR | S_IRUGO | S_IXUGO;
	if (snd_info_register(entry) < 0) {
		snd_info_free_entry(entry);
		return -ENOMEM;
	}
	pstr->proc_root = entry;

	if ((entry = snd_info_create_card_entry(pcm->card, "info", pstr->proc_root)) != NULL) {
		snd_info_set_text_ops(entry, pstr, snd_pcm_stream_proc_info_read);
		if (snd_info_register(entry) < 0) {
			snd_info_free_entry(entry);
			entry = NULL;
		}
	}
	pstr->proc_info_entry = entry;

#ifdef CONFIG_SND_PCM_XRUN_DEBUG
	if ((entry = snd_info_create_card_entry(pcm->card, "xrun_debug",
						pstr->proc_root)) != NULL) {
		entry->c.text.read = snd_pcm_xrun_debug_read;
		entry->c.text.write = snd_pcm_xrun_debug_write;
		entry->mode |= S_IWUSR;
		entry->private_data = pstr;
		if (snd_info_register(entry) < 0) {
			snd_info_free_entry(entry);
			entry = NULL;
		}
	}
	pstr->proc_xrun_debug_entry = entry;
#endif
	return 0;
}

static int snd_pcm_stream_proc_done(struct snd_pcm_str *pstr)
{
#ifdef CONFIG_SND_PCM_XRUN_DEBUG
	snd_info_free_entry(pstr->proc_xrun_debug_entry);
	pstr->proc_xrun_debug_entry = NULL;
#endif
	snd_info_free_entry(pstr->proc_info_entry);
	pstr->proc_info_entry = NULL;
	snd_info_free_entry(pstr->proc_root);
	pstr->proc_root = NULL;
	return 0;
}

static int snd_pcm_substream_proc_init(struct snd_pcm_substream *substream)
{
	struct snd_info_entry *entry;
	struct snd_card *card;
	char name[16];

	card = substream->pcm->card;

	sprintf(name, "sub%i", substream->number);
	if ((entry = snd_info_create_card_entry(card, name, substream->pstr->proc_root)) == NULL)
		return -ENOMEM;
	entry->mode = S_IFDIR | S_IRUGO | S_IXUGO;
	if (snd_info_register(entry) < 0) {
		snd_info_free_entry(entry);
		return -ENOMEM;
	}
	substream->proc_root = entry;

	if ((entry = snd_info_create_card_entry(card, "info", substream->proc_root)) != NULL) {
		snd_info_set_text_ops(entry, substream,
				      snd_pcm_substream_proc_info_read);
		if (snd_info_register(entry) < 0) {
			snd_info_free_entry(entry);
			entry = NULL;
		}
	}
	substream->proc_info_entry = entry;

	if ((entry = snd_info_create_card_entry(card, "hw_params", substream->proc_root)) != NULL) {
		snd_info_set_text_ops(entry, substream,
				      snd_pcm_substream_proc_hw_params_read);
		if (snd_info_register(entry) < 0) {
			snd_info_free_entry(entry);
			entry = NULL;
		}
	}
	substream->proc_hw_params_entry = entry;

	if ((entry = snd_info_create_card_entry(card, "sw_params", substream->proc_root)) != NULL) {
		snd_info_set_text_ops(entry, substream,
				      snd_pcm_substream_proc_sw_params_read);
		if (snd_info_register(entry) < 0) {
			snd_info_free_entry(entry);
			entry = NULL;
		}
	}
	substream->proc_sw_params_entry = entry;

	if ((entry = snd_info_create_card_entry(card, "status", substream->proc_root)) != NULL) {
		snd_info_set_text_ops(entry, substream,
				      snd_pcm_substream_proc_status_read);
		if (snd_info_register(entry) < 0) {
			snd_info_free_entry(entry);
			entry = NULL;
		}
	}
	substream->proc_status_entry = entry;

	return 0;
}

static int snd_pcm_substream_proc_done(struct snd_pcm_substream *substream)
{
	snd_info_free_entry(substream->proc_info_entry);
	substream->proc_info_entry = NULL;
	snd_info_free_entry(substream->proc_hw_params_entry);
	substream->proc_hw_params_entry = NULL;
	snd_info_free_entry(substream->proc_sw_params_entry);
	substream->proc_sw_params_entry = NULL;
	snd_info_free_entry(substream->proc_status_entry);
	substream->proc_status_entry = NULL;
	snd_info_free_entry(substream->proc_root);
	substream->proc_root = NULL;
	return 0;
}
#else /* !CONFIG_SND_VERBOSE_PROCFS */
static inline int snd_pcm_stream_proc_init(struct snd_pcm_str *pstr) { return 0; }
static inline int snd_pcm_stream_proc_done(struct snd_pcm_str *pstr) { return 0; }
static inline int snd_pcm_substream_proc_init(struct snd_pcm_substream *substream) { return 0; }
static inline int snd_pcm_substream_proc_done(struct snd_pcm_substream *substream) { return 0; }
#endif /* CONFIG_SND_VERBOSE_PROCFS */

/**
 * snd_pcm_new_stream - create a new PCM stream
 * @pcm: the pcm instance
 * @stream: the stream direction, SNDRV_PCM_STREAM_XXX
 * @substream_count: the number of substreams
 *
 * Creates a new stream for the pcm.
 * The corresponding stream on the pcm must have been empty before
 * calling this, i.e. zero must be given to the argument of
 * snd_pcm_new().
 *
 * Returns zero if successful, or a negative error code on failure.
 */
int snd_pcm_new_stream(struct snd_pcm *pcm, int stream, int substream_count)
{
	int idx, err;
	struct snd_pcm_str *pstr = &pcm->streams[stream];
	struct snd_pcm_substream *substream, *prev;

#if defined(CONFIG_SND_PCM_OSS) || defined(CONFIG_SND_PCM_OSS_MODULE)
	mutex_init(&pstr->oss.setup_mutex);
#endif
	pstr->stream = stream;
	pstr->pcm = pcm;
	pstr->substream_count = substream_count;
	if (substream_count > 0 && !pcm->internal) {
		err = snd_pcm_stream_proc_init(pstr);
		if (err < 0) {
			snd_printk(KERN_ERR "Error in snd_pcm_stream_proc_init\n");
			return err;
		}
	}
	prev = NULL;
	for (idx = 0, prev = NULL; idx < substream_count; idx++) {
		substream = kzalloc(sizeof(*substream), GFP_KERNEL);
		if (substream == NULL) {
			snd_printk(KERN_ERR "Cannot allocate PCM substream\n");
			return -ENOMEM;
		}
		substream->pcm = pcm;
		substream->pstr = pstr;
		substream->number = idx;
		substream->stream = stream;
		sprintf(substream->name, "subdevice #%i", idx);
		substream->buffer_bytes_max = UINT_MAX;
		if (prev == NULL)
			pstr->substream = substream;
		else
			prev->next = substream;

		if (!pcm->internal) {
			err = snd_pcm_substream_proc_init(substream);
			if (err < 0) {
				snd_printk(KERN_ERR "Error in snd_pcm_stream_proc_init\n");
				if (prev == NULL)
					pstr->substream = NULL;
				else
					prev->next = NULL;
				kfree(substream);
				return err;
			}
		}
		substream->group = &substream->self_group;
		spin_lock_init(&substream->self_group.lock);
		INIT_LIST_HEAD(&substream->self_group.substreams);
		list_add_tail(&substream->link_list, &substream->self_group.substreams);
		atomic_set(&substream->mmap_count, 0);
		prev = substream;
	}
	return 0;
}				

EXPORT_SYMBOL(snd_pcm_new_stream);

static int _snd_pcm_new(struct snd_card *card, const char *id, int device,
		int playback_count, int capture_count, bool internal,
		struct snd_pcm **rpcm)
{
	struct snd_pcm *pcm;
	int err;
	static struct snd_device_ops ops = {
		.dev_free = snd_pcm_dev_free,
		.dev_register =	snd_pcm_dev_register,
		.dev_disconnect = snd_pcm_dev_disconnect,
	};

	if (snd_BUG_ON(!card))
		return -ENXIO;
	if (rpcm)
		*rpcm = NULL;
	pcm = kzalloc(sizeof(*pcm), GFP_KERNEL);
	if (pcm == NULL) {
		snd_printk(KERN_ERR "Cannot allocate PCM\n");
		return -ENOMEM;
	}
	pcm->card = card;
	pcm->device = device;
	pcm->internal = internal;
	if (id)
		strlcpy(pcm->id, id, sizeof(pcm->id));
	if ((err = snd_pcm_new_stream(pcm, SNDRV_PCM_STREAM_PLAYBACK, playback_count)) < 0) {
		snd_pcm_free(pcm);
		return err;
	}
	if ((err = snd_pcm_new_stream(pcm, SNDRV_PCM_STREAM_CAPTURE, capture_count)) < 0) {
		snd_pcm_free(pcm);
		return err;
	}
	mutex_init(&pcm->open_mutex);
	init_waitqueue_head(&pcm->open_wait);
	if ((err = snd_device_new(card, SNDRV_DEV_PCM, pcm, &ops)) < 0) {
		snd_pcm_free(pcm);
		return err;
	}
	if (rpcm)
		*rpcm = pcm;
	return 0;
}

/**
 * snd_pcm_new - create a new PCM instance
 * @card: the card instance
 * @id: the id string
 * @device: the device index (zero based)
 * @playback_count: the number of substreams for playback
 * @capture_count: the number of substreams for capture
 * @rpcm: the pointer to store the new pcm instance
 *
 * Creates a new PCM instance.
 *
 * The pcm operators have to be set afterwards to the new instance
 * via snd_pcm_set_ops().
 *
 * Returns zero if successful, or a negative error code on failure.
 */
int snd_pcm_new(struct snd_card *card, const char *id, int device,
		int playback_count, int capture_count, struct snd_pcm **rpcm)
{
	return _snd_pcm_new(card, id, device, playback_count, capture_count,
			false, rpcm);
}
EXPORT_SYMBOL(snd_pcm_new);

static int snd_pcm_new_stream_soc_be(struct snd_pcm *pcm, int stream,
	int substream_count)
{
	int idx;
	struct snd_pcm_str *pstr = &pcm->streams[stream];
	struct snd_pcm_substream *substream, *prev;

	pstr->stream = stream;
	pstr->pcm = pcm;
	pstr->substream_count = substream_count;

	prev = NULL;
	for (idx = 0, prev = NULL; idx < substream_count; idx++) {
		substream = kzalloc(sizeof(*substream), GFP_KERNEL);
		if (substream == NULL) {
			snd_printk(KERN_ERR "Cannot allocate BE PCM substream\n");
			return -ENOMEM;
		}
		substream->pcm = pcm;
		substream->pstr = pstr;
		substream->number = idx;
		substream->stream = stream;
		sprintf(substream->name, "subdevice #%i", idx);
		substream->buffer_bytes_max = UINT_MAX;
		if (prev == NULL)
			pstr->substream = substream;
		else
			prev->next = substream;

		substream->group = &substream->self_group;
		spin_lock_init(&substream->self_group.lock);
		INIT_LIST_HEAD(&substream->self_group.substreams);
		list_add_tail(&substream->link_list, &substream->self_group.substreams);
		atomic_set(&substream->mmap_count, 0);
		prev = substream;
	}
	return 0;
}

/**
 * snd_pcm_new_soc_be - create a new PCM instance for ASoC BE DAI link
 * @card: the card instance
 * @id: the id string
 * @device: the device index (zero based - shared with normal PCMs)
 * @playback_count: the number of substreams for playback
 * @capture_count: the number of substreams for capture
 * @rpcm: the pointer to store the new pcm instance
 *
 * Creates a new PCM instance with no userspace device or procfs entries.
 * This is used by ASoC Back End PCMs in order to create a PCM that will only
 * be used internally by kernel drivers. i.e. it cannot be opened by userspace.
 * It also provides existing ASoC components drivers with a substream and
 * access to any private data.
 *
 * The pcm operators have to be set afterwards to the new instance
 * via snd_pcm_set_ops().
 *
 * Returns zero if successful, or a negative error code on failure.
 */
int snd_pcm_new_soc_be(struct snd_card *card, const char *id, int device,
	int playback_count, int capture_count,
	struct snd_pcm ** rpcm)
{
	struct snd_pcm *pcm;
	int err;
	static struct snd_device_ops ops = {
		.dev_free = snd_pcm_dev_free,
		.dev_register =	snd_pcm_dev_register_soc_be,
		.dev_disconnect = snd_pcm_dev_disconnect,
	};

	if (snd_BUG_ON(!card))
		return -ENXIO;
	if (rpcm)
		*rpcm = NULL;
	pcm = kzalloc(sizeof(*pcm), GFP_KERNEL);
	if (pcm == NULL) {
		snd_printk(KERN_ERR "Cannot allocate virtual PCM\n");
		return -ENOMEM;
	}
	pcm->card = card;
	pcm->device = device;

	if (id)
		strlcpy(pcm->id, id, sizeof(pcm->id));
	if ((err = snd_pcm_new_stream_soc_be(pcm, SNDRV_PCM_STREAM_PLAYBACK, playback_count)) < 0) {
		snd_pcm_free(pcm);
		return err;
	}
	if ((err = snd_pcm_new_stream_soc_be(pcm, SNDRV_PCM_STREAM_CAPTURE, capture_count)) < 0) {
		snd_pcm_free(pcm);
		return err;
	}

	if ((err = snd_device_new(card, SNDRV_DEV_PCM, pcm, &ops)) < 0) {
		snd_pcm_free(pcm);
		return err;
	}
	if (rpcm)
		*rpcm = pcm;
	return 0;
}

EXPORT_SYMBOL(snd_pcm_new_soc_be);
/**
 * snd_pcm_new_internal - create a new internal PCM instance
 * @card: the card instance
 * @id: the id string
 * @device: the device index (zero based - shared with normal PCMs)
 * @playback_count: the number of substreams for playback
 * @capture_count: the number of substreams for capture
 * @rpcm: the pointer to store the new pcm instance
 *
 * Creates a new internal PCM instance with no userspace device or procfs
 * entries. This is used by ASoC Back End PCMs in order to create a PCM that
 * will only be used internally by kernel drivers. i.e. it cannot be opened
 * by userspace. It provides existing ASoC components drivers with a substream
 * and access to any private data.
 *
 * The pcm operators have to be set afterwards to the new instance
 * via snd_pcm_set_ops().
 *
 * Returns zero if successful, or a negative error code on failure.
 */
int snd_pcm_new_internal(struct snd_card *card, const char *id, int device,
	int playback_count, int capture_count,
	struct snd_pcm **rpcm)
{
	return _snd_pcm_new(card, id, device, playback_count, capture_count,
			true, rpcm);
}
EXPORT_SYMBOL(snd_pcm_new_internal);

static void snd_pcm_free_stream(struct snd_pcm_str * pstr)
{
	struct snd_pcm_substream *substream, *substream_next;
#if defined(CONFIG_SND_PCM_OSS) || defined(CONFIG_SND_PCM_OSS_MODULE)
	struct snd_pcm_oss_setup *setup, *setupn;
#endif
	substream = pstr->substream;
	while (substream) {
		substream_next = substream->next;
		snd_pcm_timer_done(substream);
		snd_pcm_substream_proc_done(substream);
		kfree(substream);
		substream = substream_next;
	}
	snd_pcm_stream_proc_done(pstr);
#if defined(CONFIG_SND_PCM_OSS) || defined(CONFIG_SND_PCM_OSS_MODULE)
	for (setup = pstr->oss.setup_list; setup; setup = setupn) {
		setupn = setup->next;
		kfree(setup->task_name);
		kfree(setup);
	}
#endif
}

static int snd_pcm_free(struct snd_pcm *pcm)
{
	struct snd_pcm_notify *notify;

	if (!pcm)
		return 0;
	list_for_each_entry(notify, &snd_pcm_notify_list, list) {
		notify->n_unregister(pcm);
	}
	if (pcm->private_free)
		pcm->private_free(pcm);
	snd_pcm_lib_preallocate_free_for_all(pcm);
	snd_pcm_free_stream(&pcm->streams[SNDRV_PCM_STREAM_PLAYBACK]);
	snd_pcm_free_stream(&pcm->streams[SNDRV_PCM_STREAM_CAPTURE]);
	kfree(pcm);
	return 0;
}

static int snd_pcm_dev_free(struct snd_device *device)
{
	struct snd_pcm *pcm = device->device_data;
	return snd_pcm_free(pcm);
}

int snd_pcm_attach_substream(struct snd_pcm *pcm, int stream,
			     struct file *file,
			     struct snd_pcm_substream **rsubstream)
{
	struct snd_pcm_str * pstr;
	struct snd_pcm_substream *substream;
	struct snd_pcm_runtime *runtime;
	struct snd_ctl_file *kctl;
	struct snd_card *card;
	int prefer_subdevice = -1;
	size_t size;

	if (snd_BUG_ON(!pcm || !rsubstream))
		return -ENXIO;
	*rsubstream = NULL;
	pstr = &pcm->streams[stream];
	if (pstr->substream == NULL || pstr->substream_count == 0)
		return -ENODEV;

	card = pcm->card;
	read_lock(&card->ctl_files_rwlock);
	list_for_each_entry(kctl, &card->ctl_files, list) {
		if (kctl->pid == task_pid(current)) {
			prefer_subdevice = kctl->prefer_pcm_subdevice;
			if (prefer_subdevice != -1)
				break;
		}
	}
	read_unlock(&card->ctl_files_rwlock);

	switch (stream) {
	case SNDRV_PCM_STREAM_PLAYBACK:
		if (pcm->info_flags & SNDRV_PCM_INFO_HALF_DUPLEX) {
			for (substream = pcm->streams[SNDRV_PCM_STREAM_CAPTURE].substream; substream; substream = substream->next) {
				if (SUBSTREAM_BUSY(substream))
					return -EAGAIN;
			}
		}
		break;
	case SNDRV_PCM_STREAM_CAPTURE:
		if (pcm->info_flags & SNDRV_PCM_INFO_HALF_DUPLEX) {
			for (substream = pcm->streams[SNDRV_PCM_STREAM_PLAYBACK].substream; substream; substream = substream->next) {
				if (SUBSTREAM_BUSY(substream))
					return -EAGAIN;
			}
		}
		break;
	default:
		return -EINVAL;
	}

	if (file->f_flags & O_APPEND) {
		if (prefer_subdevice < 0) {
			if (pstr->substream_count > 1)
				return -EINVAL; /* must be unique */
			substream = pstr->substream;
		} else {
			for (substream = pstr->substream; substream;
			     substream = substream->next)
				if (substream->number == prefer_subdevice)
					break;
		}
		if (! substream)
			return -ENODEV;
		if (! SUBSTREAM_BUSY(substream))
			return -EBADFD;
		substream->ref_count++;
		*rsubstream = substream;
		return 0;
	}

	if (prefer_subdevice >= 0) {
		for (substream = pstr->substream; substream; substream = substream->next)
			if (!SUBSTREAM_BUSY(substream) && substream->number == prefer_subdevice)
				goto __ok;
	}
	for (substream = pstr->substream; substream; substream = substream->next)
		if (!SUBSTREAM_BUSY(substream))
			break;
      __ok:
	if (substream == NULL)
		return -EAGAIN;

	runtime = kzalloc(sizeof(*runtime), GFP_KERNEL);
	if (runtime == NULL)
		return -ENOMEM;

	size = PAGE_ALIGN(sizeof(struct snd_pcm_mmap_status));
	runtime->status = snd_malloc_pages(size, GFP_KERNEL);
	if (runtime->status == NULL) {
		kfree(runtime);
		return -ENOMEM;
	}
	memset((void*)runtime->status, 0, size);

	size = PAGE_ALIGN(sizeof(struct snd_pcm_mmap_control));
	runtime->control = snd_malloc_pages(size, GFP_KERNEL);
	if (runtime->control == NULL) {
		snd_free_pages((void*)runtime->status,
			       PAGE_ALIGN(sizeof(struct snd_pcm_mmap_status)));
		kfree(runtime);
		return -ENOMEM;
	}
	memset((void*)runtime->control, 0, size);

	init_waitqueue_head(&runtime->sleep);
	init_waitqueue_head(&runtime->tsleep);

	runtime->status->state = SNDRV_PCM_STATE_OPEN;

	substream->runtime = runtime;
	substream->private_data = pcm->private_data;
	substream->ref_count = 1;
	substream->f_flags = file->f_flags;
	substream->pid = get_pid(task_pid(current));
	pstr->substream_opened++;
	*rsubstream = substream;
	return 0;
}

void snd_pcm_detach_substream(struct snd_pcm_substream *substream)
{
	struct snd_pcm_runtime *runtime;

	if (PCM_RUNTIME_CHECK(substream))
		return;
	runtime = substream->runtime;
	if (runtime->private_free != NULL)
		runtime->private_free(runtime);
	snd_free_pages((void*)runtime->status,
		       PAGE_ALIGN(sizeof(struct snd_pcm_mmap_status)));
	snd_free_pages((void*)runtime->control,
		       PAGE_ALIGN(sizeof(struct snd_pcm_mmap_control)));
	kfree(runtime->hw_constraints.rules);
#ifdef CONFIG_SND_PCM_XRUN_DEBUG
	if (runtime->hwptr_log)
		kfree(runtime->hwptr_log);
#endif
	kfree(runtime);
	substream->runtime = NULL;
	put_pid(substream->pid);
	substream->pid = NULL;
	substream->pstr->substream_opened--;
}

static ssize_t show_pcm_class(struct device *dev,
			      struct device_attribute *attr, char *buf)
{
	struct snd_pcm *pcm;
	const char *str;
	static const char *strs[SNDRV_PCM_CLASS_LAST + 1] = {
		[SNDRV_PCM_CLASS_GENERIC] = "generic",
		[SNDRV_PCM_CLASS_MULTI] = "multi",
		[SNDRV_PCM_CLASS_MODEM] = "modem",
		[SNDRV_PCM_CLASS_DIGITIZER] = "digitizer",
	};

	if (! (pcm = dev_get_drvdata(dev)) ||
	    pcm->dev_class > SNDRV_PCM_CLASS_LAST)
		str = "none";
	else
		str = strs[pcm->dev_class];
        return snprintf(buf, PAGE_SIZE, "%s\n", str);
}

static struct device_attribute pcm_attrs =
	__ATTR(pcm_class, S_IRUGO, show_pcm_class, NULL);

static int snd_pcm_dev_register(struct snd_device *device)
{
	int cidx, err;
	struct snd_pcm_substream *substream;
	struct snd_pcm_notify *notify;
	char str[16];
	struct snd_pcm *pcm;
	struct device *dev;

	if (snd_BUG_ON(!device || !device->device_data))
		return -ENXIO;
	pcm = device->device_data;
	mutex_lock(&register_mutex);
	err = snd_pcm_add(pcm);
	if (err) {
		mutex_unlock(&register_mutex);
		return err;
	}
	for (cidx = 0; cidx < 2; cidx++) {
		int devtype = -1;
		if (pcm->streams[cidx].substream == NULL || pcm->internal)
			continue;
		switch (cidx) {
		case SNDRV_PCM_STREAM_PLAYBACK:
			sprintf(str, "pcmC%iD%ip", pcm->card->number, pcm->device);
			devtype = SNDRV_DEVICE_TYPE_PCM_PLAYBACK;
			break;
		case SNDRV_PCM_STREAM_CAPTURE:
			sprintf(str, "pcmC%iD%ic", pcm->card->number, pcm->device);
			devtype = SNDRV_DEVICE_TYPE_PCM_CAPTURE;
			break;
		}
		/* device pointer to use, pcm->dev takes precedence if
		 * it is assigned, otherwise fall back to card's device
		 * if possible */
		dev = pcm->dev;
		if (!dev)
			dev = snd_card_get_device_link(pcm->card);
		/* register pcm */
		err = snd_register_device_for_dev(devtype, pcm->card,
						  pcm->device,
						  &snd_pcm_f_ops[cidx],
						  pcm, str, dev);
		if (err < 0) {
			list_del(&pcm->list);
			mutex_unlock(&register_mutex);
			return err;
		}
		snd_add_device_sysfs_file(devtype, pcm->card, pcm->device,
					  &pcm_attrs);
		for (substream = pcm->streams[cidx].substream; substream; substream = substream->next)
			snd_pcm_timer_init(substream);
	}

	list_for_each_entry(notify, &snd_pcm_notify_list, list)
		notify->n_register(pcm);

	mutex_unlock(&register_mutex);
	return 0;
}

static int snd_pcm_dev_register_soc_be(struct snd_device *device)
{
	int err;
	struct snd_pcm_notify *notify;
	struct snd_pcm *pcm;

	if (snd_BUG_ON(!device || !device->device_data))
		return -ENXIO;
	pcm = device->device_data;
	mutex_lock(&register_mutex);
	err = snd_pcm_add(pcm);
	if (err) {
		mutex_unlock(&register_mutex);
		return err;
	}

	list_for_each_entry(notify, &snd_pcm_notify_list, list)
		notify->n_register(pcm);

	mutex_unlock(&register_mutex);
	return 0;
}

static int snd_pcm_dev_disconnect(struct snd_device *device)
{
	struct snd_pcm *pcm = device->device_data;
	struct snd_pcm_notify *notify;
	struct snd_pcm_substream *substream;
	int cidx, devtype;

	mutex_lock(&register_mutex);
	if (list_empty(&pcm->list))
		goto unlock;

	mutex_lock(&pcm->open_mutex);
	wake_up(&pcm->open_wait);
	list_del_init(&pcm->list);
	for (cidx = 0; cidx < 2; cidx++)
<<<<<<< HEAD
		for (substream = pcm->streams[cidx].substream; substream; substream = substream->next)
			if (substream->runtime) {
				substream->runtime->status->state = SNDRV_PCM_STATE_DISCONNECTED;
                                wake_up(&substream->runtime->sleep);
                                wake_up(&substream->runtime->tsleep);
                        }
=======
		for (substream = pcm->streams[cidx].substream; substream; substream = substream->next) {
			snd_pcm_stream_lock_irq(substream);
			if (substream->runtime) {
				substream->runtime->status->state = SNDRV_PCM_STATE_DISCONNECTED;
				wake_up(&substream->runtime->sleep);
				wake_up(&substream->runtime->tsleep);
			}
			snd_pcm_stream_unlock_irq(substream);
		}
>>>>>>> 10a793e6
	list_for_each_entry(notify, &snd_pcm_notify_list, list) {
		notify->n_disconnect(pcm);
	}
	for (cidx = 0; cidx < 2; cidx++) {
		devtype = -1;
		switch (cidx) {
		case SNDRV_PCM_STREAM_PLAYBACK:
			devtype = SNDRV_DEVICE_TYPE_PCM_PLAYBACK;
			break;
		case SNDRV_PCM_STREAM_CAPTURE:
			devtype = SNDRV_DEVICE_TYPE_PCM_CAPTURE;
			break;
		}
		snd_unregister_device(devtype, pcm->card, pcm->device);
		if (pcm->streams[cidx].chmap_kctl) {
			snd_ctl_remove(pcm->card, pcm->streams[cidx].chmap_kctl);
			pcm->streams[cidx].chmap_kctl = NULL;
		}
		if (pcm->streams[cidx].vol_kctl) {
			snd_ctl_remove(pcm->card, pcm->streams[cidx].vol_kctl);
			pcm->streams[cidx].vol_kctl = NULL;
		}
	}
	mutex_unlock(&pcm->open_mutex);
 unlock:
	mutex_unlock(&register_mutex);
	return 0;
}

int snd_pcm_notify(struct snd_pcm_notify *notify, int nfree)
{
	struct snd_pcm *pcm;

	if (snd_BUG_ON(!notify ||
		       !notify->n_register ||
		       !notify->n_unregister ||
		       !notify->n_disconnect))
		return -EINVAL;
	mutex_lock(&register_mutex);
	if (nfree) {
		list_del(&notify->list);
		list_for_each_entry(pcm, &snd_pcm_devices, list)
			notify->n_unregister(pcm);
	} else {
		list_add_tail(&notify->list, &snd_pcm_notify_list);
		list_for_each_entry(pcm, &snd_pcm_devices, list)
			notify->n_register(pcm);
	}
	mutex_unlock(&register_mutex);
	return 0;
}

EXPORT_SYMBOL(snd_pcm_notify);

#ifdef CONFIG_PROC_FS
/*
 *  Info interface
 */

static void snd_pcm_proc_read(struct snd_info_entry *entry,
			      struct snd_info_buffer *buffer)
{
	struct snd_pcm *pcm;

	mutex_lock(&register_mutex);
	list_for_each_entry(pcm, &snd_pcm_devices, list) {
		snd_iprintf(buffer, "%02i-%02i: %s : %s",
			    pcm->card->number, pcm->device, pcm->id, pcm->name);
		if (pcm->streams[SNDRV_PCM_STREAM_PLAYBACK].substream)
			snd_iprintf(buffer, " : playback %i",
				    pcm->streams[SNDRV_PCM_STREAM_PLAYBACK].substream_count);
		if (pcm->streams[SNDRV_PCM_STREAM_CAPTURE].substream)
			snd_iprintf(buffer, " : capture %i",
				    pcm->streams[SNDRV_PCM_STREAM_CAPTURE].substream_count);
		snd_iprintf(buffer, "\n");
	}
	mutex_unlock(&register_mutex);
}

static struct snd_info_entry *snd_pcm_proc_entry;

static void snd_pcm_proc_init(void)
{
	struct snd_info_entry *entry;

	if ((entry = snd_info_create_module_entry(THIS_MODULE, "pcm", NULL)) != NULL) {
		snd_info_set_text_ops(entry, NULL, snd_pcm_proc_read);
		if (snd_info_register(entry) < 0) {
			snd_info_free_entry(entry);
			entry = NULL;
		}
	}
	snd_pcm_proc_entry = entry;
}

static void snd_pcm_proc_done(void)
{
	snd_info_free_entry(snd_pcm_proc_entry);
}

#else /* !CONFIG_PROC_FS */
#define snd_pcm_proc_init()
#define snd_pcm_proc_done()
#endif /* CONFIG_PROC_FS */


/*
 *  ENTRY functions
 */

static int __init alsa_pcm_init(void)
{
	snd_ctl_register_ioctl(snd_pcm_control_ioctl);
	snd_ctl_register_ioctl_compat(snd_pcm_control_ioctl);
	snd_pcm_proc_init();
	return 0;
}

static void __exit alsa_pcm_exit(void)
{
	snd_ctl_unregister_ioctl(snd_pcm_control_ioctl);
	snd_ctl_unregister_ioctl_compat(snd_pcm_control_ioctl);
	snd_pcm_proc_done();
}

module_init(alsa_pcm_init)
module_exit(alsa_pcm_exit)<|MERGE_RESOLUTION|>--- conflicted
+++ resolved
@@ -1217,14 +1217,6 @@
 	wake_up(&pcm->open_wait);
 	list_del_init(&pcm->list);
 	for (cidx = 0; cidx < 2; cidx++)
-<<<<<<< HEAD
-		for (substream = pcm->streams[cidx].substream; substream; substream = substream->next)
-			if (substream->runtime) {
-				substream->runtime->status->state = SNDRV_PCM_STATE_DISCONNECTED;
-                                wake_up(&substream->runtime->sleep);
-                                wake_up(&substream->runtime->tsleep);
-                        }
-=======
 		for (substream = pcm->streams[cidx].substream; substream; substream = substream->next) {
 			snd_pcm_stream_lock_irq(substream);
 			if (substream->runtime) {
@@ -1234,7 +1226,6 @@
 			}
 			snd_pcm_stream_unlock_irq(substream);
 		}
->>>>>>> 10a793e6
 	list_for_each_entry(notify, &snd_pcm_notify_list, list) {
 		notify->n_disconnect(pcm);
 	}
