--- conflicted
+++ resolved
@@ -204,7 +204,6 @@
 
 	down_read(&shrinker_rwsem);
 	list_for_each_entry(shrinker, &shrinker_list, list) {
-		char name[64];
 		int num_objs;
 
 		num_objs = shrinker->shrink(shrinker, &sc);
@@ -1805,13 +1804,8 @@
 		unsigned long scan;
 
 		scan = zone_nr_lru_pages(mz, lru);
-<<<<<<< HEAD
 		if (sc->priority || noswap || !vmscan_swappiness(sc)) {
 			scan >>= sc->priority;
-=======
-		if (priority || noswap || !vmscan_swappiness(mz, sc)) {
-			scan >>= priority;
->>>>>>> 10a793e6
 			if (!scan && force_scan)
 				scan = SWAP_CLUSTER_MAX;
 			scan = div64_u64(scan * fraction[file], denominator);
@@ -2175,12 +2169,8 @@
 	if (global_reclaim(sc))
 		count_vm_event(ALLOCSTALL);
 
-<<<<<<< HEAD
 	do {
-=======
-	for (priority = DEF_PRIORITY; priority >= 0; priority--) {
-		vmpressure_prio(sc->gfp_mask, sc->target_mem_cgroup, priority);
->>>>>>> 10a793e6
+		vmpressure_prio(sc->gfp_mask, sc->target_mem_cgroup, sc->priority);
 		sc->nr_scanned = 0;
 		aborted_reclaim = shrink_zones(zonelist, sc);
 
@@ -2834,7 +2824,6 @@
 		 */
 		set_pgdat_percpu_threshold(pgdat, calculate_normal_threshold);
 
-<<<<<<< HEAD
 		/*
 		 * Compaction records what page blocks it recently failed to
 		 * isolate pages from and skips them in the future scanning.
@@ -2843,8 +2832,6 @@
 		 */
 		reset_isolation_suitable(pgdat);
 
-=======
->>>>>>> 10a793e6
 		if (!kthread_should_stop())
 			schedule();
 
