--- conflicted
+++ resolved
@@ -946,22 +946,10 @@
 static int msm_ispif_set_vfe_info(struct ispif_device *ispif,
 	struct msm_ispif_vfe_info *vfe_info)
 {
-<<<<<<< HEAD
-        if (!vfe_info || (vfe_info->num_vfe <= 0) ||
-	    ((uint32_t)(vfe_info->num_vfe) > VFE_MAX)) {
-		pr_err("Invalid VFE info: %p %d\n", vfe_info,
-			   (vfe_info ? vfe_info->num_vfe:0));
- 		return -EINVAL;
-	}
-
-	memcpy(&ispif->vfe_info, vfe_info, sizeof(struct msm_ispif_vfe_info));
-	if (ispif->vfe_info.num_vfe > ispif->hw_num_isps)
-=======
 	if (!vfe_info || (vfe_info->num_vfe <= 0) ||
 		((uint32_t)(vfe_info->num_vfe) > ispif->hw_num_isps)) {
 		pr_err("Invalid VFE info: %p %d\n", vfe_info,
 			(vfe_info ? vfe_info->num_vfe:0));
->>>>>>> 804e9ca7
 		return -EINVAL;
 	}
 
