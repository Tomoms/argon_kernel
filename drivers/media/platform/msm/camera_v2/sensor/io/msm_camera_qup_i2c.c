--- conflicted
+++ resolved
@@ -142,19 +142,11 @@
 		pr_err("%s: integer overflow prevented\n", __func__);
 		return rc;
 	}
-<<<<<<< HEAD
-
-=======
->>>>>>> 804e9ca7
 	buf = kzalloc(client->addr_type+num_byte, GFP_KERNEL);
 	if (!buf) {
 		pr_err("%s:%d no memory\n", __func__, __LINE__);
 		return -ENOMEM;
 	}
-<<<<<<< HEAD
-
-=======
->>>>>>> 804e9ca7
 	if (client->addr_type == MSM_CAMERA_I2C_BYTE_ADDR) {
 		buf[0] = addr;
 	} else if (client->addr_type == MSM_CAMERA_I2C_WORD_ADDR) {
@@ -335,10 +327,6 @@
 		__func__, reg_setting->reg_data_size, I2C_SEQ_REG_DATA_MAX);
 		return rc;
 	}
-<<<<<<< HEAD
-
-=======
->>>>>>> 804e9ca7
 	for (i = 0; i < write_setting->size; i++) {
 		rc = msm_camera_qup_i2c_write_seq(client, reg_setting->reg_addr,
 			reg_setting->reg_data, reg_setting->reg_data_size);
@@ -591,4 +579,4 @@
 		reg_conf_tbl++;
 	}
 	return rc;
-}+}
