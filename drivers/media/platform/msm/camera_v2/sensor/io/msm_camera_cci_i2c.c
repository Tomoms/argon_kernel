--- conflicted
+++ resolved
@@ -186,10 +186,6 @@
 		pr_err("%s:%d no memory\n", __func__, __LINE__);
 		return -ENOMEM;
 	}
-<<<<<<< HEAD
-
-=======
->>>>>>> 804e9ca7
 	reg_conf_tbl[0].reg_addr = addr;
 	for (i = 0; i < num_byte; i++) {
 		reg_conf_tbl[i].reg_data = data[i];
