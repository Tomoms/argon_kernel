--- conflicted
+++ resolved
@@ -1,8 +1,4 @@
-<<<<<<< HEAD
-/* Copyright (c) 2008-2014,2016 The Linux Foundation. All rights reserved.
-=======
 /* Copyright (c) 2008-2014,2016, The Linux Foundation. All rights reserved.
->>>>>>> 804e9ca7
  *
  * This program is free software; you can redistribute it and/or modify
  * it under the terms of the GNU General Public License version 2 and
@@ -4233,28 +4229,6 @@
 			 * Out of options future targets may have more address
 			 * bits, for now fail
 			 */
-<<<<<<< HEAD
-=======
-			entry->memdesc.gpuaddr = ret;
-			/* This should never fail */
-			ret_val = kgsl_mem_entry_track_gpuaddr(private, entry);
-			spin_unlock(&private->mem_lock);
-			BUG_ON(ret_val);
-			/* map cannot be called with lock held */
-			ret_val = kgsl_mmu_map(private->pagetable,
-						&entry->memdesc);
-			if (ret_val) {
-				spin_lock(&private->mem_lock);
-				kgsl_mem_entry_untrack_gpuaddr(private, entry);
-				spin_unlock(&private->mem_lock);
-				ret = ret_val;
-			} else {
-				/* Insert mem entry in mem_rb tree */
-				spin_lock(&private->mem_lock);
-				kgsl_mem_entry_commit_mem_list(private, entry);
-				spin_unlock(&private->mem_lock);
-			}
->>>>>>> 804e9ca7
 			break;
 		}
 		if (gpumap_free_addr)
