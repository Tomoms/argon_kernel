--- conflicted
+++ resolved
@@ -2,7 +2,7 @@
  * drivers/gpu/ion/ion_heap.c
  *
  * Copyright (C) 2011 Google, Inc.
- * Copyright (c) 2011-2014, The Linux Foundation. All rights reserved.
+ * Copyright (c) 2011-2015, The Linux Foundation. All rights reserved.
  *
  * This software is licensed under the terms of the GNU General Public
  * License version 2, as published by the Free Software Foundation, and
@@ -24,12 +24,9 @@
 #include <linux/sched.h>
 #include <linux/scatterlist.h>
 #include <linux/vmalloc.h>
-<<<<<<< HEAD
 #include <linux/slab.h>
 #include <linux/highmem.h>
 #include <linux/dma-mapping.h>
-=======
->>>>>>> 10a793e6
 #include "ion_priv.h"
 
 void *ion_heap_map_kernel(struct ion_heap *heap,
@@ -45,7 +42,7 @@
 	struct page **tmp = pages;
 
 	if (!pages)
-		return 0;
+		return NULL;
 
 	if (buffer->flags & ION_FLAG_CACHED)
 		pgprot = PAGE_KERNEL;
@@ -53,22 +50,18 @@
 		pgprot = pgprot_writecombine(PAGE_KERNEL);
 
 	for_each_sg(table->sgl, sg, table->nents, i) {
-		int npages_this_entry = PAGE_ALIGN(sg_dma_len(sg)) / PAGE_SIZE;
+		int npages_this_entry = PAGE_ALIGN(sg->length) / PAGE_SIZE;
 		struct page *page = sg_page(sg);
 		BUG_ON(i >= npages);
-		for (j = 0; j < npages_this_entry; j++) {
+		for (j = 0; j < npages_this_entry; j++)
 			*(tmp++) = page++;
-		}
 	}
 	vaddr = vmap(pages, npages, VM_MAP, pgprot);
 	vfree(pages);
 
-<<<<<<< HEAD
-=======
 	if (vaddr == NULL)
 		return ERR_PTR(-ENOMEM);
 
->>>>>>> 10a793e6
 	return vaddr;
 }
 
@@ -86,23 +79,26 @@
 	unsigned long offset = vma->vm_pgoff * PAGE_SIZE;
 	struct scatterlist *sg;
 	int i;
+	int ret;
 
 	for_each_sg(table->sgl, sg, table->nents, i) {
 		struct page *page = sg_page(sg);
 		unsigned long remainder = vma->vm_end - addr;
-		unsigned long len = sg_dma_len(sg);
-
-		if (offset >= sg_dma_len(sg)) {
-			offset -= sg_dma_len(sg);
+		unsigned long len = sg->length;
+
+		if (offset >= sg->length) {
+			offset -= sg->length;
 			continue;
 		} else if (offset) {
 			page += offset / PAGE_SIZE;
-			len = sg_dma_len(sg) - offset;
+			len = sg->length - offset;
 			offset = 0;
 		}
 		len = min(len, remainder);
-		remap_pfn_range(vma, addr, page_to_pfn(page), len,
+		ret = remap_pfn_range(vma, addr, page_to_pfn(page), len,
 				vma->vm_page_prot);
+		if (ret)
+			return ret;
 		addr += len;
 		if (addr >= vma->vm_end)
 			return 0;
@@ -110,206 +106,57 @@
 	return 0;
 }
 
-<<<<<<< HEAD
-#define MAX_VMAP_RETRIES 10
-
-/**
- * An optimized page-zero'ing function. vmaps arrays of pages in large
- * chunks to minimize the number of memsets and vmaps/vunmaps.
- *
- * Note that the `pages' array should be composed of all 4K pages.
- *
- * NOTE: This function does not guarantee synchronization of the caches
- * and thus caller is responsible for handling any cache maintenance
- * operations needed.
- */
-int ion_heap_pages_zero(struct page **pages, int num_pages)
-{
-	int i, j, npages_to_vmap;
-	void *ptr = NULL;
-
-	/*
-	 * As an optimization, we manually zero out all of the pages
-	 * in one fell swoop here. To safeguard against insufficient
-	 * vmalloc space, we only vmap `npages_to_vmap' at a time,
-	 * starting with a conservative estimate of 1/8 of the total
-	 * number of vmalloc pages available.
-	 */
-	npages_to_vmap = ((VMALLOC_END - VMALLOC_START)/8)
-			>> PAGE_SHIFT;
-	for (i = 0; i < num_pages; i += npages_to_vmap) {
-		npages_to_vmap = min(npages_to_vmap, num_pages - i);
-		for (j = 0; j < MAX_VMAP_RETRIES && npages_to_vmap;
-			++j) {
-			ptr = vmap(&pages[i], npages_to_vmap,
-					VM_IOREMAP, PAGE_KERNEL);
-			if (ptr)
-				break;
-			else
-				npages_to_vmap >>= 1;
-		}
-		if (!ptr)
-			return -ENOMEM;
-
-		memset(ptr, 0, npages_to_vmap * PAGE_SIZE);
-		vunmap(ptr);
-	}
+static int ion_heap_clear_pages(struct page **pages, int num, pgprot_t pgprot)
+{
+	void *addr = vm_map_ram(pages, num, -1, pgprot);
+	if (!addr)
+		return -ENOMEM;
+	memset(addr, 0, PAGE_SIZE * num);
+	vm_unmap_ram(addr, num);
 
 	return 0;
 }
 
-int ion_heap_alloc_pages_mem(struct pages_mem *pages_mem)
-{
-	struct page **pages;
-	unsigned int page_tbl_size;
-	pages_mem->free_fn = kfree;
-	page_tbl_size = sizeof(struct page *) * (pages_mem->size >> PAGE_SHIFT);
-	if (page_tbl_size > SZ_8K) {
-		/*
-		 * Do fallback to ensure we have a balance between
-		 * performance and availability.
-		 */
-		pages = kmalloc(page_tbl_size,
-				__GFP_COMP | __GFP_NORETRY |
-				__GFP_NO_KSWAPD | __GFP_NOWARN);
-		if (!pages) {
-			pages = vmalloc(page_tbl_size);
-			pages_mem->free_fn = vfree;
-		}
-	} else {
-		pages = kmalloc(page_tbl_size, GFP_KERNEL);
-	}
-
-	if (!pages)
-		return -ENOMEM;
-
-	pages_mem->pages = pages;
-	return 0;
-}
-
-void ion_heap_free_pages_mem(struct pages_mem *pages_mem)
-{
-	pages_mem->free_fn(pages_mem->pages);
-}
-
-int ion_heap_high_order_page_zero(struct page *page, int order)
-{
-	int i, ret;
-	struct pages_mem pages_mem;
-	int npages = 1 << order;
-	pages_mem.size = npages * PAGE_SIZE;
-
-	if (ion_heap_alloc_pages_mem(&pages_mem))
-		return -ENOMEM;
-
-	for (i = 0; i < (1 << order); ++i)
-		pages_mem.pages[i] = page + i;
-
-	ret = ion_heap_pages_zero(pages_mem.pages, npages);
-	dma_sync_single_for_device(NULL, page_to_phys(page), pages_mem.size,
-					DMA_BIDIRECTIONAL);
-	ion_heap_free_pages_mem(&pages_mem);
-	return ret;
-}
-
-int ion_heap_buffer_zero(struct ion_buffer *buffer)
-{
-	struct sg_table *table = buffer->sg_table;
-	struct scatterlist *sg;
-	int i, j, ret = 0, npages = 0;
-	struct pages_mem pages_mem;
-
-	pages_mem.size = PAGE_ALIGN(buffer->size);
-
-	if (ion_heap_alloc_pages_mem(&pages_mem))
-=======
 int ion_heap_buffer_zero(struct ion_buffer *buffer)
 {
 	struct sg_table *table = buffer->sg_table;
 	pgprot_t pgprot;
 	struct scatterlist *sg;
-	struct vm_struct *vm_struct;
 	int i, j, ret = 0;
+	struct page *pages[32];
+	int k = 0;
 
 	if (buffer->flags & ION_FLAG_CACHED)
 		pgprot = PAGE_KERNEL;
 	else
 		pgprot = pgprot_writecombine(PAGE_KERNEL);
 
-	vm_struct = get_vm_area(PAGE_SIZE, VM_ALLOC);
-	if (!vm_struct)
->>>>>>> 10a793e6
-		return -ENOMEM;
-
 	for_each_sg(table->sgl, sg, table->nents, i) {
 		struct page *page = sg_page(sg);
-		unsigned long len = sg_dma_len(sg);
-
-<<<<<<< HEAD
-		for (j = 0; j < len / PAGE_SIZE; j++)
-			pages_mem.pages[npages++] = page + j;
-	}
-
-	ret = ion_heap_pages_zero(pages_mem.pages, npages);
-	dma_sync_sg_for_device(NULL, table->sgl, table->nents,
-					DMA_BIDIRECTIONAL);
-	ion_heap_free_pages_mem(&pages_mem);
+		unsigned long len = sg->length;
+
+		for (j = 0; j < len / PAGE_SIZE; j++) {
+			pages[k++] = page + j;
+			if (k == ARRAY_SIZE(pages)) {
+				ret = ion_heap_clear_pages(pages, k, pgprot);
+				if (ret)
+					goto end;
+				k = 0;
+			}
+		}
+		if (k)
+			ret = ion_heap_clear_pages(pages, k, pgprot);
+	}
+end:
 	return ret;
 }
 
-void ion_heap_free_page(struct ion_buffer *buffer, struct page *page,
-		       unsigned int order)
-=======
-		for (j = 0; j < len / PAGE_SIZE; j++) {
-			struct page *sub_page = page + j;
-			struct page **pages = &sub_page;
-			ret = map_vm_area(vm_struct, pgprot, &pages);
-			if (ret)
-				goto end;
-			memset(vm_struct->addr, 0, PAGE_SIZE);
-			unmap_kernel_range((unsigned long)vm_struct->addr,
-					   PAGE_SIZE);
-		}
-	}
-end:
-	free_vm_area(vm_struct);
-	return ret;
-}
-
-struct page *ion_heap_alloc_pages(struct ion_buffer *buffer, gfp_t gfp_flags,
-				  unsigned int order)
-{
-	struct page *page = alloc_pages(gfp_flags, order);
-
-	if (!page)
-		return page;
-
-	if (ion_buffer_fault_user_mappings(buffer))
-		split_page(page, order);
-
-	return page;
-}
-
-void ion_heap_free_pages(struct ion_buffer *buffer, struct page *page,
-			 unsigned int order)
->>>>>>> 10a793e6
-{
-	int i;
-
-	if (!ion_buffer_fault_user_mappings(buffer)) {
-		__free_pages(page, order);
-		return;
-	}
-	for (i = 0; i < (1 << order); i++)
-		__free_page(page + i);
-}
-
-void ion_heap_freelist_add(struct ion_heap *heap, struct ion_buffer * buffer)
-{
-	rt_mutex_lock(&heap->lock);
+void ion_heap_freelist_add(struct ion_heap *heap, struct ion_buffer *buffer)
+{
+	spin_lock(&heap->free_lock);
 	list_add(&buffer->list, &heap->free_list);
 	heap->free_list_size += buffer->size;
-	rt_mutex_unlock(&heap->lock);
+	spin_unlock(&heap->free_lock);
 	wake_up(&heap->waitqueue);
 }
 
@@ -317,52 +164,45 @@
 {
 	size_t size;
 
-	rt_mutex_lock(&heap->lock);
+	spin_lock(&heap->free_lock);
 	size = heap->free_list_size;
-	rt_mutex_unlock(&heap->lock);
+	spin_unlock(&heap->free_lock);
 
 	return size;
 }
 
-<<<<<<< HEAD
 static size_t _ion_heap_freelist_drain(struct ion_heap *heap, size_t size,
 				bool skip_pools)
-=======
-size_t ion_heap_freelist_drain(struct ion_heap *heap, size_t size)
->>>>>>> 10a793e6
-{
-	struct ion_buffer *buffer, *tmp;
+{
+	struct ion_buffer *buffer;
 	size_t total_drained = 0;
 
 	if (ion_heap_freelist_size(heap) == 0)
 		return 0;
 
-	rt_mutex_lock(&heap->lock);
+	spin_lock(&heap->free_lock);
 	if (size == 0)
 		size = heap->free_list_size;
 
-	list_for_each_entry_safe(buffer, tmp, &heap->free_list, list) {
+	while (!list_empty(&heap->free_list)) {
 		if (total_drained >= size)
 			break;
+		buffer = list_first_entry(&heap->free_list, struct ion_buffer,
+					  list);
 		list_del(&buffer->list);
-<<<<<<< HEAD
 		heap->free_list_size -= buffer->size;
 		if (skip_pools)
-			buffer->flags |= ION_FLAG_FREED_FROM_SHRINKER;
+			buffer->private_flags |= ION_PRIV_FLAG_SHRINKER_FREE;
 		total_drained += buffer->size;
+		spin_unlock(&heap->free_lock);
 		ion_buffer_destroy(buffer);
-=======
-		ion_buffer_destroy(buffer);
-		heap->free_list_size -= buffer->size;
-		total_drained += buffer->size;
->>>>>>> 10a793e6
-	}
-	rt_mutex_unlock(&heap->lock);
+		spin_lock(&heap->free_lock);
+	}
+	spin_unlock(&heap->free_lock);
 
 	return total_drained;
 }
 
-<<<<<<< HEAD
 size_t ion_heap_freelist_drain(struct ion_heap *heap, size_t size)
 {
 	return _ion_heap_freelist_drain(heap, size, false);
@@ -373,9 +213,7 @@
 	return _ion_heap_freelist_drain(heap, size, true);
 }
 
-=======
->>>>>>> 10a793e6
-int ion_heap_deferred_free(void *data)
+static int ion_heap_deferred_free(void *data)
 {
 	struct ion_heap *heap = data;
 
@@ -385,16 +223,16 @@
 		wait_event_freezable(heap->waitqueue,
 				     ion_heap_freelist_size(heap) > 0);
 
-		rt_mutex_lock(&heap->lock);
+		spin_lock(&heap->free_lock);
 		if (list_empty(&heap->free_list)) {
-			rt_mutex_unlock(&heap->lock);
+			spin_unlock(&heap->free_lock);
 			continue;
 		}
 		buffer = list_first_entry(&heap->free_list, struct ion_buffer,
 					  list);
 		list_del(&buffer->list);
 		heap->free_list_size -= buffer->size;
-		rt_mutex_unlock(&heap->lock);
+		spin_unlock(&heap->free_lock);
 		ion_buffer_destroy(buffer);
 	}
 
@@ -406,8 +244,6 @@
 	struct sched_param param = { .sched_priority = 0 };
 
 	INIT_LIST_HEAD(&heap->free_list);
-	heap->free_list_size = 0;
-	rt_mutex_init(&heap->lock);
 	init_waitqueue_head(&heap->waitqueue);
 	heap->task = kthread_run(ion_heap_deferred_free, heap,
 				 "%s", heap->name);
@@ -420,6 +256,44 @@
 	return 0;
 }
 
+static int ion_heap_shrink(struct shrinker *shrinker, struct shrink_control *sc)
+{
+	struct ion_heap *heap = container_of(shrinker, struct ion_heap,
+					     shrinker);
+	int total = 0;
+	int freed = 0;
+	int to_scan = sc->nr_to_scan;
+
+	if (to_scan == 0)
+		goto out;
+
+	/*
+	 * shrink the free list first, no point in zeroing the memory if we're
+	 * just going to reclaim it
+	 */
+	if (heap->flags & ION_HEAP_FLAG_DEFER_FREE)
+		freed = ion_heap_freelist_drain(heap, to_scan * PAGE_SIZE) /
+				PAGE_SIZE;
+
+	to_scan -= freed;
+	if (to_scan < 0)
+		to_scan = 0;
+
+out:
+	total = ion_heap_freelist_size(heap) / PAGE_SIZE;
+	if (heap->ops->shrink)
+		total += heap->ops->shrink(heap, sc->gfp_mask, to_scan);
+	return total;
+}
+
+void ion_heap_init_shrinker(struct ion_heap *heap)
+{
+	heap->shrinker.shrink = ion_heap_shrink;
+	heap->shrinker.seeks = DEFAULT_SEEKS;
+	heap->shrinker.batch = 0;
+	register_shrinker(&heap->shrinker);
+}
+
 struct ion_heap *ion_heap_create(struct ion_platform_heap *heap_data)
 {
 	struct ion_heap *heap = NULL;
@@ -437,12 +311,9 @@
 	case ION_HEAP_TYPE_CHUNK:
 		heap = ion_chunk_heap_create(heap_data);
 		break;
-<<<<<<< HEAD
-=======
 	case ION_HEAP_TYPE_DMA:
 		heap = ion_cma_heap_create(heap_data);
 		break;
->>>>>>> 10a793e6
 	default:
 		pr_err("%s: Invalid heap type %d\n", __func__,
 		       heap_data->type);
@@ -450,7 +321,7 @@
 	}
 
 	if (IS_ERR_OR_NULL(heap)) {
-		pr_err("%s: error creating heap %s type %d base %pa size %u\n",
+		pr_err("%s: error creating heap %s type %d base %pa size %zu\n",
 		       __func__, heap_data->name, heap_data->type,
 		       &heap_data->base, heap_data->size);
 		return ERR_PTR(-EINVAL);
@@ -480,12 +351,9 @@
 	case ION_HEAP_TYPE_CHUNK:
 		ion_chunk_heap_destroy(heap);
 		break;
-<<<<<<< HEAD
-=======
 	case ION_HEAP_TYPE_DMA:
 		ion_cma_heap_destroy(heap);
 		break;
->>>>>>> 10a793e6
 	default:
 		pr_err("%s: Invalid heap type %d\n", __func__,
 		       heap->type);
