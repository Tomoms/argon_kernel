/* binder.c
 *
 * Android IPC Subsystem
 *
 * Copyright (C) 2007-2008 Google, Inc.
 *
 * This software is licensed under the terms of the GNU General Public
 * License version 2, as published by the Free Software Foundation, and
 * may be copied, distributed, and modified under those terms.
 *
 * This program is distributed in the hope that it will be useful,
 * but WITHOUT ANY WARRANTY; without even the implied warranty of
 * MERCHANTABILITY or FITNESS FOR A PARTICULAR PURPOSE.  See the
 * GNU General Public License for more details.
 *
 */

#include <asm/cacheflush.h>
#include <linux/fdtable.h>
#include <linux/file.h>
#include <linux/freezer.h>
#include <linux/fs.h>
#include <linux/list.h>
#include <linux/miscdevice.h>
#include <linux/mm.h>
#include <linux/module.h>
#include <linux/mutex.h>
#include <linux/nsproxy.h>
#include <linux/poll.h>
#include <linux/debugfs.h>
#include <linux/rbtree.h>
#include <linux/sched.h>
#include <linux/seq_file.h>
#include <linux/uaccess.h>
#include <linux/vmalloc.h>
#include <linux/slab.h>
#include <linux/security.h>

#include "binder.h"
#include "binder_trace.h"

static DEFINE_MUTEX(binder_main_lock);
static DEFINE_MUTEX(binder_deferred_lock);
static DEFINE_MUTEX(binder_mmap_lock);

static HLIST_HEAD(binder_procs);
static HLIST_HEAD(binder_deferred_list);
static HLIST_HEAD(binder_dead_nodes);

static struct dentry *binder_debugfs_dir_entry_root;
static struct dentry *binder_debugfs_dir_entry_proc;
static struct binder_node *binder_context_mgr_node;
static uid_t binder_context_mgr_uid = -1;
static int binder_last_id;
static struct workqueue_struct *binder_deferred_workqueue;

#define BINDER_DEBUG_ENTRY(name) \
static int binder_##name##_open(struct inode *inode, struct file *file) \
{ \
	return single_open(file, binder_##name##_show, inode->i_private); \
} \
\
static const struct file_operations binder_##name##_fops = { \
	.owner = THIS_MODULE, \
	.open = binder_##name##_open, \
	.read = seq_read, \
	.llseek = seq_lseek, \
	.release = single_release, \
}

static int binder_proc_show(struct seq_file *m, void *unused);
BINDER_DEBUG_ENTRY(proc);

/* This is only defined in include/asm-arm/sizes.h */
#ifndef SZ_1K
#define SZ_1K                               0x400
#endif

#ifndef SZ_4M
#define SZ_4M                               0x400000
#endif

#define FORBIDDEN_MMAP_FLAGS                (VM_WRITE)

#define BINDER_SMALL_BUF_SIZE (PAGE_SIZE * 64)

enum {
	BINDER_DEBUG_USER_ERROR             = 1U << 0,
	BINDER_DEBUG_FAILED_TRANSACTION     = 1U << 1,
	BINDER_DEBUG_DEAD_TRANSACTION       = 1U << 2,
	BINDER_DEBUG_OPEN_CLOSE             = 1U << 3,
	BINDER_DEBUG_DEAD_BINDER            = 1U << 4,
	BINDER_DEBUG_DEATH_NOTIFICATION     = 1U << 5,
	BINDER_DEBUG_READ_WRITE             = 1U << 6,
	BINDER_DEBUG_USER_REFS              = 1U << 7,
	BINDER_DEBUG_THREADS                = 1U << 8,
	BINDER_DEBUG_TRANSACTION            = 1U << 9,
	BINDER_DEBUG_TRANSACTION_COMPLETE   = 1U << 10,
	BINDER_DEBUG_FREE_BUFFER            = 1U << 11,
	BINDER_DEBUG_INTERNAL_REFS          = 1U << 12,
	BINDER_DEBUG_BUFFER_ALLOC           = 1U << 13,
	BINDER_DEBUG_PRIORITY_CAP           = 1U << 14,
	BINDER_DEBUG_BUFFER_ALLOC_ASYNC     = 1U << 15,
	BINDER_DEBUG_TOP_ERRORS		    = 1U << 16,
};
static uint32_t binder_debug_mask;
module_param_named(debug_mask, binder_debug_mask, uint, S_IWUSR | S_IRUGO);

static bool binder_debug_no_lock;
module_param_named(proc_no_lock, binder_debug_no_lock, bool, S_IWUSR | S_IRUGO);

static DECLARE_WAIT_QUEUE_HEAD(binder_user_error_wait);
static int binder_stop_on_user_error;

static int binder_set_stop_on_user_error(const char *val,
					 struct kernel_param *kp)
{
	int ret;
	ret = param_set_int(val, kp);
	if (binder_stop_on_user_error < 2)
		wake_up(&binder_user_error_wait);
	return ret;
}
module_param_call(stop_on_user_error, binder_set_stop_on_user_error,
	param_get_int, &binder_stop_on_user_error, S_IWUSR | S_IRUGO);

#define binder_debug(mask, x...) \
	do { \
		if (binder_debug_mask & mask) \
			printk(KERN_INFO x); \
	} while (0)

#define binder_user_error(x...) \
	do { \
		if (binder_debug_mask & BINDER_DEBUG_USER_ERROR) \
			printk(KERN_INFO x); \
		if (binder_stop_on_user_error) \
			binder_stop_on_user_error = 2; \
	} while (0)

enum binder_stat_types {
	BINDER_STAT_PROC,
	BINDER_STAT_THREAD,
	BINDER_STAT_NODE,
	BINDER_STAT_REF,
	BINDER_STAT_DEATH,
	BINDER_STAT_TRANSACTION,
	BINDER_STAT_TRANSACTION_COMPLETE,
	BINDER_STAT_COUNT
};

struct binder_stats {
	int br[_IOC_NR(BR_FAILED_REPLY) + 1];
	int bc[_IOC_NR(BC_DEAD_BINDER_DONE) + 1];
	int obj_created[BINDER_STAT_COUNT];
	int obj_deleted[BINDER_STAT_COUNT];
};

static struct binder_stats binder_stats;

static inline void binder_stats_deleted(enum binder_stat_types type)
{
	binder_stats.obj_deleted[type]++;
}

static inline void binder_stats_created(enum binder_stat_types type)
{
	binder_stats.obj_created[type]++;
}

struct binder_transaction_log_entry {
	int debug_id;
	int call_type;
	int from_proc;
	int from_thread;
	int target_handle;
	int to_proc;
	int to_thread;
	int to_node;
	int data_size;
	int offsets_size;
};
struct binder_transaction_log {
	int next;
	int full;
	struct binder_transaction_log_entry entry[32];
};
static struct binder_transaction_log binder_transaction_log;
static struct binder_transaction_log binder_transaction_log_failed;

static struct binder_transaction_log_entry *binder_transaction_log_add(
	struct binder_transaction_log *log)
{
	struct binder_transaction_log_entry *e;
	e = &log->entry[log->next];
	memset(e, 0, sizeof(*e));
	log->next++;
	if (log->next == ARRAY_SIZE(log->entry)) {
		log->next = 0;
		log->full = 1;
	}
	return e;
}

struct binder_work {
	struct list_head entry;
	enum {
		BINDER_WORK_TRANSACTION = 1,
		BINDER_WORK_TRANSACTION_COMPLETE,
		BINDER_WORK_NODE,
		BINDER_WORK_DEAD_BINDER,
		BINDER_WORK_DEAD_BINDER_AND_CLEAR,
		BINDER_WORK_CLEAR_DEATH_NOTIFICATION,
	} type;
};

struct binder_node {
	int debug_id;
	struct binder_work work;
	union {
		struct rb_node rb_node;
		struct hlist_node dead_node;
	};
	struct binder_proc *proc;
	struct hlist_head refs;
	int internal_strong_refs;
	int local_weak_refs;
	int local_strong_refs;
	void __user *ptr;
	void __user *cookie;
	unsigned has_strong_ref:1;
	unsigned pending_strong_ref:1;
	unsigned has_weak_ref:1;
	unsigned pending_weak_ref:1;
	unsigned has_async_transaction:1;
	unsigned accept_fds:1;
	unsigned min_priority:8;
	struct list_head async_todo;
};

struct binder_ref_death {
	struct binder_work work;
	void __user *cookie;
};

struct binder_ref {
	/* Lookups needed: */
	/*   node + proc => ref (transaction) */
	/*   desc + proc => ref (transaction, inc/dec ref) */
	/*   node => refs + procs (proc exit) */
	int debug_id;
	struct rb_node rb_node_desc;
	struct rb_node rb_node_node;
	struct hlist_node node_entry;
	struct binder_proc *proc;
	struct binder_node *node;
	uint32_t desc;
	int strong;
	int weak;
	struct binder_ref_death *death;
};

struct binder_buffer {
	struct list_head entry; /* free and allocated entries by address */
	struct rb_node rb_node; /* free entry by size or allocated entry */
				/* by address */
	unsigned free:1;
	unsigned allow_user_free:1;
	unsigned async_transaction:1;
	unsigned debug_id:29;

	struct binder_transaction *transaction;

	struct binder_node *target_node;
	size_t data_size;
	size_t offsets_size;
	uint8_t data[0];
};

enum binder_deferred_state {
	BINDER_DEFERRED_PUT_FILES    = 0x01,
	BINDER_DEFERRED_FLUSH        = 0x02,
	BINDER_DEFERRED_RELEASE      = 0x04,
};

struct binder_proc {
	struct hlist_node proc_node;
	struct rb_root threads;
	struct rb_root nodes;
	struct rb_root refs_by_desc;
	struct rb_root refs_by_node;
	int pid;
	struct vm_area_struct *vma;
	struct mm_struct *vma_vm_mm;
	struct task_struct *tsk;
	struct files_struct *files;
	struct hlist_node deferred_work_node;
	int deferred_work;
	void *buffer;
	ptrdiff_t user_buffer_offset;

	struct list_head buffers;
	struct rb_root free_buffers;
	struct rb_root allocated_buffers;
	size_t free_async_space;

	struct page **pages;
	size_t buffer_size;
	uint32_t buffer_free;
	struct list_head todo;
	wait_queue_head_t wait;
	struct binder_stats stats;
	struct list_head delivered_death;
	int max_threads;
	int requested_threads;
	int requested_threads_started;
	int ready_threads;
	long default_priority;
	struct dentry *debugfs_entry;
};

enum {
	BINDER_LOOPER_STATE_REGISTERED  = 0x01,
	BINDER_LOOPER_STATE_ENTERED     = 0x02,
	BINDER_LOOPER_STATE_EXITED      = 0x04,
	BINDER_LOOPER_STATE_INVALID     = 0x08,
	BINDER_LOOPER_STATE_WAITING     = 0x10,
	BINDER_LOOPER_STATE_NEED_RETURN = 0x20
};

struct binder_thread {
	struct binder_proc *proc;
	struct rb_node rb_node;
	int pid;
	int looper;
	struct binder_transaction *transaction_stack;
	struct list_head todo;
	uint32_t return_error; /* Write failed, return error code in read buf */
	uint32_t return_error2; /* Write failed, return error code in read */
		/* buffer. Used when sending a reply to a dead process that */
		/* we are also waiting on */
	wait_queue_head_t wait;
	struct binder_stats stats;
};

struct binder_transaction {
	int debug_id;
	struct binder_work work;
	struct binder_thread *from;
	struct binder_transaction *from_parent;
	struct binder_proc *to_proc;
	struct binder_thread *to_thread;
	struct binder_transaction *to_parent;
	unsigned need_reply:1;
	/* unsigned is_dead:1; */	/* not used at the moment */

	struct binder_buffer *buffer;
	unsigned int	code;
	unsigned int	flags;
	long	priority;
	long	saved_priority;
	uid_t	sender_euid;
};

static void
binder_defer_work(struct binder_proc *proc, enum binder_deferred_state defer);

/*
 * copied from get_unused_fd_flags
 */
int task_get_unused_fd_flags(struct binder_proc *proc, int flags)
{
	struct files_struct *files = proc->files;
	int fd, error;
	struct fdtable *fdt;
	unsigned long rlim_cur;
	unsigned long irqs;

	if (files == NULL)
		return -ESRCH;

	error = -EMFILE;
	spin_lock(&files->file_lock);

repeat:
	fdt = files_fdtable(files);
	fd = find_next_zero_bit(fdt->open_fds, fdt->max_fds, files->next_fd);

	/*
	 * N.B. For clone tasks sharing a files structure, this test
	 * will limit the total number of files that can be opened.
	 */
	rlim_cur = 0;
	if (lock_task_sighand(proc->tsk, &irqs)) {
		rlim_cur = proc->tsk->signal->rlim[RLIMIT_NOFILE].rlim_cur;
		unlock_task_sighand(proc->tsk, &irqs);
	}
	if (fd >= rlim_cur)
		goto out;

	/* Do we need to expand the fd array or fd set?  */
	error = expand_files(files, fd);
	if (error < 0)
		goto out;

	if (error) {
		/*
		 * If we needed to expand the fs array we
		 * might have blocked - try again.
		 */
		error = -EMFILE;
		goto repeat;
	}

	__set_open_fd(fd, fdt);
	if (flags & O_CLOEXEC)
		__set_close_on_exec(fd, fdt);
	else
		__clear_close_on_exec(fd, fdt);
	files->next_fd = fd + 1;
#if 1
	/* Sanity check */
	if (fdt->fd[fd] != NULL) {
		printk(KERN_WARNING "get_unused_fd: slot %d not NULL!\n", fd);
		fdt->fd[fd] = NULL;
	}
#endif
	error = fd;

out:
	spin_unlock(&files->file_lock);
	return error;
}

/*
 * copied from fd_install
 */
static void task_fd_install(
	struct binder_proc *proc, unsigned int fd, struct file *file)
{
	struct files_struct *files = proc->files;
	struct fdtable *fdt;

	if (files == NULL)
		return;

	spin_lock(&files->file_lock);
	fdt = files_fdtable(files);
	BUG_ON(fdt->fd[fd] != NULL);
	rcu_assign_pointer(fdt->fd[fd], file);
	spin_unlock(&files->file_lock);
}

/*
 * copied from __put_unused_fd in open.c
 */
static void __put_unused_fd(struct files_struct *files, unsigned int fd)
{
	struct fdtable *fdt = files_fdtable(files);
	__clear_open_fd(fd, fdt);
	if (fd < files->next_fd)
		files->next_fd = fd;
}

/*
 * copied from sys_close
 */
static long task_close_fd(struct binder_proc *proc, unsigned int fd)
{
	struct file *filp;
	struct files_struct *files = proc->files;
	struct fdtable *fdt;
	int retval;

	if (files == NULL)
		return -ESRCH;

	spin_lock(&files->file_lock);
	fdt = files_fdtable(files);
	if (fd >= fdt->max_fds)
		goto out_unlock;
	filp = fdt->fd[fd];
	if (!filp)
		goto out_unlock;
	rcu_assign_pointer(fdt->fd[fd], NULL);
	__clear_close_on_exec(fd, fdt);
	__put_unused_fd(files, fd);
	spin_unlock(&files->file_lock);
	retval = filp_close(filp, files);

	/* can't restart close syscall because file table entry was cleared */
	if (unlikely(retval == -ERESTARTSYS ||
		     retval == -ERESTARTNOINTR ||
		     retval == -ERESTARTNOHAND ||
		     retval == -ERESTART_RESTARTBLOCK))
		retval = -EINTR;

	return retval;

out_unlock:
	spin_unlock(&files->file_lock);
	return -EBADF;
}

static inline void binder_lock(const char *tag)
{
	trace_binder_lock(tag);
	mutex_lock(&binder_main_lock);
	trace_binder_locked(tag);
}

static inline void binder_unlock(const char *tag)
{
	trace_binder_unlock(tag);
	mutex_unlock(&binder_main_lock);
}

static void binder_set_nice(long nice)
{
	long min_nice;
	if (can_nice(current, nice)) {
		set_user_nice(current, nice);
		return;
	}
	min_nice = 20 - current->signal->rlim[RLIMIT_NICE].rlim_cur;
	binder_debug(BINDER_DEBUG_PRIORITY_CAP,
		     "binder: %d: nice value %ld not allowed use "
		     "%ld instead\n", current->pid, nice, min_nice);
	set_user_nice(current, min_nice);
	if (min_nice < 20)
		return;
	binder_user_error("binder: %d RLIMIT_NICE not set\n", current->pid);
}

static size_t binder_buffer_size(struct binder_proc *proc,
				 struct binder_buffer *buffer)
{
	if (list_is_last(&buffer->entry, &proc->buffers))
		return proc->buffer + proc->buffer_size - (void *)buffer->data;
	else
		return (size_t)list_entry(buffer->entry.next,
			struct binder_buffer, entry) - (size_t)buffer->data;
}

static void binder_insert_free_buffer(struct binder_proc *proc,
				      struct binder_buffer *new_buffer)
{
	struct rb_node **p = &proc->free_buffers.rb_node;
	struct rb_node *parent = NULL;
	struct binder_buffer *buffer;
	size_t buffer_size;
	size_t new_buffer_size;

	BUG_ON(!new_buffer->free);

	new_buffer_size = binder_buffer_size(proc, new_buffer);

	binder_debug(BINDER_DEBUG_BUFFER_ALLOC,
		     "binder: %d: add free buffer, size %zd, "
		     "at %p\n", proc->pid, new_buffer_size, new_buffer);

	while (*p) {
		parent = *p;
		buffer = rb_entry(parent, struct binder_buffer, rb_node);
		BUG_ON(!buffer->free);

		buffer_size = binder_buffer_size(proc, buffer);

		if (new_buffer_size < buffer_size)
			p = &parent->rb_left;
		else
			p = &parent->rb_right;
	}
	rb_link_node(&new_buffer->rb_node, parent, p);
	rb_insert_color(&new_buffer->rb_node, &proc->free_buffers);
}

static void binder_insert_allocated_buffer(struct binder_proc *proc,
					   struct binder_buffer *new_buffer)
{
	struct rb_node **p = &proc->allocated_buffers.rb_node;
	struct rb_node *parent = NULL;
	struct binder_buffer *buffer;

	BUG_ON(new_buffer->free);

	while (*p) {
		parent = *p;
		buffer = rb_entry(parent, struct binder_buffer, rb_node);
		BUG_ON(buffer->free);

		if (new_buffer < buffer)
			p = &parent->rb_left;
		else if (new_buffer > buffer)
			p = &parent->rb_right;
		else
			BUG();
	}
	rb_link_node(&new_buffer->rb_node, parent, p);
	rb_insert_color(&new_buffer->rb_node, &proc->allocated_buffers);
}

static struct binder_buffer *binder_buffer_lookup(struct binder_proc *proc,
						  void __user *user_ptr)
{
	struct rb_node *n = proc->allocated_buffers.rb_node;
	struct binder_buffer *buffer;
	struct binder_buffer *kern_ptr;

	kern_ptr = user_ptr - proc->user_buffer_offset
		- offsetof(struct binder_buffer, data);

	while (n) {
		buffer = rb_entry(n, struct binder_buffer, rb_node);
		BUG_ON(buffer->free);

		if (kern_ptr < buffer)
			n = n->rb_left;
		else if (kern_ptr > buffer)
			n = n->rb_right;
		else
			return buffer;
	}
	return NULL;
}

static int binder_update_page_range(struct binder_proc *proc, int allocate,
				    void *start, void *end,
				    struct vm_area_struct *vma)
{
	void *page_addr;
	unsigned long user_page_addr;
	struct vm_struct tmp_area;
	struct page **page;
	struct mm_struct *mm;

	binder_debug(BINDER_DEBUG_BUFFER_ALLOC,
		     "binder: %d: %s pages %p-%p\n", proc->pid,
		     allocate ? "allocate" : "free", start, end);

	if (end <= start)
		return 0;

	trace_binder_update_page_range(proc, allocate, start, end);

	if (vma)
		mm = NULL;
	else
		mm = get_task_mm(proc->tsk);

	if (mm) {
		down_write(&mm->mmap_sem);
		vma = proc->vma;
		if (vma && mm != proc->vma_vm_mm) {
			pr_err("binder: %d: vma mm and task mm mismatch\n",
				proc->pid);
			vma = NULL;
		}
	}

	if (allocate == 0)
		goto free_range;

	if (vma == NULL) {
		binder_debug(BINDER_DEBUG_TOP_ERRORS,
			     "binder: %d: binder_alloc_buf failed to "
			     "map pages in userspace, no vma\n", proc->pid);
		goto err_no_vma;
	}

	for (page_addr = start; page_addr < end; page_addr += PAGE_SIZE) {
		int ret;
		struct page **page_array_ptr;
		page = &proc->pages[(page_addr - proc->buffer) / PAGE_SIZE];

		BUG_ON(*page);
		*page = alloc_page(GFP_KERNEL | __GFP_HIGHMEM | __GFP_ZERO);
		if (*page == NULL) {
			binder_debug(BINDER_DEBUG_TOP_ERRORS,
				     "binder: %d: binder_alloc_buf failed "
				     "for page at %p\n", proc->pid, page_addr);
			goto err_alloc_page_failed;
		}
		tmp_area.addr = page_addr;
		tmp_area.size = PAGE_SIZE + PAGE_SIZE /* guard page? */;
		page_array_ptr = page;
		ret = map_vm_area(&tmp_area, PAGE_KERNEL, &page_array_ptr);
		if (ret) {
			binder_debug(BINDER_DEBUG_TOP_ERRORS,
				     "binder: %d: binder_alloc_buf failed "
				     "to map page at %p in kernel\n",
				     proc->pid, page_addr);
			goto err_map_kernel_failed;
		}
		user_page_addr =
			(uintptr_t)page_addr + proc->user_buffer_offset;
		ret = vm_insert_page(vma, user_page_addr, page[0]);
		if (ret) {
			binder_debug(BINDER_DEBUG_TOP_ERRORS,
				     "binder: %d: binder_alloc_buf failed "
				     "to map page at %lx in userspace\n",
				     proc->pid, user_page_addr);
			goto err_vm_insert_page_failed;
		}
		/* vm_insert_page does not seem to increment the refcount */
	}
	if (mm) {
		up_write(&mm->mmap_sem);
		mmput(mm);
	}
	return 0;

free_range:
	for (page_addr = end - PAGE_SIZE; page_addr >= start;
	     page_addr -= PAGE_SIZE) {
		page = &proc->pages[(page_addr - proc->buffer) / PAGE_SIZE];
		if (vma)
			zap_page_range(vma, (uintptr_t)page_addr +
				proc->user_buffer_offset, PAGE_SIZE, NULL);
err_vm_insert_page_failed:
		unmap_kernel_range((unsigned long)page_addr, PAGE_SIZE);
err_map_kernel_failed:
		__free_page(*page);
		*page = NULL;
err_alloc_page_failed:
		;
	}
err_no_vma:
	if (mm) {
		up_write(&mm->mmap_sem);
		mmput(mm);
	}
	return -ENOMEM;
}

static struct binder_buffer *binder_alloc_buf(struct binder_proc *proc,
					      size_t data_size,
					      size_t offsets_size, int is_async)
{
	struct rb_node *n = proc->free_buffers.rb_node;
	struct binder_buffer *buffer;
	size_t buffer_size;
	struct rb_node *best_fit = NULL;
	void *has_page_addr;
	void *end_page_addr;
	size_t size;

	if (proc->vma == NULL) {
		binder_debug(BINDER_DEBUG_TOP_ERRORS,
			     "binder: %d: binder_alloc_buf, no vma\n",
			     proc->pid);
		return NULL;
	}

	size = ALIGN(data_size, sizeof(void *)) +
		ALIGN(offsets_size, sizeof(void *));

	if (size < data_size || size < offsets_size) {
		binder_user_error("binder: %d: got transaction with invalid "
			"size %zd-%zd\n", proc->pid, data_size, offsets_size);
		return NULL;
	}

	if (is_async &&
	    proc->free_async_space < size + sizeof(struct binder_buffer)) {
		binder_debug(BINDER_DEBUG_BUFFER_ALLOC,
			     "binder: %d: binder_alloc_buf size %zd"
			     "failed, no async space left\n", proc->pid, size);
		return NULL;
	}

	while (n) {
		buffer = rb_entry(n, struct binder_buffer, rb_node);
		BUG_ON(!buffer->free);
		buffer_size = binder_buffer_size(proc, buffer);

		if (size < buffer_size) {
			best_fit = n;
			n = n->rb_left;
		} else if (size > buffer_size)
			n = n->rb_right;
		else {
			best_fit = n;
			break;
		}
	}
	if (best_fit == NULL) {
		binder_debug(BINDER_DEBUG_TOP_ERRORS,
			     "binder: %d: binder_alloc_buf size %zd failed, "
			     "no address space\n", proc->pid, size);
		return NULL;
	}
	if (n == NULL) {
		buffer = rb_entry(best_fit, struct binder_buffer, rb_node);
		buffer_size = binder_buffer_size(proc, buffer);
	}

	binder_debug(BINDER_DEBUG_BUFFER_ALLOC,
		     "binder: %d: binder_alloc_buf size %zd got buff"
		     "er %p size %zd\n", proc->pid, size, buffer, buffer_size);

	has_page_addr =
		(void *)(((uintptr_t)buffer->data + buffer_size) & PAGE_MASK);
	if (n == NULL) {
		if (size + sizeof(struct binder_buffer) + 4 >= buffer_size)
			buffer_size = size; /* no room for other buffers */
		else
			buffer_size = size + sizeof(struct binder_buffer);
	}
	end_page_addr =
		(void *)PAGE_ALIGN((uintptr_t)buffer->data + buffer_size);
	if (end_page_addr > has_page_addr)
		end_page_addr = has_page_addr;
	if (binder_update_page_range(proc, 1,
	    (void *)PAGE_ALIGN((uintptr_t)buffer->data), end_page_addr, NULL))
		return NULL;

	rb_erase(best_fit, &proc->free_buffers);
	buffer->free = 0;
	binder_insert_allocated_buffer(proc, buffer);
	if (buffer_size != size) {
		struct binder_buffer *new_buffer = (void *)buffer->data + size;
		list_add(&new_buffer->entry, &buffer->entry);
		new_buffer->free = 1;
		binder_insert_free_buffer(proc, new_buffer);
	}
	binder_debug(BINDER_DEBUG_BUFFER_ALLOC,
		     "binder: %d: binder_alloc_buf size %zd got "
		     "%p\n", proc->pid, size, buffer);
	buffer->data_size = data_size;
	buffer->offsets_size = offsets_size;
	buffer->async_transaction = is_async;
	if (is_async) {
		proc->free_async_space -= size + sizeof(struct binder_buffer);
		binder_debug(BINDER_DEBUG_BUFFER_ALLOC_ASYNC,
			     "binder: %d: binder_alloc_buf size %zd "
			     "async free %zd\n", proc->pid, size,
			     proc->free_async_space);
	}

	return buffer;
}

static void *buffer_start_page(struct binder_buffer *buffer)
{
	return (void *)((uintptr_t)buffer & PAGE_MASK);
}

static void *buffer_end_page(struct binder_buffer *buffer)
{
	return (void *)(((uintptr_t)(buffer + 1) - 1) & PAGE_MASK);
}

static void binder_delete_free_buffer(struct binder_proc *proc,
				      struct binder_buffer *buffer)
{
	struct binder_buffer *prev, *next = NULL;
	int free_page_end = 1;
	int free_page_start = 1;

	BUG_ON(proc->buffers.next == &buffer->entry);
	prev = list_entry(buffer->entry.prev, struct binder_buffer, entry);
	BUG_ON(!prev->free);
	if (buffer_end_page(prev) == buffer_start_page(buffer)) {
		free_page_start = 0;
		if (buffer_end_page(prev) == buffer_end_page(buffer))
			free_page_end = 0;
		binder_debug(BINDER_DEBUG_BUFFER_ALLOC,
			     "binder: %d: merge free, buffer %p "
			     "share page with %p\n", proc->pid, buffer, prev);
	}

	if (!list_is_last(&buffer->entry, &proc->buffers)) {
		next = list_entry(buffer->entry.next,
				  struct binder_buffer, entry);
		if (buffer_start_page(next) == buffer_end_page(buffer)) {
			free_page_end = 0;
			if (buffer_start_page(next) ==
			    buffer_start_page(buffer))
				free_page_start = 0;
			binder_debug(BINDER_DEBUG_BUFFER_ALLOC,
				     "binder: %d: merge free, buffer"
				     " %p share page with %p\n", proc->pid,
				     buffer, prev);
		}
	}
	list_del(&buffer->entry);
	if (free_page_start || free_page_end) {
		binder_debug(BINDER_DEBUG_BUFFER_ALLOC,
			     "binder: %d: merge free, buffer %p do "
			     "not share page%s%s with with %p or %p\n",
			     proc->pid, buffer, free_page_start ? "" : " end",
			     free_page_end ? "" : " start", prev, next);
		binder_update_page_range(proc, 0, free_page_start ?
			buffer_start_page(buffer) : buffer_end_page(buffer),
			(free_page_end ? buffer_end_page(buffer) :
			buffer_start_page(buffer)) + PAGE_SIZE, NULL);
	}
}

static void binder_free_buf(struct binder_proc *proc,
			    struct binder_buffer *buffer)
{
	size_t size, buffer_size;

	buffer_size = binder_buffer_size(proc, buffer);

	size = ALIGN(buffer->data_size, sizeof(void *)) +
		ALIGN(buffer->offsets_size, sizeof(void *));

	binder_debug(BINDER_DEBUG_BUFFER_ALLOC,
		     "binder: %d: binder_free_buf %p size %zd buffer"
		     "_size %zd\n", proc->pid, buffer, size, buffer_size);

	BUG_ON(buffer->free);
	BUG_ON(size > buffer_size);
	BUG_ON(buffer->transaction != NULL);
	BUG_ON((void *)buffer < proc->buffer);
	BUG_ON((void *)buffer > proc->buffer + proc->buffer_size);

	if (buffer->async_transaction) {
		proc->free_async_space += size + sizeof(struct binder_buffer);

		binder_debug(BINDER_DEBUG_BUFFER_ALLOC_ASYNC,
			     "binder: %d: binder_free_buf size %zd "
			     "async free %zd\n", proc->pid, size,
			     proc->free_async_space);
	}

	binder_update_page_range(proc, 0,
		(void *)PAGE_ALIGN((uintptr_t)buffer->data),
		(void *)(((uintptr_t)buffer->data + buffer_size) & PAGE_MASK),
		NULL);
	rb_erase(&buffer->rb_node, &proc->allocated_buffers);
	buffer->free = 1;
	if (!list_is_last(&buffer->entry, &proc->buffers)) {
		struct binder_buffer *next = list_entry(buffer->entry.next,
						struct binder_buffer, entry);
		if (next->free) {
			rb_erase(&next->rb_node, &proc->free_buffers);
			binder_delete_free_buffer(proc, next);
		}
	}
	if (proc->buffers.next != &buffer->entry) {
		struct binder_buffer *prev = list_entry(buffer->entry.prev,
						struct binder_buffer, entry);
		if (prev->free) {
			binder_delete_free_buffer(proc, buffer);
			rb_erase(&prev->rb_node, &proc->free_buffers);
			buffer = prev;
		}
	}
	binder_insert_free_buffer(proc, buffer);
}

static struct binder_node *binder_get_node(struct binder_proc *proc,
					   void __user *ptr)
{
	struct rb_node *n = proc->nodes.rb_node;
	struct binder_node *node;

	while (n) {
		node = rb_entry(n, struct binder_node, rb_node);

		if (ptr < node->ptr)
			n = n->rb_left;
		else if (ptr > node->ptr)
			n = n->rb_right;
		else
			return node;
	}
	return NULL;
}

static struct binder_node *binder_new_node(struct binder_proc *proc,
					   void __user *ptr,
					   void __user *cookie)
{
	struct rb_node **p = &proc->nodes.rb_node;
	struct rb_node *parent = NULL;
	struct binder_node *node;

	while (*p) {
		parent = *p;
		node = rb_entry(parent, struct binder_node, rb_node);

		if (ptr < node->ptr)
			p = &(*p)->rb_left;
		else if (ptr > node->ptr)
			p = &(*p)->rb_right;
		else
			return NULL;
	}

	node = kzalloc(sizeof(*node), GFP_KERNEL);
	if (node == NULL)
		return NULL;
	binder_stats_created(BINDER_STAT_NODE);
	rb_link_node(&node->rb_node, parent, p);
	rb_insert_color(&node->rb_node, &proc->nodes);
	node->debug_id = ++binder_last_id;
	node->proc = proc;
	node->ptr = ptr;
	node->cookie = cookie;
	node->work.type = BINDER_WORK_NODE;
	INIT_LIST_HEAD(&node->work.entry);
	INIT_LIST_HEAD(&node->async_todo);
	binder_debug(BINDER_DEBUG_INTERNAL_REFS,
		     "binder: %d:%d node %d u%p c%p created\n",
		     proc->pid, current->pid, node->debug_id,
		     node->ptr, node->cookie);
	return node;
}

static int binder_inc_node(struct binder_node *node, int strong, int internal,
			   struct list_head *target_list)
{
	if (strong) {
		if (internal) {
			if (target_list == NULL &&
			    node->internal_strong_refs == 0 &&
			    !(node == binder_context_mgr_node &&
			    node->has_strong_ref)) {
				binder_debug(BINDER_DEBUG_TOP_ERRORS,
					     "binder: invalid inc strong "
					     "node for %d\n", node->debug_id);
				return -EINVAL;
			}
			node->internal_strong_refs++;
		} else
			node->local_strong_refs++;
		if (!node->has_strong_ref && target_list) {
			list_del_init(&node->work.entry);
			list_add_tail(&node->work.entry, target_list);
		}
	} else {
		if (!internal)
			node->local_weak_refs++;
		if (!node->has_weak_ref && list_empty(&node->work.entry)) {
			if (target_list == NULL) {
				binder_debug(BINDER_DEBUG_TOP_ERRORS,
					     "binder: invalid inc weak node "
					     "for %d\n", node->debug_id);
				return -EINVAL;
			}
			list_add_tail(&node->work.entry, target_list);
		}
	}
	return 0;
}

static int binder_dec_node(struct binder_node *node, int strong, int internal)
{
	if (strong) {
		if (internal)
			node->internal_strong_refs--;
		else
			node->local_strong_refs--;
		if (node->local_strong_refs || node->internal_strong_refs)
			return 0;
	} else {
		if (!internal)
			node->local_weak_refs--;
		if (node->local_weak_refs || !hlist_empty(&node->refs))
			return 0;
	}
	if (node->proc && (node->has_strong_ref || node->has_weak_ref)) {
		if (list_empty(&node->work.entry)) {
			list_add_tail(&node->work.entry, &node->proc->todo);
			wake_up_interruptible(&node->proc->wait);
		}
	} else {
		if (hlist_empty(&node->refs) && !node->local_strong_refs &&
		    !node->local_weak_refs) {
			list_del_init(&node->work.entry);
			if (node->proc) {
				rb_erase(&node->rb_node, &node->proc->nodes);
				binder_debug(BINDER_DEBUG_INTERNAL_REFS,
					     "binder: refless node %d deleted\n",
					     node->debug_id);
			} else {
				hlist_del(&node->dead_node);
				binder_debug(BINDER_DEBUG_INTERNAL_REFS,
					     "binder: dead node %d deleted\n",
					     node->debug_id);
			}
			kfree(node);
			binder_stats_deleted(BINDER_STAT_NODE);
		}
	}

	return 0;
}


static struct binder_ref *binder_get_ref(struct binder_proc *proc,
					 uint32_t desc)
{
	struct rb_node *n = proc->refs_by_desc.rb_node;
	struct binder_ref *ref;

	while (n) {
		ref = rb_entry(n, struct binder_ref, rb_node_desc);

		if (desc < ref->desc)
			n = n->rb_left;
		else if (desc > ref->desc)
			n = n->rb_right;
		else
			return ref;
	}
	return NULL;
}

static struct binder_ref *binder_get_ref_for_node(struct binder_proc *proc,
						  struct binder_node *node)
{
	struct rb_node *n;
	struct rb_node **p = &proc->refs_by_node.rb_node;
	struct rb_node *parent = NULL;
	struct binder_ref *ref, *new_ref;

	while (*p) {
		parent = *p;
		ref = rb_entry(parent, struct binder_ref, rb_node_node);

		if (node < ref->node)
			p = &(*p)->rb_left;
		else if (node > ref->node)
			p = &(*p)->rb_right;
		else
			return ref;
	}
	new_ref = kzalloc(sizeof(*ref), GFP_KERNEL);
	if (new_ref == NULL)
		return NULL;
	binder_stats_created(BINDER_STAT_REF);
	new_ref->debug_id = ++binder_last_id;
	new_ref->proc = proc;
	new_ref->node = node;
	rb_link_node(&new_ref->rb_node_node, parent, p);
	rb_insert_color(&new_ref->rb_node_node, &proc->refs_by_node);

	new_ref->desc = (node == binder_context_mgr_node) ? 0 : 1;
	for (n = rb_first(&proc->refs_by_desc); n != NULL; n = rb_next(n)) {
		ref = rb_entry(n, struct binder_ref, rb_node_desc);
		if (ref->desc > new_ref->desc)
			break;
		new_ref->desc = ref->desc + 1;
	}

	p = &proc->refs_by_desc.rb_node;
	while (*p) {
		parent = *p;
		ref = rb_entry(parent, struct binder_ref, rb_node_desc);

		if (new_ref->desc < ref->desc)
			p = &(*p)->rb_left;
		else if (new_ref->desc > ref->desc)
			p = &(*p)->rb_right;
		else
			BUG();
	}
	rb_link_node(&new_ref->rb_node_desc, parent, p);
	rb_insert_color(&new_ref->rb_node_desc, &proc->refs_by_desc);
	if (node) {
		hlist_add_head(&new_ref->node_entry, &node->refs);

		binder_debug(BINDER_DEBUG_INTERNAL_REFS,
			     "binder: %d new ref %d desc %d for "
			     "node %d\n", proc->pid, new_ref->debug_id,
			     new_ref->desc, node->debug_id);
	} else {
		binder_debug(BINDER_DEBUG_INTERNAL_REFS,
			     "binder: %d new ref %d desc %d for "
			     "dead node\n", proc->pid, new_ref->debug_id,
			      new_ref->desc);
	}
	return new_ref;
}

static void binder_delete_ref(struct binder_ref *ref)
{
	binder_debug(BINDER_DEBUG_INTERNAL_REFS,
		     "binder: %d delete ref %d desc %d for "
		     "node %d\n", ref->proc->pid, ref->debug_id,
		     ref->desc, ref->node->debug_id);

	rb_erase(&ref->rb_node_desc, &ref->proc->refs_by_desc);
	rb_erase(&ref->rb_node_node, &ref->proc->refs_by_node);
	if (ref->strong)
		binder_dec_node(ref->node, 1, 1);
	hlist_del(&ref->node_entry);
	binder_dec_node(ref->node, 0, 1);
	if (ref->death) {
		binder_debug(BINDER_DEBUG_DEAD_BINDER,
			     "binder: %d delete ref %d desc %d "
			     "has death notification\n", ref->proc->pid,
			     ref->debug_id, ref->desc);
		list_del(&ref->death->work.entry);
		kfree(ref->death);
		binder_stats_deleted(BINDER_STAT_DEATH);
	}
	kfree(ref);
	binder_stats_deleted(BINDER_STAT_REF);
}

static int binder_inc_ref(struct binder_ref *ref, int strong,
			  struct list_head *target_list)
{
	int ret;
	if (strong) {
		if (ref->strong == 0) {
			ret = binder_inc_node(ref->node, 1, 1, target_list);
			if (ret)
				return ret;
		}
		ref->strong++;
	} else {
		if (ref->weak == 0) {
			ret = binder_inc_node(ref->node, 0, 1, target_list);
			if (ret)
				return ret;
		}
		ref->weak++;
	}
	return 0;
}


static int binder_dec_ref(struct binder_ref *ref, int strong)
{
	if (strong) {
		if (ref->strong == 0) {
			binder_user_error("binder: %d invalid dec strong, "
					  "ref %d desc %d s %d w %d\n",
					  ref->proc->pid, ref->debug_id,
					  ref->desc, ref->strong, ref->weak);
			return -EINVAL;
		}
		ref->strong--;
		if (ref->strong == 0) {
			int ret;
			ret = binder_dec_node(ref->node, strong, 1);
			if (ret)
				return ret;
		}
	} else {
		if (ref->weak == 0) {
			binder_user_error("binder: %d invalid dec weak, "
					  "ref %d desc %d s %d w %d\n",
					  ref->proc->pid, ref->debug_id,
					  ref->desc, ref->strong, ref->weak);
			return -EINVAL;
		}
		ref->weak--;
	}
	if (ref->strong == 0 && ref->weak == 0)
		binder_delete_ref(ref);
	return 0;
}

static void binder_pop_transaction(struct binder_thread *target_thread,
				   struct binder_transaction *t)
{
	if (target_thread) {
		BUG_ON(target_thread->transaction_stack != t);
		BUG_ON(target_thread->transaction_stack->from != target_thread);
		target_thread->transaction_stack =
			target_thread->transaction_stack->from_parent;
		t->from = NULL;
	}
	t->need_reply = 0;
	if (t->buffer)
		t->buffer->transaction = NULL;
	kfree(t);
	binder_stats_deleted(BINDER_STAT_TRANSACTION);
}

static void binder_send_failed_reply(struct binder_transaction *t,
				     uint32_t error_code)
{
	struct binder_thread *target_thread;
	BUG_ON(t->flags & TF_ONE_WAY);
	while (1) {
		target_thread = t->from;
		if (target_thread) {
			if (target_thread->return_error != BR_OK &&
			   target_thread->return_error2 == BR_OK) {
				target_thread->return_error2 =
					target_thread->return_error;
				target_thread->return_error = BR_OK;
			}
			if (target_thread->return_error == BR_OK) {
				binder_debug(BINDER_DEBUG_FAILED_TRANSACTION,
					     "binder: send failed reply for "
					     "transaction %d to %d:%d\n",
					      t->debug_id, target_thread->proc->pid,
					      target_thread->pid);

				binder_pop_transaction(target_thread, t);
				target_thread->return_error = error_code;
				wake_up_interruptible(&target_thread->wait);
			} else {
				binder_debug(BINDER_DEBUG_TOP_ERRORS,
					     "binder: reply failed, target "
					     "thread, %d:%d, has error code %d "
					     "already\n",
					     target_thread->proc->pid,
					     target_thread->pid,
					     target_thread->return_error);
			}
			return;
		} else {
			struct binder_transaction *next = t->from_parent;

			binder_debug(BINDER_DEBUG_FAILED_TRANSACTION,
				     "binder: send failed reply "
				     "for transaction %d, target dead\n",
				     t->debug_id);

			binder_pop_transaction(target_thread, t);
			if (next == NULL) {
				binder_debug(BINDER_DEBUG_DEAD_BINDER,
					     "binder: reply failed,"
					     " no target thread at root\n");
				return;
			}
			t = next;
			binder_debug(BINDER_DEBUG_DEAD_BINDER,
				     "binder: reply failed, no target "
				     "thread -- retry %d\n", t->debug_id);
		}
	}
}

static void binder_transaction_buffer_release(struct binder_proc *proc,
					      struct binder_buffer *buffer,
					      size_t *failed_at)
{
	size_t *offp, *off_end;
	int debug_id = buffer->debug_id;

	binder_debug(BINDER_DEBUG_TRANSACTION,
		     "binder: %d buffer release %d, size %zd-%zd, failed at %p\n",
		     proc->pid, buffer->debug_id,
		     buffer->data_size, buffer->offsets_size, failed_at);

	if (buffer->target_node)
		binder_dec_node(buffer->target_node, 1, 0);

	offp = (size_t *)(buffer->data + ALIGN(buffer->data_size, sizeof(void *)));
	if (failed_at)
		off_end = failed_at;
	else
		off_end = (void *)offp + buffer->offsets_size;
	for (; offp < off_end; offp++) {
		struct flat_binder_object *fp;
		if (*offp > buffer->data_size - sizeof(*fp) ||
		    buffer->data_size < sizeof(*fp) ||
		    !IS_ALIGNED(*offp, sizeof(void *))) {
			binder_debug(BINDER_DEBUG_TOP_ERRORS,
				     "binder: transaction release %d bad"
				     "offset %zd, size %zd\n", debug_id,
				     *offp, buffer->data_size);
			continue;
		}
		fp = (struct flat_binder_object *)(buffer->data + *offp);
		switch (fp->type) {
		case BINDER_TYPE_BINDER:
		case BINDER_TYPE_WEAK_BINDER: {
			struct binder_node *node = binder_get_node(proc, fp->binder);
			if (node == NULL) {
				binder_debug(BINDER_DEBUG_TOP_ERRORS,
					     "binder: transaction release %d"
					     " bad node %p\n", debug_id,
					     fp->binder);
				break;
			}
			binder_debug(BINDER_DEBUG_TRANSACTION,
				     "        node %d u%p\n",
				     node->debug_id, node->ptr);
			binder_dec_node(node, fp->type == BINDER_TYPE_BINDER, 0);
		} break;
		case BINDER_TYPE_HANDLE:
		case BINDER_TYPE_WEAK_HANDLE: {
			struct binder_ref *ref = binder_get_ref(proc, fp->handle);
			if (ref == NULL) {
				binder_debug(BINDER_DEBUG_TOP_ERRORS,
					     "binder: transaction release %d"
					     " bad handle %ld\n", debug_id,
					     fp->handle);
				break;
			}
			binder_debug(BINDER_DEBUG_TRANSACTION,
				     "        ref %d desc %d (node %d)\n",
				     ref->debug_id, ref->desc, ref->node->debug_id);
			binder_dec_ref(ref, fp->type == BINDER_TYPE_HANDLE);
		} break;

		case BINDER_TYPE_FD:
			binder_debug(BINDER_DEBUG_TRANSACTION,
				     "        fd %ld\n", fp->handle);
			if (failed_at)
				task_close_fd(proc, fp->handle);
			break;

		default:
			binder_debug(BINDER_DEBUG_TOP_ERRORS,
				     "binder: transaction release %d bad "
				     "object type %lx\n", debug_id, fp->type);
			break;
		}
	}
}

static void binder_transaction(struct binder_proc *proc,
			       struct binder_thread *thread,
			       struct binder_transaction_data *tr, int reply)
{
	struct binder_transaction *t;
	struct binder_work *tcomplete;
	size_t *offp, *off_end;
	size_t off_min;
	struct binder_proc *target_proc;
	struct binder_thread *target_thread = NULL;
	struct binder_node *target_node = NULL;
	struct list_head *target_list;
	wait_queue_head_t *target_wait;
	struct binder_transaction *in_reply_to = NULL;
	struct binder_transaction_log_entry *e;
	uint32_t return_error;

	e = binder_transaction_log_add(&binder_transaction_log);
	e->call_type = reply ? 2 : !!(tr->flags & TF_ONE_WAY);
	e->from_proc = proc->pid;
	e->from_thread = thread->pid;
	e->target_handle = tr->target.handle;
	e->data_size = tr->data_size;
	e->offsets_size = tr->offsets_size;

	if (reply) {
		in_reply_to = thread->transaction_stack;
		if (in_reply_to == NULL) {
			binder_user_error("binder: %d:%d got reply transaction "
					  "with no transaction stack\n",
					  proc->pid, thread->pid);
			return_error = BR_FAILED_REPLY;
			goto err_empty_call_stack;
		}
		binder_set_nice(in_reply_to->saved_priority);
		if (in_reply_to->to_thread != thread) {
			binder_user_error("binder: %d:%d got reply transaction "
				"with bad transaction stack,"
				" transaction %d has target %d:%d\n",
				proc->pid, thread->pid, in_reply_to->debug_id,
				in_reply_to->to_proc ?
				in_reply_to->to_proc->pid : 0,
				in_reply_to->to_thread ?
				in_reply_to->to_thread->pid : 0);
			return_error = BR_FAILED_REPLY;
			in_reply_to = NULL;
			goto err_bad_call_stack;
		}
		thread->transaction_stack = in_reply_to->to_parent;
		target_thread = in_reply_to->from;
		if (target_thread == NULL) {
			return_error = BR_DEAD_REPLY;
			goto err_dead_binder;
		}
		if (target_thread->transaction_stack != in_reply_to) {
			binder_user_error("binder: %d:%d got reply transaction "
				"with bad target transaction stack %d, "
				"expected %d\n",
				proc->pid, thread->pid,
				target_thread->transaction_stack ?
				target_thread->transaction_stack->debug_id : 0,
				in_reply_to->debug_id);
			return_error = BR_FAILED_REPLY;
			in_reply_to = NULL;
			target_thread = NULL;
			goto err_dead_binder;
		}
		target_proc = target_thread->proc;
	} else {
		if (tr->target.handle) {
			struct binder_ref *ref;
			ref = binder_get_ref(proc, tr->target.handle);
			if (ref == NULL) {
				binder_user_error("binder: %d:%d got "
					"transaction to invalid handle\n",
					proc->pid, thread->pid);
				return_error = BR_FAILED_REPLY;
				goto err_invalid_target_handle;
			}
			target_node = ref->node;
		} else {
			target_node = binder_context_mgr_node;
			if (target_node == NULL) {
				return_error = BR_DEAD_REPLY;
				goto err_no_context_mgr_node;
			}
		}
		e->to_node = target_node->debug_id;
		target_proc = target_node->proc;
		if (target_proc == NULL) {
			return_error = BR_DEAD_REPLY;
			goto err_dead_binder;
		}
		if (security_binder_transaction(proc->tsk, target_proc->tsk) < 0) {
			return_error = BR_FAILED_REPLY;
			goto err_invalid_target_handle;
		}
		if (!(tr->flags & TF_ONE_WAY) && thread->transaction_stack) {
			struct binder_transaction *tmp;
			tmp = thread->transaction_stack;
			if (tmp->to_thread != thread) {
				binder_user_error("binder: %d:%d got new "
					"transaction with bad transaction stack"
					", transaction %d has target %d:%d\n",
					proc->pid, thread->pid, tmp->debug_id,
					tmp->to_proc ? tmp->to_proc->pid : 0,
					tmp->to_thread ?
					tmp->to_thread->pid : 0);
				return_error = BR_FAILED_REPLY;
				goto err_bad_call_stack;
			}
			while (tmp) {
				if (tmp->from && tmp->from->proc == target_proc)
					target_thread = tmp->from;
				tmp = tmp->from_parent;
			}
		}
	}
	if (target_thread) {
		e->to_thread = target_thread->pid;
		target_list = &target_thread->todo;
		target_wait = &target_thread->wait;
	} else {
		target_list = &target_proc->todo;
		target_wait = &target_proc->wait;
	}
	e->to_proc = target_proc->pid;

	/* TODO: reuse incoming transaction for reply */
	t = kzalloc(sizeof(*t), GFP_KERNEL);
	if (t == NULL) {
		return_error = BR_FAILED_REPLY;
		goto err_alloc_t_failed;
	}
	binder_stats_created(BINDER_STAT_TRANSACTION);

	tcomplete = kzalloc(sizeof(*tcomplete), GFP_KERNEL);
	if (tcomplete == NULL) {
		return_error = BR_FAILED_REPLY;
		goto err_alloc_tcomplete_failed;
	}
	binder_stats_created(BINDER_STAT_TRANSACTION_COMPLETE);

	t->debug_id = ++binder_last_id;
	e->debug_id = t->debug_id;

	if (reply)
		binder_debug(BINDER_DEBUG_TRANSACTION,
			     "binder: %d:%d BC_REPLY %d -> %d:%d, "
			     "data %p-%p size %zd-%zd\n",
			     proc->pid, thread->pid, t->debug_id,
			     target_proc->pid, target_thread->pid,
			     tr->data.ptr.buffer, tr->data.ptr.offsets,
			     tr->data_size, tr->offsets_size);
	else
		binder_debug(BINDER_DEBUG_TRANSACTION,
			     "binder: %d:%d BC_TRANSACTION %d -> "
			     "%d - node %d, data %p-%p size %zd-%zd\n",
			     proc->pid, thread->pid, t->debug_id,
			     target_proc->pid, target_node->debug_id,
			     tr->data.ptr.buffer, tr->data.ptr.offsets,
			     tr->data_size, tr->offsets_size);

	if (!reply && !(tr->flags & TF_ONE_WAY))
		t->from = thread;
	else
		t->from = NULL;
	t->sender_euid = proc->tsk->cred->euid;
	t->to_proc = target_proc;
	t->to_thread = target_thread;
	t->code = tr->code;
	t->flags = tr->flags;
	t->priority = task_nice(current);

	trace_binder_transaction(reply, t, target_node);

	t->buffer = binder_alloc_buf(target_proc, tr->data_size,
		tr->offsets_size, !reply && (t->flags & TF_ONE_WAY));
	if (t->buffer == NULL) {
		return_error = BR_FAILED_REPLY;
		goto err_binder_alloc_buf_failed;
	}
	t->buffer->allow_user_free = 0;
	t->buffer->debug_id = t->debug_id;
	t->buffer->transaction = t;
	t->buffer->target_node = target_node;
	trace_binder_transaction_alloc_buf(t->buffer);
	if (target_node)
		binder_inc_node(target_node, 1, 0, NULL);

	offp = (size_t *)(t->buffer->data + ALIGN(tr->data_size, sizeof(void *)));

	if (copy_from_user(t->buffer->data, tr->data.ptr.buffer, tr->data_size)) {
		binder_user_error("binder: %d:%d got transaction with invalid "
			"data ptr\n", proc->pid, thread->pid);
		return_error = BR_FAILED_REPLY;
		goto err_copy_data_failed;
	}
	if (copy_from_user(offp, tr->data.ptr.offsets, tr->offsets_size)) {
		binder_user_error("binder: %d:%d got transaction with invalid "
			"offsets ptr\n", proc->pid, thread->pid);
		return_error = BR_FAILED_REPLY;
		goto err_copy_data_failed;
	}
	if (!IS_ALIGNED(tr->offsets_size, sizeof(size_t))) {
		binder_user_error("binder: %d:%d got transaction with "
			"invalid offsets size, %zd\n",
			proc->pid, thread->pid, tr->offsets_size);
		return_error = BR_FAILED_REPLY;
		goto err_bad_offset;
	}
	off_end = (void *)offp + tr->offsets_size;
	off_min = 0;
	for (; offp < off_end; offp++) {
		struct flat_binder_object *fp;
		if (*offp > t->buffer->data_size - sizeof(*fp) ||
		    *offp < off_min ||
		    t->buffer->data_size < sizeof(*fp) ||
		    !IS_ALIGNED(*offp, sizeof(u32))) {
			binder_user_error("%d:%d got transaction with invalid offset, %lld (min %lld, max %lld)\n",
					  proc->pid, thread->pid, (u64)*offp,
					  (u64)off_min,
					  (u64)(t->buffer->data_size -
					  sizeof(*fp)));
			return_error = BR_FAILED_REPLY;
			goto err_bad_offset;
		}
		fp = (struct flat_binder_object *)(t->buffer->data + *offp);
		off_min = *offp + sizeof(struct flat_binder_object);
		switch (fp->type) {
		case BINDER_TYPE_BINDER:
		case BINDER_TYPE_WEAK_BINDER: {
			struct binder_ref *ref;
			struct binder_node *node = binder_get_node(proc, fp->binder);
			if (node == NULL) {
				node = binder_new_node(proc, fp->binder, fp->cookie);
				if (node == NULL) {
					return_error = BR_FAILED_REPLY;
					goto err_binder_new_node_failed;
				}
				node->min_priority = fp->flags & FLAT_BINDER_FLAG_PRIORITY_MASK;
				node->accept_fds = !!(fp->flags & FLAT_BINDER_FLAG_ACCEPTS_FDS);
			}
			if (fp->cookie != node->cookie) {
				binder_user_error("binder: %d:%d sending u%p "
					"node %d, cookie mismatch %p != %p\n",
					proc->pid, thread->pid,
					fp->binder, node->debug_id,
					fp->cookie, node->cookie);
				goto err_binder_get_ref_for_node_failed;
			}
			if (security_binder_transfer_binder(proc->tsk, target_proc->tsk)) {
				return_error = BR_FAILED_REPLY;
				goto err_binder_get_ref_for_node_failed;
			}
			ref = binder_get_ref_for_node(target_proc, node);
			if (ref == NULL) {
				return_error = BR_FAILED_REPLY;
				goto err_binder_get_ref_for_node_failed;
			}
			if (fp->type == BINDER_TYPE_BINDER)
				fp->type = BINDER_TYPE_HANDLE;
			else
				fp->type = BINDER_TYPE_WEAK_HANDLE;
			fp->handle = ref->desc;
			binder_inc_ref(ref, fp->type == BINDER_TYPE_HANDLE,
				       &thread->todo);

			trace_binder_transaction_node_to_ref(t, node, ref);
			binder_debug(BINDER_DEBUG_TRANSACTION,
				     "        node %d u%p -> ref %d desc %d\n",
				     node->debug_id, node->ptr, ref->debug_id,
				     ref->desc);
		} break;
		case BINDER_TYPE_HANDLE:
		case BINDER_TYPE_WEAK_HANDLE: {
			struct binder_ref *ref = binder_get_ref(proc, fp->handle);
			if (ref == NULL) {
				binder_user_error("binder: %d:%d got "
					"transaction with invalid "
					"handle, %ld\n", proc->pid,
					thread->pid, fp->handle);
				return_error = BR_FAILED_REPLY;
				goto err_binder_get_ref_failed;
			}
			if (security_binder_transfer_binder(proc->tsk, target_proc->tsk)) {
				return_error = BR_FAILED_REPLY;
				goto err_binder_get_ref_failed;
			}
			if (ref->node->proc == target_proc) {
				if (fp->type == BINDER_TYPE_HANDLE)
					fp->type = BINDER_TYPE_BINDER;
				else
					fp->type = BINDER_TYPE_WEAK_BINDER;
				fp->binder = ref->node->ptr;
				fp->cookie = ref->node->cookie;
				binder_inc_node(ref->node, fp->type == BINDER_TYPE_BINDER, 0, NULL);
				trace_binder_transaction_ref_to_node(t, ref);
				binder_debug(BINDER_DEBUG_TRANSACTION,
					     "        ref %d desc %d -> node %d u%p\n",
					     ref->debug_id, ref->desc, ref->node->debug_id,
					     ref->node->ptr);
			} else {
				struct binder_ref *new_ref;
				new_ref = binder_get_ref_for_node(target_proc, ref->node);
				if (new_ref == NULL) {
					return_error = BR_FAILED_REPLY;
					goto err_binder_get_ref_for_node_failed;
				}
				fp->handle = new_ref->desc;
				binder_inc_ref(new_ref, fp->type == BINDER_TYPE_HANDLE, NULL);
				trace_binder_transaction_ref_to_ref(t, ref,
								    new_ref);
				binder_debug(BINDER_DEBUG_TRANSACTION,
					     "        ref %d desc %d -> ref %d desc %d (node %d)\n",
					     ref->debug_id, ref->desc, new_ref->debug_id,
					     new_ref->desc, ref->node->debug_id);
			}
		} break;

		case BINDER_TYPE_FD: {
			int target_fd;
			struct file *file;

			if (reply) {
				if (!(in_reply_to->flags & TF_ACCEPT_FDS)) {
					binder_user_error("binder: %d:%d got reply with fd, %ld, but target does not allow fds\n",
						proc->pid, thread->pid, fp->handle);
					return_error = BR_FAILED_REPLY;
					goto err_fd_not_allowed;
				}
			} else if (!target_node->accept_fds) {
				binder_user_error("binder: %d:%d got transaction with fd, %ld, but target does not allow fds\n",
					proc->pid, thread->pid, fp->handle);
				return_error = BR_FAILED_REPLY;
				goto err_fd_not_allowed;
			}

			file = fget(fp->handle);
			if (file == NULL) {
				binder_user_error("binder: %d:%d got transaction with invalid fd, %ld\n",
					proc->pid, thread->pid, fp->handle);
				return_error = BR_FAILED_REPLY;
				goto err_fget_failed;
			}
			if (security_binder_transfer_file(proc->tsk, target_proc->tsk, file) < 0) {
				fput(file);
				return_error = BR_FAILED_REPLY;
				goto err_get_unused_fd_failed;
			}
			target_fd = task_get_unused_fd_flags(target_proc, O_CLOEXEC);
			if (target_fd < 0) {
				fput(file);
				return_error = BR_FAILED_REPLY;
				goto err_get_unused_fd_failed;
			}
			task_fd_install(target_proc, target_fd, file);
			trace_binder_transaction_fd(t, fp->handle, target_fd);
			binder_debug(BINDER_DEBUG_TRANSACTION,
				     "        fd %ld -> %d\n", fp->handle, target_fd);
			/* TODO: fput? */
			fp->handle = target_fd;
		} break;

		default:
			binder_user_error("binder: %d:%d got transactio"
				"n with invalid object type, %lx\n",
				proc->pid, thread->pid, fp->type);
			return_error = BR_FAILED_REPLY;
			goto err_bad_object_type;
		}
	}
	if (reply) {
		BUG_ON(t->buffer->async_transaction != 0);
		binder_pop_transaction(target_thread, in_reply_to);
	} else if (!(t->flags & TF_ONE_WAY)) {
		BUG_ON(t->buffer->async_transaction != 0);
		t->need_reply = 1;
		t->from_parent = thread->transaction_stack;
		thread->transaction_stack = t;
	} else {
		BUG_ON(target_node == NULL);
		BUG_ON(t->buffer->async_transaction != 1);
		if (target_node->has_async_transaction) {
			target_list = &target_node->async_todo;
			target_wait = NULL;
		} else
			target_node->has_async_transaction = 1;
	}
	t->work.type = BINDER_WORK_TRANSACTION;
	list_add_tail(&t->work.entry, target_list);
	tcomplete->type = BINDER_WORK_TRANSACTION_COMPLETE;
	list_add_tail(&tcomplete->entry, &thread->todo);
	if (target_wait)
		wake_up_interruptible(target_wait);
	return;

err_get_unused_fd_failed:
err_fget_failed:
err_fd_not_allowed:
err_binder_get_ref_for_node_failed:
err_binder_get_ref_failed:
err_binder_new_node_failed:
err_bad_object_type:
err_bad_offset:
err_copy_data_failed:
	trace_binder_transaction_failed_buffer_release(t->buffer);
	binder_transaction_buffer_release(target_proc, t->buffer, offp);
	t->buffer->transaction = NULL;
	binder_free_buf(target_proc, t->buffer);
err_binder_alloc_buf_failed:
	kfree(tcomplete);
	binder_stats_deleted(BINDER_STAT_TRANSACTION_COMPLETE);
err_alloc_tcomplete_failed:
	kfree(t);
	binder_stats_deleted(BINDER_STAT_TRANSACTION);
err_alloc_t_failed:
err_bad_call_stack:
err_empty_call_stack:
err_dead_binder:
err_invalid_target_handle:
err_no_context_mgr_node:
	binder_debug(BINDER_DEBUG_FAILED_TRANSACTION,
		     "binder: %d:%d transaction failed %d, size %zd-%zd\n",
		     proc->pid, thread->pid, return_error,
		     tr->data_size, tr->offsets_size);

	{
		struct binder_transaction_log_entry *fe;
		fe = binder_transaction_log_add(&binder_transaction_log_failed);
		*fe = *e;
	}

	BUG_ON(thread->return_error != BR_OK);
	if (in_reply_to) {
		thread->return_error = BR_TRANSACTION_COMPLETE;
		binder_send_failed_reply(in_reply_to, return_error);
	} else
		thread->return_error = return_error;
}

int binder_thread_write(struct binder_proc *proc, struct binder_thread *thread,
			void __user *buffer, int size, signed long *consumed)
{
	uint32_t cmd;
	void __user *ptr = buffer + *consumed;
	void __user *end = buffer + size;

	while (ptr < end && thread->return_error == BR_OK) {
		if (get_user(cmd, (uint32_t __user *)ptr))
			return -EFAULT;
		ptr += sizeof(uint32_t);
		trace_binder_command(cmd);
		if (_IOC_NR(cmd) < ARRAY_SIZE(binder_stats.bc)) {
			binder_stats.bc[_IOC_NR(cmd)]++;
			proc->stats.bc[_IOC_NR(cmd)]++;
			thread->stats.bc[_IOC_NR(cmd)]++;
		}
		switch (cmd) {
		case BC_INCREFS:
		case BC_ACQUIRE:
		case BC_RELEASE:
		case BC_DECREFS: {
			uint32_t target;
			struct binder_ref *ref;
			const char *debug_string;

			if (get_user(target, (uint32_t __user *)ptr))
				return -EFAULT;
			ptr += sizeof(uint32_t);
			if (target == 0 && binder_context_mgr_node &&
			    (cmd == BC_INCREFS || cmd == BC_ACQUIRE)) {
				ref = binder_get_ref_for_node(proc,
					       binder_context_mgr_node);
				if (ref->desc != target) {
					binder_user_error("binder: %d:"
						"%d tried to acquire "
						"reference to desc 0, "
						"got %d instead\n",
						proc->pid, thread->pid,
						ref->desc);
				}
			} else
				ref = binder_get_ref(proc, target);
			if (ref == NULL) {
				binder_user_error("binder: %d:%d refcou"
					"nt change on invalid ref %d\n",
					proc->pid, thread->pid, target);
				break;
			}
			switch (cmd) {
			case BC_INCREFS:
				debug_string = "IncRefs";
				binder_inc_ref(ref, 0, NULL);
				break;
			case BC_ACQUIRE:
				debug_string = "Acquire";
				binder_inc_ref(ref, 1, NULL);
				break;
			case BC_RELEASE:
				debug_string = "Release";
				binder_dec_ref(ref, 1);
				break;
			case BC_DECREFS:
			default:
				debug_string = "DecRefs";
				binder_dec_ref(ref, 0);
				break;
			}
			binder_debug(BINDER_DEBUG_USER_REFS,
				     "binder: %d:%d %s ref %d desc %d s %d w %d for node %d\n",
				     proc->pid, thread->pid, debug_string, ref->debug_id,
				     ref->desc, ref->strong, ref->weak, ref->node->debug_id);
			break;
		}
		case BC_INCREFS_DONE:
		case BC_ACQUIRE_DONE: {
			void __user *node_ptr;
			void *cookie;
			struct binder_node *node;

			if (get_user(node_ptr, (void * __user *)ptr))
				return -EFAULT;
			ptr += sizeof(void *);
			if (get_user(cookie, (void * __user *)ptr))
				return -EFAULT;
			ptr += sizeof(void *);
			node = binder_get_node(proc, node_ptr);
			if (node == NULL) {
				binder_user_error("binder: %d:%d "
					"%s u%p no match\n",
					proc->pid, thread->pid,
					cmd == BC_INCREFS_DONE ?
					"BC_INCREFS_DONE" :
					"BC_ACQUIRE_DONE",
					node_ptr);
				break;
			}
			if (cookie != node->cookie) {
				binder_user_error("binder: %d:%d %s u%p node %d"
					" cookie mismatch %p != %p\n",
					proc->pid, thread->pid,
					cmd == BC_INCREFS_DONE ?
					"BC_INCREFS_DONE" : "BC_ACQUIRE_DONE",
					node_ptr, node->debug_id,
					cookie, node->cookie);
				break;
			}
			if (cmd == BC_ACQUIRE_DONE) {
				if (node->pending_strong_ref == 0) {
					binder_user_error("binder: %d:%d "
						"BC_ACQUIRE_DONE node %d has "
						"no pending acquire request\n",
						proc->pid, thread->pid,
						node->debug_id);
					break;
				}
				node->pending_strong_ref = 0;
			} else {
				if (node->pending_weak_ref == 0) {
					binder_user_error("binder: %d:%d "
						"BC_INCREFS_DONE node %d has "
						"no pending increfs request\n",
						proc->pid, thread->pid,
						node->debug_id);
					break;
				}
				node->pending_weak_ref = 0;
			}
			binder_dec_node(node, cmd == BC_ACQUIRE_DONE, 0);
			binder_debug(BINDER_DEBUG_USER_REFS,
				     "binder: %d:%d %s node %d ls %d lw %d\n",
				     proc->pid, thread->pid,
				     cmd == BC_INCREFS_DONE ? "BC_INCREFS_DONE" : "BC_ACQUIRE_DONE",
				     node->debug_id, node->local_strong_refs, node->local_weak_refs);
			break;
		}
		case BC_ATTEMPT_ACQUIRE:
			binder_debug(BINDER_DEBUG_TOP_ERRORS,
				     "binder: BC_ATTEMPT_ACQUIRE not supported\n");
			return -EINVAL;
		case BC_ACQUIRE_RESULT:
		        binder_debug(BINDER_DEBUG_TOP_ERRORS,
				     "binder: BC_ACQUIRE_RESULT not supported\n");
			return -EINVAL;

		case BC_FREE_BUFFER: {
			void __user *data_ptr;
			struct binder_buffer *buffer;

			if (get_user(data_ptr, (void * __user *)ptr))
				return -EFAULT;
			ptr += sizeof(void *);

			buffer = binder_buffer_lookup(proc, data_ptr);
			if (buffer == NULL) {
				binder_user_error("binder: %d:%d "
					"BC_FREE_BUFFER u%p no match\n",
					proc->pid, thread->pid, data_ptr);
				break;
			}
			if (!buffer->allow_user_free) {
				binder_user_error("binder: %d:%d "
					"BC_FREE_BUFFER u%p matched "
					"unreturned buffer\n",
					proc->pid, thread->pid, data_ptr);
				break;
			}
			binder_debug(BINDER_DEBUG_FREE_BUFFER,
				     "binder: %d:%d BC_FREE_BUFFER u%p found buffer %d for %s transaction\n",
				     proc->pid, thread->pid, data_ptr, buffer->debug_id,
				     buffer->transaction ? "active" : "finished");

			if (buffer->transaction) {
				buffer->transaction->buffer = NULL;
				buffer->transaction = NULL;
			}
			if (buffer->async_transaction && buffer->target_node) {
				BUG_ON(!buffer->target_node->has_async_transaction);
				if (list_empty(&buffer->target_node->async_todo))
					buffer->target_node->has_async_transaction = 0;
				else
					list_move_tail(buffer->target_node->async_todo.next, &thread->todo);
			}
			trace_binder_transaction_buffer_release(buffer);
			binder_transaction_buffer_release(proc, buffer, NULL);
			binder_free_buf(proc, buffer);
			break;
		}

		case BC_TRANSACTION:
		case BC_REPLY: {
			struct binder_transaction_data tr;

			if (copy_from_user(&tr, ptr, sizeof(tr)))
				return -EFAULT;
			ptr += sizeof(tr);
			binder_transaction(proc, thread, &tr, cmd == BC_REPLY);
			break;
		}

		case BC_REGISTER_LOOPER:
			binder_debug(BINDER_DEBUG_THREADS,
				     "binder: %d:%d BC_REGISTER_LOOPER\n",
				     proc->pid, thread->pid);
			if (thread->looper & BINDER_LOOPER_STATE_ENTERED) {
				thread->looper |= BINDER_LOOPER_STATE_INVALID;
				binder_user_error("binder: %d:%d ERROR:"
					" BC_REGISTER_LOOPER called "
					"after BC_ENTER_LOOPER\n",
					proc->pid, thread->pid);
			} else if (proc->requested_threads == 0) {
				thread->looper |= BINDER_LOOPER_STATE_INVALID;
				binder_user_error("binder: %d:%d ERROR:"
					" BC_REGISTER_LOOPER called "
					"without request\n",
					proc->pid, thread->pid);
			} else {
				proc->requested_threads--;
				proc->requested_threads_started++;
			}
			thread->looper |= BINDER_LOOPER_STATE_REGISTERED;
			break;
		case BC_ENTER_LOOPER:
			binder_debug(BINDER_DEBUG_THREADS,
				     "binder: %d:%d BC_ENTER_LOOPER\n",
				     proc->pid, thread->pid);
			if (thread->looper & BINDER_LOOPER_STATE_REGISTERED) {
				thread->looper |= BINDER_LOOPER_STATE_INVALID;
				binder_user_error("binder: %d:%d ERROR:"
					" BC_ENTER_LOOPER called after "
					"BC_REGISTER_LOOPER\n",
					proc->pid, thread->pid);
			}
			thread->looper |= BINDER_LOOPER_STATE_ENTERED;
			break;
		case BC_EXIT_LOOPER:
			binder_debug(BINDER_DEBUG_THREADS,
				     "binder: %d:%d BC_EXIT_LOOPER\n",
				     proc->pid, thread->pid);
			thread->looper |= BINDER_LOOPER_STATE_EXITED;
			break;

		case BC_REQUEST_DEATH_NOTIFICATION:
		case BC_CLEAR_DEATH_NOTIFICATION: {
			uint32_t target;
			void __user *cookie;
			struct binder_ref *ref;
			struct binder_ref_death *death;

			if (get_user(target, (uint32_t __user *)ptr))
				return -EFAULT;
			ptr += sizeof(uint32_t);
			if (get_user(cookie, (void __user * __user *)ptr))
				return -EFAULT;
			ptr += sizeof(void *);
			ref = binder_get_ref(proc, target);
			if (ref == NULL) {
				binder_user_error("binder: %d:%d %s "
					"invalid ref %d\n",
					proc->pid, thread->pid,
					cmd == BC_REQUEST_DEATH_NOTIFICATION ?
					"BC_REQUEST_DEATH_NOTIFICATION" :
					"BC_CLEAR_DEATH_NOTIFICATION",
					target);
				break;
			}

			binder_debug(BINDER_DEBUG_DEATH_NOTIFICATION,
				     "binder: %d:%d %s %p ref %d desc %d s %d w %d for node %d\n",
				     proc->pid, thread->pid,
				     cmd == BC_REQUEST_DEATH_NOTIFICATION ?
				     "BC_REQUEST_DEATH_NOTIFICATION" :
				     "BC_CLEAR_DEATH_NOTIFICATION",
				     cookie, ref->debug_id, ref->desc,
				     ref->strong, ref->weak, ref->node->debug_id);

			if (cmd == BC_REQUEST_DEATH_NOTIFICATION) {
				if (ref->death) {
					binder_user_error("binder: %d:%"
						"d BC_REQUEST_DEATH_NOTI"
						"FICATION death notific"
						"ation already set\n",
						proc->pid, thread->pid);
					break;
				}
				death = kzalloc(sizeof(*death), GFP_KERNEL);
				if (death == NULL) {
					thread->return_error = BR_ERROR;
					binder_debug(BINDER_DEBUG_FAILED_TRANSACTION,
						     "binder: %d:%d "
						     "BC_REQUEST_DEATH_NOTIFICATION failed\n",
						     proc->pid, thread->pid);
					break;
				}
				binder_stats_created(BINDER_STAT_DEATH);
				INIT_LIST_HEAD(&death->work.entry);
				death->cookie = cookie;
				ref->death = death;
				if (ref->node->proc == NULL) {
					ref->death->work.type = BINDER_WORK_DEAD_BINDER;
					if (thread->looper & (BINDER_LOOPER_STATE_REGISTERED | BINDER_LOOPER_STATE_ENTERED)) {
						list_add_tail(&ref->death->work.entry, &thread->todo);
					} else {
						list_add_tail(&ref->death->work.entry, &proc->todo);
						wake_up_interruptible(&proc->wait);
					}
				}
			} else {
				if (ref->death == NULL) {
					binder_user_error("binder: %d:%"
						"d BC_CLEAR_DEATH_NOTIFI"
						"CATION death notificat"
						"ion not active\n",
						proc->pid, thread->pid);
					break;
				}
				death = ref->death;
				if (death->cookie != cookie) {
					binder_user_error("binder: %d:%"
						"d BC_CLEAR_DEATH_NOTIFI"
						"CATION death notificat"
						"ion cookie mismatch "
						"%p != %p\n",
						proc->pid, thread->pid,
						death->cookie, cookie);
					break;
				}
				ref->death = NULL;
				if (list_empty(&death->work.entry)) {
					death->work.type = BINDER_WORK_CLEAR_DEATH_NOTIFICATION;
					if (thread->looper & (BINDER_LOOPER_STATE_REGISTERED | BINDER_LOOPER_STATE_ENTERED)) {
						list_add_tail(&death->work.entry, &thread->todo);
					} else {
						list_add_tail(&death->work.entry, &proc->todo);
						wake_up_interruptible(&proc->wait);
					}
				} else {
					BUG_ON(death->work.type != BINDER_WORK_DEAD_BINDER);
					death->work.type = BINDER_WORK_DEAD_BINDER_AND_CLEAR;
				}
			}
		} break;
		case BC_DEAD_BINDER_DONE: {
			struct binder_work *w;
			void __user *cookie;
			struct binder_ref_death *death = NULL;
			if (get_user(cookie, (void __user * __user *)ptr))
				return -EFAULT;

			ptr += sizeof(void *);
			list_for_each_entry(w, &proc->delivered_death, entry) {
				struct binder_ref_death *tmp_death = container_of(w, struct binder_ref_death, work);
				if (tmp_death->cookie == cookie) {
					death = tmp_death;
					break;
				}
			}
			binder_debug(BINDER_DEBUG_DEAD_BINDER,
				     "binder: %d:%d BC_DEAD_BINDER_DONE %p found %p\n",
				     proc->pid, thread->pid, cookie, death);
			if (death == NULL) {
				binder_user_error("binder: %d:%d BC_DEAD"
					"_BINDER_DONE %p not found\n",
					proc->pid, thread->pid, cookie);
				break;
			}

			list_del_init(&death->work.entry);
			if (death->work.type == BINDER_WORK_DEAD_BINDER_AND_CLEAR) {
				death->work.type = BINDER_WORK_CLEAR_DEATH_NOTIFICATION;
				if (thread->looper & (BINDER_LOOPER_STATE_REGISTERED | BINDER_LOOPER_STATE_ENTERED)) {
					list_add_tail(&death->work.entry, &thread->todo);
				} else {
					list_add_tail(&death->work.entry, &proc->todo);
					wake_up_interruptible(&proc->wait);
				}
			}
		} break;

		default:
			binder_debug(BINDER_DEBUG_TOP_ERRORS,
				     "binder: %d:%d unknown command %d\n",
				     proc->pid, thread->pid, cmd);
			return -EINVAL;
		}
		*consumed = ptr - buffer;
	}
	return 0;
}

void binder_stat_br(struct binder_proc *proc, struct binder_thread *thread,
		    uint32_t cmd)
{
	trace_binder_return(cmd);
	if (_IOC_NR(cmd) < ARRAY_SIZE(binder_stats.br)) {
		binder_stats.br[_IOC_NR(cmd)]++;
		proc->stats.br[_IOC_NR(cmd)]++;
		thread->stats.br[_IOC_NR(cmd)]++;
	}
}

static int binder_has_proc_work(struct binder_proc *proc,
				struct binder_thread *thread)
{
	return !list_empty(&proc->todo) ||
		(thread->looper & BINDER_LOOPER_STATE_NEED_RETURN);
}

static int binder_has_thread_work(struct binder_thread *thread)
{
	return !list_empty(&thread->todo) || thread->return_error != BR_OK ||
		(thread->looper & BINDER_LOOPER_STATE_NEED_RETURN);
}

static int binder_thread_read(struct binder_proc *proc,
			      struct binder_thread *thread,
			      void  __user *buffer, int size,
			      signed long *consumed, int non_block)
{
	void __user *ptr = buffer + *consumed;
	void __user *end = buffer + size;

	int ret = 0;
	int wait_for_proc_work;

	if (*consumed == 0) {
		if (put_user(BR_NOOP, (uint32_t __user *)ptr))
			return -EFAULT;
		ptr += sizeof(uint32_t);
	}

retry:
	wait_for_proc_work = thread->transaction_stack == NULL &&
				list_empty(&thread->todo);

	if (thread->return_error != BR_OK && ptr < end) {
		if (thread->return_error2 != BR_OK) {
			if (put_user(thread->return_error2, (uint32_t __user *)ptr))
				return -EFAULT;
			ptr += sizeof(uint32_t);
			binder_stat_br(proc, thread, thread->return_error2);
			if (ptr == end)
				goto done;
			thread->return_error2 = BR_OK;
		}
		if (put_user(thread->return_error, (uint32_t __user *)ptr))
			return -EFAULT;
		ptr += sizeof(uint32_t);
		binder_stat_br(proc, thread, thread->return_error);
		thread->return_error = BR_OK;
		goto done;
	}


	thread->looper |= BINDER_LOOPER_STATE_WAITING;
	if (wait_for_proc_work)
		proc->ready_threads++;

	binder_unlock(__func__);

	trace_binder_wait_for_work(wait_for_proc_work,
				   !!thread->transaction_stack,
				   !list_empty(&thread->todo));
	if (wait_for_proc_work) {
		if (!(thread->looper & (BINDER_LOOPER_STATE_REGISTERED |
					BINDER_LOOPER_STATE_ENTERED))) {
			binder_user_error("binder: %d:%d ERROR: Thread waiting "
				"for process work before calling BC_REGISTER_"
				"LOOPER or BC_ENTER_LOOPER (state %x)\n",
				proc->pid, thread->pid, thread->looper);
			wait_event_interruptible(binder_user_error_wait,
						 binder_stop_on_user_error < 2);
		}
		binder_set_nice(proc->default_priority);
		if (non_block) {
			if (!binder_has_proc_work(proc, thread))
				ret = -EAGAIN;
		} else
			ret = wait_event_freezable_exclusive(proc->wait, binder_has_proc_work(proc, thread));
	} else {
		if (non_block) {
			if (!binder_has_thread_work(thread))
				ret = -EAGAIN;
		} else
			ret = wait_event_freezable(thread->wait, binder_has_thread_work(thread));
	}

	binder_lock(__func__);

	if (wait_for_proc_work)
		proc->ready_threads--;
	thread->looper &= ~BINDER_LOOPER_STATE_WAITING;

	if (ret)
		return ret;

	while (1) {
		uint32_t cmd;
		struct binder_transaction_data tr;
		struct binder_work *w;
		struct binder_transaction *t = NULL;

		if (!list_empty(&thread->todo))
			w = list_first_entry(&thread->todo, struct binder_work, entry);
		else if (!list_empty(&proc->todo) && wait_for_proc_work)
			w = list_first_entry(&proc->todo, struct binder_work, entry);
		else {
			if (ptr - buffer == 4 && !(thread->looper & BINDER_LOOPER_STATE_NEED_RETURN)) /* no data added */
				goto retry;
			break;
		}

		if (end - ptr < sizeof(tr) + 4)
			break;

		switch (w->type) {
		case BINDER_WORK_TRANSACTION: {
			t = container_of(w, struct binder_transaction, work);
		} break;
		case BINDER_WORK_TRANSACTION_COMPLETE: {
			cmd = BR_TRANSACTION_COMPLETE;
			if (put_user(cmd, (uint32_t __user *)ptr))
				return -EFAULT;
			ptr += sizeof(uint32_t);

			binder_stat_br(proc, thread, cmd);
			binder_debug(BINDER_DEBUG_TRANSACTION_COMPLETE,
				     "binder: %d:%d BR_TRANSACTION_COMPLETE\n",
				     proc->pid, thread->pid);

			list_del(&w->entry);
			kfree(w);
			binder_stats_deleted(BINDER_STAT_TRANSACTION_COMPLETE);
		} break;
		case BINDER_WORK_NODE: {
			struct binder_node *node = container_of(w, struct binder_node, work);
			uint32_t cmd = BR_NOOP;
			const char *cmd_name;
			int strong = node->internal_strong_refs || node->local_strong_refs;
			int weak = !hlist_empty(&node->refs) || node->local_weak_refs || strong;
			if (weak && !node->has_weak_ref) {
				cmd = BR_INCREFS;
				cmd_name = "BR_INCREFS";
				node->has_weak_ref = 1;
				node->pending_weak_ref = 1;
				node->local_weak_refs++;
			} else if (strong && !node->has_strong_ref) {
				cmd = BR_ACQUIRE;
				cmd_name = "BR_ACQUIRE";
				node->has_strong_ref = 1;
				node->pending_strong_ref = 1;
				node->local_strong_refs++;
			} else if (!strong && node->has_strong_ref) {
				cmd = BR_RELEASE;
				cmd_name = "BR_RELEASE";
				node->has_strong_ref = 0;
			} else if (!weak && node->has_weak_ref) {
				cmd = BR_DECREFS;
				cmd_name = "BR_DECREFS";
				node->has_weak_ref = 0;
			}
			if (cmd != BR_NOOP) {
				if (put_user(cmd, (uint32_t __user *)ptr))
					return -EFAULT;
				ptr += sizeof(uint32_t);
				if (put_user(node->ptr, (void * __user *)ptr))
					return -EFAULT;
				ptr += sizeof(void *);
				if (put_user(node->cookie, (void * __user *)ptr))
					return -EFAULT;
				ptr += sizeof(void *);

				binder_stat_br(proc, thread, cmd);
				binder_debug(BINDER_DEBUG_USER_REFS,
					     "binder: %d:%d %s %d u%p c%p\n",
					     proc->pid, thread->pid, cmd_name, node->debug_id, node->ptr, node->cookie);
			} else {
				list_del_init(&w->entry);
				if (!weak && !strong) {
					binder_debug(BINDER_DEBUG_INTERNAL_REFS,
						     "binder: %d:%d node %d u%p c%p deleted\n",
						     proc->pid, thread->pid, node->debug_id,
						     node->ptr, node->cookie);
					rb_erase(&node->rb_node, &proc->nodes);
					kfree(node);
					binder_stats_deleted(BINDER_STAT_NODE);
				} else {
					binder_debug(BINDER_DEBUG_INTERNAL_REFS,
						     "binder: %d:%d node %d u%p c%p state unchanged\n",
						     proc->pid, thread->pid, node->debug_id, node->ptr,
						     node->cookie);
				}
			}
		} break;
		case BINDER_WORK_DEAD_BINDER:
		case BINDER_WORK_DEAD_BINDER_AND_CLEAR:
		case BINDER_WORK_CLEAR_DEATH_NOTIFICATION: {
			struct binder_ref_death *death;
			uint32_t cmd;

			death = container_of(w, struct binder_ref_death, work);
			if (w->type == BINDER_WORK_CLEAR_DEATH_NOTIFICATION)
				cmd = BR_CLEAR_DEATH_NOTIFICATION_DONE;
			else
				cmd = BR_DEAD_BINDER;
			if (put_user(cmd, (uint32_t __user *)ptr))
				return -EFAULT;
			ptr += sizeof(uint32_t);
			if (put_user(death->cookie, (void * __user *)ptr))
				return -EFAULT;
			ptr += sizeof(void *);
			binder_stat_br(proc, thread, cmd);
			binder_debug(BINDER_DEBUG_DEATH_NOTIFICATION,
				     "binder: %d:%d %s %p\n",
				      proc->pid, thread->pid,
				      cmd == BR_DEAD_BINDER ?
				      "BR_DEAD_BINDER" :
				      "BR_CLEAR_DEATH_NOTIFICATION_DONE",
				      death->cookie);

			if (w->type == BINDER_WORK_CLEAR_DEATH_NOTIFICATION) {
				list_del(&w->entry);
				kfree(death);
				binder_stats_deleted(BINDER_STAT_DEATH);
			} else
				list_move(&w->entry, &proc->delivered_death);
			if (cmd == BR_DEAD_BINDER)
				goto done; /* DEAD_BINDER notifications can cause transactions */
		} break;
		}

		if (!t)
			continue;

		BUG_ON(t->buffer == NULL);
		if (t->buffer->target_node) {
			struct binder_node *target_node = t->buffer->target_node;
			tr.target.ptr = target_node->ptr;
			tr.cookie =  target_node->cookie;
			t->saved_priority = task_nice(current);
			if (t->priority < target_node->min_priority &&
			    !(t->flags & TF_ONE_WAY))
				binder_set_nice(t->priority);
			else if (!(t->flags & TF_ONE_WAY) ||
				 t->saved_priority > target_node->min_priority)
				binder_set_nice(target_node->min_priority);
			cmd = BR_TRANSACTION;
		} else {
			tr.target.ptr = NULL;
			tr.cookie = NULL;
			cmd = BR_REPLY;
		}
		tr.code = t->code;
		tr.flags = t->flags;
		tr.sender_euid = t->sender_euid;

		if (t->from) {
			struct task_struct *sender = t->from->proc->tsk;
			tr.sender_pid = task_tgid_nr_ns(sender,
							current->nsproxy->pid_ns);
		} else {
			tr.sender_pid = 0;
		}

		tr.data_size = t->buffer->data_size;
		tr.offsets_size = t->buffer->offsets_size;
		tr.data.ptr.buffer = (void *)t->buffer->data +
					proc->user_buffer_offset;
		tr.data.ptr.offsets = tr.data.ptr.buffer +
					ALIGN(t->buffer->data_size,
					    sizeof(void *));

		if (put_user(cmd, (uint32_t __user *)ptr))
			return -EFAULT;
		ptr += sizeof(uint32_t);
		if (copy_to_user(ptr, &tr, sizeof(tr)))
			return -EFAULT;
		ptr += sizeof(tr);

		trace_binder_transaction_received(t);
		binder_stat_br(proc, thread, cmd);
		binder_debug(BINDER_DEBUG_TRANSACTION,
			     "binder: %d:%d %s %d %d:%d, cmd %d"
			     "size %zd-%zd ptr %p-%p\n",
			     proc->pid, thread->pid,
			     (cmd == BR_TRANSACTION) ? "BR_TRANSACTION" :
			     "BR_REPLY",
			     t->debug_id, t->from ? t->from->proc->pid : 0,
			     t->from ? t->from->pid : 0, cmd,
			     t->buffer->data_size, t->buffer->offsets_size,
			     tr.data.ptr.buffer, tr.data.ptr.offsets);

		list_del(&t->work.entry);
		t->buffer->allow_user_free = 1;
		if (cmd == BR_TRANSACTION && !(t->flags & TF_ONE_WAY)) {
			t->to_parent = thread->transaction_stack;
			t->to_thread = thread;
			thread->transaction_stack = t;
		} else {
			t->buffer->transaction = NULL;
			kfree(t);
			binder_stats_deleted(BINDER_STAT_TRANSACTION);
		}
		break;
	}

done:

	*consumed = ptr - buffer;
	if (proc->requested_threads + proc->ready_threads == 0 &&
	    proc->requested_threads_started < proc->max_threads &&
	    (thread->looper & (BINDER_LOOPER_STATE_REGISTERED |
	     BINDER_LOOPER_STATE_ENTERED)) /* the user-space code fails to */
	     /*spawn a new thread if we leave this out */) {
		proc->requested_threads++;
		binder_debug(BINDER_DEBUG_THREADS,
			     "binder: %d:%d BR_SPAWN_LOOPER\n",
			     proc->pid, thread->pid);
		if (put_user(BR_SPAWN_LOOPER, (uint32_t __user *)buffer))
			return -EFAULT;
		binder_stat_br(proc, thread, BR_SPAWN_LOOPER);
	}
	return 0;
}

static void binder_release_work(struct list_head *list)
{
	struct binder_work *w;
	while (!list_empty(list)) {
		w = list_first_entry(list, struct binder_work, entry);
		list_del_init(&w->entry);
		switch (w->type) {
		case BINDER_WORK_TRANSACTION: {
			struct binder_transaction *t;

			t = container_of(w, struct binder_transaction, work);
			if (t->buffer->target_node &&
			    !(t->flags & TF_ONE_WAY)) {
				binder_send_failed_reply(t, BR_DEAD_REPLY);
			} else {
				binder_debug(BINDER_DEBUG_DEAD_TRANSACTION,
					"binder: undelivered transaction %d\n",
					t->debug_id);
				t->buffer->transaction = NULL;
				kfree(t);
				binder_stats_deleted(BINDER_STAT_TRANSACTION);
			}
		} break;
		case BINDER_WORK_TRANSACTION_COMPLETE: {
			binder_debug(BINDER_DEBUG_DEAD_TRANSACTION,
				"binder: undelivered TRANSACTION_COMPLETE\n");
			kfree(w);
			binder_stats_deleted(BINDER_STAT_TRANSACTION_COMPLETE);
		} break;
		case BINDER_WORK_DEAD_BINDER_AND_CLEAR:
		case BINDER_WORK_CLEAR_DEATH_NOTIFICATION: {
			struct binder_ref_death *death;

			death = container_of(w, struct binder_ref_death, work);
			binder_debug(BINDER_DEBUG_DEAD_TRANSACTION,
				"binder: undelivered death notification, %p\n",
				death->cookie);
			kfree(death);
			binder_stats_deleted(BINDER_STAT_DEATH);
		} break;
		default:
			pr_err("binder: unexpected work type, %d, not freed\n",
			       w->type);
			break;
		}
	}

}

static struct binder_thread *binder_get_thread(struct binder_proc *proc)
{
	struct binder_thread *thread = NULL;
	struct rb_node *parent = NULL;
	struct rb_node **p = &proc->threads.rb_node;

	while (*p) {
		parent = *p;
		thread = rb_entry(parent, struct binder_thread, rb_node);

		if (current->pid < thread->pid)
			p = &(*p)->rb_left;
		else if (current->pid > thread->pid)
			p = &(*p)->rb_right;
		else
			break;
	}
	if (*p == NULL) {
		thread = kzalloc(sizeof(*thread), GFP_KERNEL);
		if (thread == NULL)
			return NULL;
		binder_stats_created(BINDER_STAT_THREAD);
		thread->proc = proc;
		thread->pid = current->pid;
		init_waitqueue_head(&thread->wait);
		INIT_LIST_HEAD(&thread->todo);
		rb_link_node(&thread->rb_node, parent, p);
		rb_insert_color(&thread->rb_node, &proc->threads);
		thread->looper |= BINDER_LOOPER_STATE_NEED_RETURN;
		thread->return_error = BR_OK;
		thread->return_error2 = BR_OK;
	}
	return thread;
}

static int binder_free_thread(struct binder_proc *proc,
			      struct binder_thread *thread)
{
	struct binder_transaction *t;
	struct binder_transaction *send_reply = NULL;
	int active_transactions = 0;

	rb_erase(&thread->rb_node, &proc->threads);
	t = thread->transaction_stack;
	if (t && t->to_thread == thread)
		send_reply = t;
	while (t) {
		active_transactions++;
		binder_debug(BINDER_DEBUG_DEAD_TRANSACTION,
			     "binder: release %d:%d transaction %d "
			     "%s, still active\n", proc->pid, thread->pid,
			     t->debug_id,
			     (t->to_thread == thread) ? "in" : "out");

		if (t->to_thread == thread) {
			t->to_proc = NULL;
			t->to_thread = NULL;
			if (t->buffer) {
				t->buffer->transaction = NULL;
				t->buffer = NULL;
			}
			t = t->to_parent;
		} else if (t->from == thread) {
			t->from = NULL;
			t = t->from_parent;
		} else
			BUG();
	}
	if (send_reply)
		binder_send_failed_reply(send_reply, BR_DEAD_REPLY);
	binder_release_work(&thread->todo);
	kfree(thread);
	binder_stats_deleted(BINDER_STAT_THREAD);
	return active_transactions;
}

static unsigned int binder_poll(struct file *filp,
				struct poll_table_struct *wait)
{
	struct binder_proc *proc = filp->private_data;
	struct binder_thread *thread = NULL;
	int wait_for_proc_work;

	binder_lock(__func__);

	thread = binder_get_thread(proc);

	wait_for_proc_work = thread->transaction_stack == NULL &&
		list_empty(&thread->todo) && thread->return_error == BR_OK;

	binder_unlock(__func__);

	if (wait_for_proc_work) {
		if (binder_has_proc_work(proc, thread))
			return POLLIN;
		poll_wait(filp, &proc->wait, wait);
		if (binder_has_proc_work(proc, thread))
			return POLLIN;
	} else {
		if (binder_has_thread_work(thread))
			return POLLIN;
		poll_wait(filp, &thread->wait, wait);
		if (binder_has_thread_work(thread))
			return POLLIN;
	}
	return 0;
}

static long binder_ioctl(struct file *filp, unsigned int cmd, unsigned long arg)
{
	int ret;
	struct binder_proc *proc = filp->private_data;
	struct binder_thread *thread;
	unsigned int size = _IOC_SIZE(cmd);
	void __user *ubuf = (void __user *)arg;

	/*printk(KERN_INFO "binder_ioctl: %d:%d %x %lx\n", proc->pid, current->pid, cmd, arg);*/

	trace_binder_ioctl(cmd, arg);

	ret = wait_event_interruptible(binder_user_error_wait, binder_stop_on_user_error < 2);
	if (ret)
		goto err_unlocked;

	binder_lock(__func__);
	thread = binder_get_thread(proc);
	if (thread == NULL) {
		ret = -ENOMEM;
		goto err;
	}

	switch (cmd) {
	case BINDER_WRITE_READ: {
		struct binder_write_read bwr;
		if (size != sizeof(struct binder_write_read)) {
			ret = -EINVAL;
			goto err;
		}
		if (copy_from_user(&bwr, ubuf, sizeof(bwr))) {
			ret = -EFAULT;
			goto err;
		}
		binder_debug(BINDER_DEBUG_READ_WRITE,
			     "binder: %d:%d write %ld at %08lx, read %ld at %08lx\n",
			     proc->pid, thread->pid, bwr.write_size, bwr.write_buffer,
			     bwr.read_size, bwr.read_buffer);

		if (bwr.write_size > 0) {
			ret = binder_thread_write(proc, thread, (void __user *)bwr.write_buffer, bwr.write_size, &bwr.write_consumed);
			trace_binder_write_done(ret);
			if (ret < 0) {
				bwr.read_consumed = 0;
				if (copy_to_user(ubuf, &bwr, sizeof(bwr)))
					ret = -EFAULT;
				goto err;
			}
		}
		if (bwr.read_size > 0) {
			ret = binder_thread_read(proc, thread, (void __user *)bwr.read_buffer, bwr.read_size, &bwr.read_consumed, filp->f_flags & O_NONBLOCK);
			trace_binder_read_done(ret);
			if (!list_empty(&proc->todo))
				wake_up_interruptible(&proc->wait);
			if (ret < 0) {
				if (copy_to_user(ubuf, &bwr, sizeof(bwr)))
					ret = -EFAULT;
				goto err;
			}
		}
		binder_debug(BINDER_DEBUG_READ_WRITE,
			     "binder: %d:%d wrote %ld of %ld, read return %ld of %ld\n",
			     proc->pid, thread->pid, bwr.write_consumed, bwr.write_size,
			     bwr.read_consumed, bwr.read_size);
		if (copy_to_user(ubuf, &bwr, sizeof(bwr))) {
			ret = -EFAULT;
			goto err;
		}
		break;
	}
	case BINDER_SET_MAX_THREADS:
		if (copy_from_user(&proc->max_threads, ubuf, sizeof(proc->max_threads))) {
			ret = -EINVAL;
			goto err;
		}
		break;
	case BINDER_SET_CONTEXT_MGR:
		if (binder_context_mgr_node != NULL) {
			binder_debug(BINDER_DEBUG_TOP_ERRORS,
				     "binder: BINDER_SET_CONTEXT_MGR already set\n");
			ret = -EBUSY;
			goto err;
		}
		ret = security_binder_set_context_mgr(proc->tsk);
		if (ret < 0)
			goto err;
		if (binder_context_mgr_uid != -1) {
			if (binder_context_mgr_uid != current->cred->euid) {
				binder_debug(BINDER_DEBUG_TOP_ERRORS,
					     "binder: BINDER_SET_"
					     "CONTEXT_MGR bad uid %d != %d\n",
					     current->cred->euid,
					     binder_context_mgr_uid);
				ret = -EPERM;
				goto err;
			}
		} else
			binder_context_mgr_uid = current->cred->euid;
		binder_context_mgr_node = binder_new_node(proc, NULL, NULL);
		if (binder_context_mgr_node == NULL) {
			ret = -ENOMEM;
			goto err;
		}
		binder_context_mgr_node->local_weak_refs++;
		binder_context_mgr_node->local_strong_refs++;
		binder_context_mgr_node->has_strong_ref = 1;
		binder_context_mgr_node->has_weak_ref = 1;
		break;
	case BINDER_THREAD_EXIT:
		binder_debug(BINDER_DEBUG_THREADS, "binder: %d:%d exit\n",
			     proc->pid, thread->pid);
		binder_free_thread(proc, thread);
		thread = NULL;
		break;
	case BINDER_VERSION:
		if (size != sizeof(struct binder_version)) {
			ret = -EINVAL;
			goto err;
		}
		if (put_user(BINDER_CURRENT_PROTOCOL_VERSION, &((struct binder_version *)ubuf)->protocol_version)) {
			ret = -EINVAL;
			goto err;
		}
		break;
	default:
		ret = -EINVAL;
		goto err;
	}
	ret = 0;
err:
	if (thread)
		thread->looper &= ~BINDER_LOOPER_STATE_NEED_RETURN;
	binder_unlock(__func__);
	wait_event_interruptible(binder_user_error_wait, binder_stop_on_user_error < 2);
	if (ret && ret != -ERESTARTSYS)
<<<<<<< HEAD
		binder_debug(BINDER_DEBUG_TOP_ERRORS,
			     "binder: %d:%d ioctl %x %lx returned %d\n",
			     proc->pid, current->pid, cmd, arg, ret);
=======
		printk(KERN_INFO "binder: %d:%d ioctl %x %lx returned %d\n", proc->pid, current->pid, cmd, arg, ret);
err_unlocked:
	trace_binder_ioctl_done(ret);
>>>>>>> 10a793e6
	return ret;
}

static void binder_vma_open(struct vm_area_struct *vma)
{
	struct binder_proc *proc = vma->vm_private_data;
	binder_debug(BINDER_DEBUG_OPEN_CLOSE,
		     "binder: %d open vm area %lx-%lx (%ld K) vma %lx pagep %lx\n",
		     proc->pid, vma->vm_start, vma->vm_end,
		     (vma->vm_end - vma->vm_start) / SZ_1K, vma->vm_flags,
		     (unsigned long)pgprot_val(vma->vm_page_prot));
}

static void binder_vma_close(struct vm_area_struct *vma)
{
	struct binder_proc *proc = vma->vm_private_data;
	binder_debug(BINDER_DEBUG_OPEN_CLOSE,
		     "binder: %d close vm area %lx-%lx (%ld K) vma %lx pagep %lx\n",
		     proc->pid, vma->vm_start, vma->vm_end,
		     (vma->vm_end - vma->vm_start) / SZ_1K, vma->vm_flags,
		     (unsigned long)pgprot_val(vma->vm_page_prot));
	proc->vma = NULL;
	proc->vma_vm_mm = NULL;
	binder_defer_work(proc, BINDER_DEFERRED_PUT_FILES);
}

static int binder_vm_fault(struct vm_area_struct *vma, struct vm_fault *vmf)
{
	return VM_FAULT_SIGBUS;
}

static struct vm_operations_struct binder_vm_ops = {
	.open = binder_vma_open,
	.close = binder_vma_close,
	.fault = binder_vm_fault,
};

static int binder_mmap(struct file *filp, struct vm_area_struct *vma)
{
	int ret;
	struct vm_struct *area;
	struct binder_proc *proc = filp->private_data;
	const char *failure_string;
	struct binder_buffer *buffer;

	if ((vma->vm_end - vma->vm_start) > SZ_4M)
		vma->vm_end = vma->vm_start + SZ_4M;

	binder_debug(BINDER_DEBUG_OPEN_CLOSE,
		     "binder_mmap: %d %lx-%lx (%ld K) vma %lx pagep %lx\n",
		     proc->pid, vma->vm_start, vma->vm_end,
		     (vma->vm_end - vma->vm_start) / SZ_1K, vma->vm_flags,
		     (unsigned long)pgprot_val(vma->vm_page_prot));

	if (vma->vm_flags & FORBIDDEN_MMAP_FLAGS) {
		ret = -EPERM;
		failure_string = "bad vm_flags";
		goto err_bad_arg;
	}
	vma->vm_flags = (vma->vm_flags | VM_DONTCOPY) & ~VM_MAYWRITE;

	mutex_lock(&binder_mmap_lock);
	if (proc->buffer) {
		ret = -EBUSY;
		failure_string = "already mapped";
		goto err_already_mapped;
	}

	area = get_vm_area(vma->vm_end - vma->vm_start, VM_IOREMAP);
	if (area == NULL) {
		ret = -ENOMEM;
		failure_string = "get_vm_area";
		goto err_get_vm_area_failed;
	}
	proc->buffer = area->addr;
	proc->user_buffer_offset = vma->vm_start - (uintptr_t)proc->buffer;
	mutex_unlock(&binder_mmap_lock);

#ifdef CONFIG_CPU_CACHE_VIPT
	if (cache_is_vipt_aliasing()) {
		while (CACHE_COLOUR((vma->vm_start ^ (uint32_t)proc->buffer))) {
			binder_debug(BINDER_DEBUG_TOP_ERRORS,
				     "binder_mmap: %d %lx-%lx maps %p bad alignment\n", proc->pid, vma->vm_start, vma->vm_end, proc->buffer);
			vma->vm_start += PAGE_SIZE;
		}
	}
#endif
	proc->pages = kzalloc(sizeof(proc->pages[0]) * ((vma->vm_end - vma->vm_start) / PAGE_SIZE), GFP_KERNEL);
	if (proc->pages == NULL) {
		ret = -ENOMEM;
		failure_string = "alloc page array";
		goto err_alloc_pages_failed;
	}
	proc->buffer_size = vma->vm_end - vma->vm_start;

	vma->vm_ops = &binder_vm_ops;
	vma->vm_private_data = proc;

	if (binder_update_page_range(proc, 1, proc->buffer, proc->buffer + PAGE_SIZE, vma)) {
		ret = -ENOMEM;
		failure_string = "alloc small buf";
		goto err_alloc_small_buf_failed;
	}
	buffer = proc->buffer;
	INIT_LIST_HEAD(&proc->buffers);
	list_add(&buffer->entry, &proc->buffers);
	buffer->free = 1;
	binder_insert_free_buffer(proc, buffer);
	proc->free_async_space = proc->buffer_size / 2;
	barrier();
	proc->files = get_files_struct(proc->tsk);
	proc->vma = vma;
	proc->vma_vm_mm = vma->vm_mm;

	/*printk(KERN_INFO "binder_mmap: %d %lx-%lx maps %p\n",
		 proc->pid, vma->vm_start, vma->vm_end, proc->buffer);*/
	return 0;

err_alloc_small_buf_failed:
	kfree(proc->pages);
	proc->pages = NULL;
err_alloc_pages_failed:
	mutex_lock(&binder_mmap_lock);
	vfree(proc->buffer);
	proc->buffer = NULL;
err_get_vm_area_failed:
err_already_mapped:
	mutex_unlock(&binder_mmap_lock);
err_bad_arg:
	binder_debug(BINDER_DEBUG_TOP_ERRORS,
		     "binder_mmap: %d %lx-%lx %s failed %d\n",
		     proc->pid, vma->vm_start, vma->vm_end, failure_string,
		     ret);
	return ret;
}

static int binder_open(struct inode *nodp, struct file *filp)
{
	struct binder_proc *proc;

	binder_debug(BINDER_DEBUG_OPEN_CLOSE, "binder_open: %d:%d\n",
		     current->group_leader->pid, current->pid);

	proc = kzalloc(sizeof(*proc), GFP_KERNEL);
	if (proc == NULL)
		return -ENOMEM;
	get_task_struct(current);
	proc->tsk = current;
	INIT_LIST_HEAD(&proc->todo);
	init_waitqueue_head(&proc->wait);
	proc->default_priority = task_nice(current);

	binder_lock(__func__);

	binder_stats_created(BINDER_STAT_PROC);
	hlist_add_head(&proc->proc_node, &binder_procs);
	proc->pid = current->group_leader->pid;
	INIT_LIST_HEAD(&proc->delivered_death);
	filp->private_data = proc;

	binder_unlock(__func__);

	if (binder_debugfs_dir_entry_proc) {
		char strbuf[11];
		snprintf(strbuf, sizeof(strbuf), "%u", proc->pid);
		proc->debugfs_entry = debugfs_create_file(strbuf, S_IRUGO,
			binder_debugfs_dir_entry_proc, proc, &binder_proc_fops);
	}

	return 0;
}

static int binder_flush(struct file *filp, fl_owner_t id)
{
	struct binder_proc *proc = filp->private_data;

	binder_defer_work(proc, BINDER_DEFERRED_FLUSH);

	return 0;
}

static void binder_deferred_flush(struct binder_proc *proc)
{
	struct rb_node *n;
	int wake_count = 0;
	for (n = rb_first(&proc->threads); n != NULL; n = rb_next(n)) {
		struct binder_thread *thread = rb_entry(n, struct binder_thread, rb_node);
		thread->looper |= BINDER_LOOPER_STATE_NEED_RETURN;
		if (thread->looper & BINDER_LOOPER_STATE_WAITING) {
			wake_up_interruptible(&thread->wait);
			wake_count++;
		}
	}
	wake_up_interruptible_all(&proc->wait);

	binder_debug(BINDER_DEBUG_OPEN_CLOSE,
		     "binder_flush: %d woke %d threads\n", proc->pid,
		     wake_count);
}

static int binder_release(struct inode *nodp, struct file *filp)
{
	struct binder_proc *proc = filp->private_data;
	debugfs_remove(proc->debugfs_entry);
	binder_defer_work(proc, BINDER_DEFERRED_RELEASE);

	return 0;
}

static void binder_deferred_release(struct binder_proc *proc)
{
	struct hlist_node *pos;
	struct binder_transaction *t;
	struct rb_node *n;
	int threads, nodes, incoming_refs, outgoing_refs, buffers, active_transactions, page_count;

	BUG_ON(proc->vma);
	BUG_ON(proc->files);

	hlist_del(&proc->proc_node);
	if (binder_context_mgr_node && binder_context_mgr_node->proc == proc) {
		binder_debug(BINDER_DEBUG_DEAD_BINDER,
			     "binder_release: %d context_mgr_node gone\n",
			     proc->pid);
		binder_context_mgr_node = NULL;
	}

	threads = 0;
	active_transactions = 0;
	while ((n = rb_first(&proc->threads))) {
		struct binder_thread *thread = rb_entry(n, struct binder_thread, rb_node);
		threads++;
		active_transactions += binder_free_thread(proc, thread);
	}
	nodes = 0;
	incoming_refs = 0;
	while ((n = rb_first(&proc->nodes))) {
		struct binder_node *node = rb_entry(n, struct binder_node, rb_node);

		nodes++;
		rb_erase(&node->rb_node, &proc->nodes);
		list_del_init(&node->work.entry);
		binder_release_work(&node->async_todo);
		if (hlist_empty(&node->refs)) {
			kfree(node);
			binder_stats_deleted(BINDER_STAT_NODE);
		} else {
			struct binder_ref *ref;
			int death = 0;

			node->proc = NULL;
			node->local_strong_refs = 0;
			node->local_weak_refs = 0;
			hlist_add_head(&node->dead_node, &binder_dead_nodes);

			hlist_for_each_entry(ref, pos, &node->refs, node_entry) {
				incoming_refs++;
				if (ref->death) {
					death++;
					if (list_empty(&ref->death->work.entry)) {
						ref->death->work.type = BINDER_WORK_DEAD_BINDER;
						list_add_tail(&ref->death->work.entry, &ref->proc->todo);
						wake_up_interruptible(&ref->proc->wait);
					} else
						BUG();
				}
			}
			binder_debug(BINDER_DEBUG_DEAD_BINDER,
				     "binder: node %d now dead, "
				     "refs %d, death %d\n", node->debug_id,
				     incoming_refs, death);
		}
	}
	outgoing_refs = 0;
	while ((n = rb_first(&proc->refs_by_desc))) {
		struct binder_ref *ref = rb_entry(n, struct binder_ref,
						  rb_node_desc);
		outgoing_refs++;
		binder_delete_ref(ref);
	}
	binder_release_work(&proc->todo);
	binder_release_work(&proc->delivered_death);
	buffers = 0;

	while ((n = rb_first(&proc->allocated_buffers))) {
		struct binder_buffer *buffer = rb_entry(n, struct binder_buffer,
							rb_node);
		t = buffer->transaction;
		if (t) {
			t->buffer = NULL;
			buffer->transaction = NULL;
			binder_debug(BINDER_DEBUG_TOP_ERRORS,
				     "binder: release proc %d, "
				     "transaction %d, not freed\n",
				     proc->pid, t->debug_id);
			/*BUG();*/
		}
		binder_free_buf(proc, buffer);
		buffers++;
	}

	binder_stats_deleted(BINDER_STAT_PROC);

	page_count = 0;
	if (proc->pages) {
		int i;
		for (i = 0; i < proc->buffer_size / PAGE_SIZE; i++) {
			if (proc->pages[i]) {
				void *page_addr = proc->buffer + i * PAGE_SIZE;
				binder_debug(BINDER_DEBUG_BUFFER_ALLOC,
					     "binder_release: %d: "
					     "page %d at %p not freed\n",
					     proc->pid, i,
					     page_addr);
				unmap_kernel_range((unsigned long)page_addr,
					PAGE_SIZE);
				__free_page(proc->pages[i]);
				page_count++;
			}
		}
		kfree(proc->pages);
		vfree(proc->buffer);
	}

	put_task_struct(proc->tsk);

	binder_debug(BINDER_DEBUG_OPEN_CLOSE,
		     "binder_release: %d threads %d, nodes %d (ref %d), "
		     "refs %d, active transactions %d, buffers %d, "
		     "pages %d\n",
		     proc->pid, threads, nodes, incoming_refs, outgoing_refs,
		     active_transactions, buffers, page_count);

	kfree(proc);
}

static void binder_deferred_func(struct work_struct *work)
{
	struct binder_proc *proc;
	struct files_struct *files;

	int defer;
	do {
		binder_lock(__func__);
		mutex_lock(&binder_deferred_lock);
		if (!hlist_empty(&binder_deferred_list)) {
			proc = hlist_entry(binder_deferred_list.first,
					struct binder_proc, deferred_work_node);
			hlist_del_init(&proc->deferred_work_node);
			defer = proc->deferred_work;
			proc->deferred_work = 0;
		} else {
			proc = NULL;
			defer = 0;
		}
		mutex_unlock(&binder_deferred_lock);

		files = NULL;
		if (defer & BINDER_DEFERRED_PUT_FILES) {
			files = proc->files;
			if (files)
				proc->files = NULL;
		}

		if (defer & BINDER_DEFERRED_FLUSH)
			binder_deferred_flush(proc);

		if (defer & BINDER_DEFERRED_RELEASE)
			binder_deferred_release(proc); /* frees proc */

		binder_unlock(__func__);
		if (files)
			put_files_struct(files);
	} while (proc);
}
static DECLARE_WORK(binder_deferred_work, binder_deferred_func);

static void
binder_defer_work(struct binder_proc *proc, enum binder_deferred_state defer)
{
	mutex_lock(&binder_deferred_lock);
	proc->deferred_work |= defer;
	if (hlist_unhashed(&proc->deferred_work_node)) {
		hlist_add_head(&proc->deferred_work_node,
				&binder_deferred_list);
		queue_work(binder_deferred_workqueue, &binder_deferred_work);
	}
	mutex_unlock(&binder_deferred_lock);
}

static void print_binder_transaction(struct seq_file *m, const char *prefix,
				     struct binder_transaction *t)
{
	seq_printf(m,
		   "%s %d: %p from %d:%d to %d:%d code %x flags %x pri %ld r%d",
		   prefix, t->debug_id, t,
		   t->from ? t->from->proc->pid : 0,
		   t->from ? t->from->pid : 0,
		   t->to_proc ? t->to_proc->pid : 0,
		   t->to_thread ? t->to_thread->pid : 0,
		   t->code, t->flags, t->priority, t->need_reply);
	if (t->buffer == NULL) {
		seq_puts(m, " buffer free\n");
		return;
	}
	if (t->buffer->target_node)
		seq_printf(m, " node %d",
			   t->buffer->target_node->debug_id);
	seq_printf(m, " size %zd:%zd data %p\n",
		   t->buffer->data_size, t->buffer->offsets_size,
		   t->buffer->data);
}

static void print_binder_buffer(struct seq_file *m, const char *prefix,
				struct binder_buffer *buffer)
{
	seq_printf(m, "%s %d: %p size %zd:%zd %s\n",
		   prefix, buffer->debug_id, buffer->data,
		   buffer->data_size, buffer->offsets_size,
		   buffer->transaction ? "active" : "delivered");
}

static void print_binder_work(struct seq_file *m, const char *prefix,
			      const char *transaction_prefix,
			      struct binder_work *w)
{
	struct binder_node *node;
	struct binder_transaction *t;

	switch (w->type) {
	case BINDER_WORK_TRANSACTION:
		t = container_of(w, struct binder_transaction, work);
		print_binder_transaction(m, transaction_prefix, t);
		break;
	case BINDER_WORK_TRANSACTION_COMPLETE:
		seq_printf(m, "%stransaction complete\n", prefix);
		break;
	case BINDER_WORK_NODE:
		node = container_of(w, struct binder_node, work);
		seq_printf(m, "%snode work %d: u%p c%p\n",
			   prefix, node->debug_id, node->ptr, node->cookie);
		break;
	case BINDER_WORK_DEAD_BINDER:
		seq_printf(m, "%shas dead binder\n", prefix);
		break;
	case BINDER_WORK_DEAD_BINDER_AND_CLEAR:
		seq_printf(m, "%shas cleared dead binder\n", prefix);
		break;
	case BINDER_WORK_CLEAR_DEATH_NOTIFICATION:
		seq_printf(m, "%shas cleared death notification\n", prefix);
		break;
	default:
		seq_printf(m, "%sunknown work: type %d\n", prefix, w->type);
		break;
	}
}

static void print_binder_thread(struct seq_file *m,
				struct binder_thread *thread,
				int print_always)
{
	struct binder_transaction *t;
	struct binder_work *w;
	size_t start_pos = m->count;
	size_t header_pos;

	seq_printf(m, "  thread %d: l %02x\n", thread->pid, thread->looper);
	header_pos = m->count;
	t = thread->transaction_stack;
	while (t) {
		if (t->from == thread) {
			print_binder_transaction(m,
						 "    outgoing transaction", t);
			t = t->from_parent;
		} else if (t->to_thread == thread) {
			print_binder_transaction(m,
						 "    incoming transaction", t);
			t = t->to_parent;
		} else {
			print_binder_transaction(m, "    bad transaction", t);
			t = NULL;
		}
	}
	list_for_each_entry(w, &thread->todo, entry) {
		print_binder_work(m, "    ", "    pending transaction", w);
	}
	if (!print_always && m->count == header_pos)
		m->count = start_pos;
}

static void print_binder_node(struct seq_file *m, struct binder_node *node)
{
	struct binder_ref *ref;
	struct hlist_node *pos;
	struct binder_work *w;
	int count;

	count = 0;
	hlist_for_each_entry(ref, pos, &node->refs, node_entry)
		count++;

	seq_printf(m, "  node %d: u%p c%p hs %d hw %d ls %d lw %d is %d iw %d",
		   node->debug_id, node->ptr, node->cookie,
		   node->has_strong_ref, node->has_weak_ref,
		   node->local_strong_refs, node->local_weak_refs,
		   node->internal_strong_refs, count);
	if (count) {
		seq_puts(m, " proc");
		hlist_for_each_entry(ref, pos, &node->refs, node_entry)
			seq_printf(m, " %d", ref->proc->pid);
	}
	seq_puts(m, "\n");
	list_for_each_entry(w, &node->async_todo, entry)
		print_binder_work(m, "    ",
				  "    pending async transaction", w);
}

static void print_binder_ref(struct seq_file *m, struct binder_ref *ref)
{
	seq_printf(m, "  ref %d: desc %d %snode %d s %d w %d d %p\n",
		   ref->debug_id, ref->desc, ref->node->proc ? "" : "dead ",
		   ref->node->debug_id, ref->strong, ref->weak, ref->death);
}

static void print_binder_proc(struct seq_file *m,
			      struct binder_proc *proc, int print_all)
{
	struct binder_work *w;
	struct rb_node *n;
	size_t start_pos = m->count;
	size_t header_pos;

	seq_printf(m, "proc %d\n", proc->pid);
	header_pos = m->count;

	for (n = rb_first(&proc->threads); n != NULL; n = rb_next(n))
		print_binder_thread(m, rb_entry(n, struct binder_thread,
						rb_node), print_all);
	for (n = rb_first(&proc->nodes); n != NULL; n = rb_next(n)) {
		struct binder_node *node = rb_entry(n, struct binder_node,
						    rb_node);
		if (print_all || node->has_async_transaction)
			print_binder_node(m, node);
	}
	if (print_all) {
		for (n = rb_first(&proc->refs_by_desc);
		     n != NULL;
		     n = rb_next(n))
			print_binder_ref(m, rb_entry(n, struct binder_ref,
						     rb_node_desc));
	}
	for (n = rb_first(&proc->allocated_buffers); n != NULL; n = rb_next(n))
		print_binder_buffer(m, "  buffer",
				    rb_entry(n, struct binder_buffer, rb_node));
	list_for_each_entry(w, &proc->todo, entry)
		print_binder_work(m, "  ", "  pending transaction", w);
	list_for_each_entry(w, &proc->delivered_death, entry) {
		seq_puts(m, "  has delivered dead binder\n");
		break;
	}
	if (!print_all && m->count == header_pos)
		m->count = start_pos;
}

static const char *binder_return_strings[] = {
	"BR_ERROR",
	"BR_OK",
	"BR_TRANSACTION",
	"BR_REPLY",
	"BR_ACQUIRE_RESULT",
	"BR_DEAD_REPLY",
	"BR_TRANSACTION_COMPLETE",
	"BR_INCREFS",
	"BR_ACQUIRE",
	"BR_RELEASE",
	"BR_DECREFS",
	"BR_ATTEMPT_ACQUIRE",
	"BR_NOOP",
	"BR_SPAWN_LOOPER",
	"BR_FINISHED",
	"BR_DEAD_BINDER",
	"BR_CLEAR_DEATH_NOTIFICATION_DONE",
	"BR_FAILED_REPLY"
};

static const char *binder_command_strings[] = {
	"BC_TRANSACTION",
	"BC_REPLY",
	"BC_ACQUIRE_RESULT",
	"BC_FREE_BUFFER",
	"BC_INCREFS",
	"BC_ACQUIRE",
	"BC_RELEASE",
	"BC_DECREFS",
	"BC_INCREFS_DONE",
	"BC_ACQUIRE_DONE",
	"BC_ATTEMPT_ACQUIRE",
	"BC_REGISTER_LOOPER",
	"BC_ENTER_LOOPER",
	"BC_EXIT_LOOPER",
	"BC_REQUEST_DEATH_NOTIFICATION",
	"BC_CLEAR_DEATH_NOTIFICATION",
	"BC_DEAD_BINDER_DONE"
};

static const char *binder_objstat_strings[] = {
	"proc",
	"thread",
	"node",
	"ref",
	"death",
	"transaction",
	"transaction_complete"
};

static void print_binder_stats(struct seq_file *m, const char *prefix,
			       struct binder_stats *stats)
{
	int i;

	BUILD_BUG_ON(ARRAY_SIZE(stats->bc) !=
		     ARRAY_SIZE(binder_command_strings));
	for (i = 0; i < ARRAY_SIZE(stats->bc); i++) {
		if (stats->bc[i])
			seq_printf(m, "%s%s: %d\n", prefix,
				   binder_command_strings[i], stats->bc[i]);
	}

	BUILD_BUG_ON(ARRAY_SIZE(stats->br) !=
		     ARRAY_SIZE(binder_return_strings));
	for (i = 0; i < ARRAY_SIZE(stats->br); i++) {
		if (stats->br[i])
			seq_printf(m, "%s%s: %d\n", prefix,
				   binder_return_strings[i], stats->br[i]);
	}

	BUILD_BUG_ON(ARRAY_SIZE(stats->obj_created) !=
		     ARRAY_SIZE(binder_objstat_strings));
	BUILD_BUG_ON(ARRAY_SIZE(stats->obj_created) !=
		     ARRAY_SIZE(stats->obj_deleted));
	for (i = 0; i < ARRAY_SIZE(stats->obj_created); i++) {
		if (stats->obj_created[i] || stats->obj_deleted[i])
			seq_printf(m, "%s%s: active %d total %d\n", prefix,
				binder_objstat_strings[i],
				stats->obj_created[i] - stats->obj_deleted[i],
				stats->obj_created[i]);
	}
}

static void print_binder_proc_stats(struct seq_file *m,
				    struct binder_proc *proc)
{
	struct binder_work *w;
	struct rb_node *n;
	int count, strong, weak;

	seq_printf(m, "proc %d\n", proc->pid);
	count = 0;
	for (n = rb_first(&proc->threads); n != NULL; n = rb_next(n))
		count++;
	seq_printf(m, "  threads: %d\n", count);
	seq_printf(m, "  requested threads: %d+%d/%d\n"
			"  ready threads %d\n"
			"  free async space %zd\n", proc->requested_threads,
			proc->requested_threads_started, proc->max_threads,
			proc->ready_threads, proc->free_async_space);
	count = 0;
	for (n = rb_first(&proc->nodes); n != NULL; n = rb_next(n))
		count++;
	seq_printf(m, "  nodes: %d\n", count);
	count = 0;
	strong = 0;
	weak = 0;
	for (n = rb_first(&proc->refs_by_desc); n != NULL; n = rb_next(n)) {
		struct binder_ref *ref = rb_entry(n, struct binder_ref,
						  rb_node_desc);
		count++;
		strong += ref->strong;
		weak += ref->weak;
	}
	seq_printf(m, "  refs: %d s %d w %d\n", count, strong, weak);

	count = 0;
	for (n = rb_first(&proc->allocated_buffers); n != NULL; n = rb_next(n))
		count++;
	seq_printf(m, "  buffers: %d\n", count);

	count = 0;
	list_for_each_entry(w, &proc->todo, entry) {
		switch (w->type) {
		case BINDER_WORK_TRANSACTION:
			count++;
			break;
		default:
			break;
		}
	}
	seq_printf(m, "  pending transactions: %d\n", count);

	print_binder_stats(m, "  ", &proc->stats);
}


static int binder_state_show(struct seq_file *m, void *unused)
{
	struct binder_proc *proc;
	struct hlist_node *pos;
	struct binder_node *node;
	int do_lock = !binder_debug_no_lock;

	if (do_lock)
		binder_lock(__func__);

	seq_puts(m, "binder state:\n");

	if (!hlist_empty(&binder_dead_nodes))
		seq_puts(m, "dead nodes:\n");
	hlist_for_each_entry(node, pos, &binder_dead_nodes, dead_node)
		print_binder_node(m, node);

	hlist_for_each_entry(proc, pos, &binder_procs, proc_node)
		print_binder_proc(m, proc, 1);
	if (do_lock)
		binder_unlock(__func__);
	return 0;
}

static int binder_stats_show(struct seq_file *m, void *unused)
{
	struct binder_proc *proc;
	struct hlist_node *pos;
	int do_lock = !binder_debug_no_lock;

	if (do_lock)
		binder_lock(__func__);

	seq_puts(m, "binder stats:\n");

	print_binder_stats(m, "", &binder_stats);

	hlist_for_each_entry(proc, pos, &binder_procs, proc_node)
		print_binder_proc_stats(m, proc);
	if (do_lock)
		binder_unlock(__func__);
	return 0;
}

static int binder_transactions_show(struct seq_file *m, void *unused)
{
	struct binder_proc *proc;
	struct hlist_node *pos;
	int do_lock = !binder_debug_no_lock;

	if (do_lock)
		binder_lock(__func__);

	seq_puts(m, "binder transactions:\n");
	hlist_for_each_entry(proc, pos, &binder_procs, proc_node)
		print_binder_proc(m, proc, 0);
	if (do_lock)
		binder_unlock(__func__);
	return 0;
}

static int binder_proc_show(struct seq_file *m, void *unused)
{
	struct binder_proc *itr;
	struct binder_proc *proc = m->private;
	struct hlist_node *pos;
	int do_lock = !binder_debug_no_lock;
	bool valid_proc = false;

	if (do_lock)
<<<<<<< HEAD
		mutex_lock(&binder_lock);
=======
		binder_lock(__func__);
>>>>>>> 10a793e6

	hlist_for_each_entry(itr, pos, &binder_procs, proc_node) {
		if (itr == proc) {
			valid_proc = true;
			break;
		}
	}
	if (valid_proc) {
		seq_puts(m, "binder proc state:\n");
		print_binder_proc(m, proc, 1);
	}
	if (do_lock)
		binder_unlock(__func__);
	return 0;
}

static void print_binder_transaction_log_entry(struct seq_file *m,
					struct binder_transaction_log_entry *e)
{
	seq_printf(m,
		   "%d: %s from %d:%d to %d:%d node %d handle %d size %d:%d\n",
		   e->debug_id, (e->call_type == 2) ? "reply" :
		   ((e->call_type == 1) ? "async" : "call "), e->from_proc,
		   e->from_thread, e->to_proc, e->to_thread, e->to_node,
		   e->target_handle, e->data_size, e->offsets_size);
}

static int binder_transaction_log_show(struct seq_file *m, void *unused)
{
	struct binder_transaction_log *log = m->private;
	int i;

	if (log->full) {
		for (i = log->next; i < ARRAY_SIZE(log->entry); i++)
			print_binder_transaction_log_entry(m, &log->entry[i]);
	}
	for (i = 0; i < log->next; i++)
		print_binder_transaction_log_entry(m, &log->entry[i]);
	return 0;
}

static const struct file_operations binder_fops = {
	.owner = THIS_MODULE,
	.poll = binder_poll,
	.unlocked_ioctl = binder_ioctl,
	.mmap = binder_mmap,
	.open = binder_open,
	.flush = binder_flush,
	.release = binder_release,
};

static struct miscdevice binder_miscdev = {
	.minor = MISC_DYNAMIC_MINOR,
	.name = "binder",
	.fops = &binder_fops
};

BINDER_DEBUG_ENTRY(state);
BINDER_DEBUG_ENTRY(stats);
BINDER_DEBUG_ENTRY(transactions);
BINDER_DEBUG_ENTRY(transaction_log);

static int __init binder_init(void)
{
	int ret;

	binder_deferred_workqueue = create_singlethread_workqueue("binder");
	if (!binder_deferred_workqueue)
		return -ENOMEM;

	binder_debugfs_dir_entry_root = debugfs_create_dir("binder", NULL);
	if (binder_debugfs_dir_entry_root)
		binder_debugfs_dir_entry_proc = debugfs_create_dir("proc",
						 binder_debugfs_dir_entry_root);
	ret = misc_register(&binder_miscdev);
	if (binder_debugfs_dir_entry_root) {
		debugfs_create_file("state",
				    S_IRUGO,
				    binder_debugfs_dir_entry_root,
				    NULL,
				    &binder_state_fops);
		debugfs_create_file("stats",
				    S_IRUGO,
				    binder_debugfs_dir_entry_root,
				    NULL,
				    &binder_stats_fops);
		debugfs_create_file("transactions",
				    S_IRUGO,
				    binder_debugfs_dir_entry_root,
				    NULL,
				    &binder_transactions_fops);
		debugfs_create_file("transaction_log",
				    S_IRUGO,
				    binder_debugfs_dir_entry_root,
				    &binder_transaction_log,
				    &binder_transaction_log_fops);
		debugfs_create_file("failed_transaction_log",
				    S_IRUGO,
				    binder_debugfs_dir_entry_root,
				    &binder_transaction_log_failed,
				    &binder_transaction_log_fops);
	}
	return ret;
}

device_initcall(binder_init);

#define CREATE_TRACE_POINTS
#include "binder_trace.h"

MODULE_LICENSE("GPL v2");<|MERGE_RESOLUTION|>--- conflicted
+++ resolved
@@ -2872,15 +2872,11 @@
 	binder_unlock(__func__);
 	wait_event_interruptible(binder_user_error_wait, binder_stop_on_user_error < 2);
 	if (ret && ret != -ERESTARTSYS)
-<<<<<<< HEAD
 		binder_debug(BINDER_DEBUG_TOP_ERRORS,
 			     "binder: %d:%d ioctl %x %lx returned %d\n",
 			     proc->pid, current->pid, cmd, arg, ret);
-=======
-		printk(KERN_INFO "binder: %d:%d ioctl %x %lx returned %d\n", proc->pid, current->pid, cmd, arg, ret);
 err_unlocked:
 	trace_binder_ioctl_done(ret);
->>>>>>> 10a793e6
 	return ret;
 }
 
@@ -3654,11 +3650,7 @@
 	bool valid_proc = false;
 
 	if (do_lock)
-<<<<<<< HEAD
-		mutex_lock(&binder_lock);
-=======
 		binder_lock(__func__);
->>>>>>> 10a793e6
 
 	hlist_for_each_entry(itr, pos, &binder_procs, proc_node) {
 		if (itr == proc) {
