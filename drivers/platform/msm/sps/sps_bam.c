--- conflicted
+++ resolved
@@ -1191,7 +1191,7 @@
 							GFP_KERNEL);
 			}
 			if (pipe->sys.desc_cache == NULL) {
-				SPS_ERR("sps:No memory for pipe%d of BAM 0x%x\n",
+				SPS_ERR("sps:No memory for pipe%d of BAM %pa\n",
 						pipe_index, BAM_ID(dev));
 				return -ENOMEM;
 			}
@@ -1200,30 +1200,15 @@
 				vmalloc(pipe->desc_size + size);
 
 			if (pipe->sys.desc_cache == NULL) {
-<<<<<<< HEAD
 				SPS_ERR(
 					"sps:No memory for pipe %d of BAM %pa\n",
 					pipe_index, BAM_ID(dev));
-=======
-				SPS_ERR("sps:No memory for pipe %d of BAM 0x%x\n",
-						pipe_index, BAM_ID(dev));
->>>>>>> abf7d198
 				return -ENOMEM;
 			}
 
 			memset(pipe->sys.desc_cache, 0, pipe->desc_size + size);
 		}
 
-<<<<<<< HEAD
-		if (pipe->sys.desc_cache == NULL) {
-			/*** MUST BE LAST POINT OF FAILURE (see below) *****/
-			SPS_ERR("sps:Desc cache error: BAM %pa pipe %d: %d\n",
-				BAM_ID(dev), pipe_index,
-				pipe->desc_size + size);
-			return SPS_ERROR;
-		}
-=======
->>>>>>> abf7d198
 		pipe->sys.user_ptrs = (void **)(pipe->sys.desc_cache +
 						 pipe->desc_size);
 		pipe->sys.cache_offset = pipe->sys.acked_offset;
