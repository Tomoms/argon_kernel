/*
 * Intel GTT (Graphics Translation Table) routines
 *
 * Caveat: This driver implements the linux agp interface, but this is far from
 * a agp driver! GTT support ended up here for purely historical reasons: The
 * old userspace intel graphics drivers needed an interface to map memory into
 * the GTT. And the drm provides a default interface for graphic devices sitting
 * on an agp port. So it made sense to fake the GTT support as an agp port to
 * avoid having to create a new api.
 *
 * With gem this does not make much sense anymore, just needlessly complicates
 * the code. But as long as the old graphics stack is still support, it's stuck
 * here.
 *
 * /fairy-tale-mode off
 */

#include <linux/module.h>
#include <linux/pci.h>
#include <linux/init.h>
#include <linux/kernel.h>
#include <linux/pagemap.h>
#include <linux/agp_backend.h>
#include <asm/smp.h>
#include "agp.h"
#include "intel-agp.h"
#include <linux/intel-gtt.h>
#include <drm/intel-gtt.h>

/*
 * If we have Intel graphics, we're not going to have anything other than
 * an Intel IOMMU. So make the correct use of the PCI DMA API contingent
 * on the Intel IOMMU support (CONFIG_DMAR).
 * Only newer chipsets need to bother with this, of course.
 */
#ifdef CONFIG_DMAR
#define USE_PCI_DMA_API 1
#else
#define USE_PCI_DMA_API 0
#endif

/* Max amount of stolen space, anything above will be returned to Linux */
int intel_max_stolen = 32 * 1024 * 1024;

static const struct aper_size_info_fixed intel_i810_sizes[] =
{
	{64, 16384, 4},
	/* The 32M mode still requires a 64k gatt */
	{32, 8192, 4}
};

#define AGP_DCACHE_MEMORY	1
#define AGP_PHYS_MEMORY		2
#define INTEL_AGP_CACHED_MEMORY 3

static struct gatt_mask intel_i810_masks[] =
{
	{.mask = I810_PTE_VALID, .type = 0},
	{.mask = (I810_PTE_VALID | I810_PTE_LOCAL), .type = AGP_DCACHE_MEMORY},
	{.mask = I810_PTE_VALID, .type = 0},
	{.mask = I810_PTE_VALID | I830_PTE_SYSTEM_CACHED,
	 .type = INTEL_AGP_CACHED_MEMORY}
};

#define INTEL_AGP_UNCACHED_MEMORY              0
#define INTEL_AGP_CACHED_MEMORY_LLC            1
#define INTEL_AGP_CACHED_MEMORY_LLC_GFDT       2
#define INTEL_AGP_CACHED_MEMORY_LLC_MLC        3
#define INTEL_AGP_CACHED_MEMORY_LLC_MLC_GFDT   4

struct intel_gtt_driver {
	unsigned int gen : 8;
	unsigned int is_g33 : 1;
	unsigned int is_pineview : 1;
	unsigned int is_ironlake : 1;
	unsigned int dma_mask_size : 8;
	/* Chipset specific GTT setup */
	int (*setup)(void);
	/* This should undo anything done in ->setup() save the unmapping
	 * of the mmio register file, that's done in the generic code. */
	void (*cleanup)(void);
	void (*write_entry)(dma_addr_t addr, unsigned int entry, unsigned int flags);
	/* Flags is a more or less chipset specific opaque value.
	 * For chipsets that need to support old ums (non-gem) code, this
	 * needs to be identical to the various supported agp memory types! */
	bool (*check_flags)(unsigned int flags);
	void (*chipset_flush)(void);
};

static struct _intel_private {
	struct intel_gtt base;
	const struct intel_gtt_driver *driver;
	struct pci_dev *pcidev;	/* device one */
	struct pci_dev *bridge_dev;
	u8 __iomem *registers;
	phys_addr_t gtt_bus_addr;
	phys_addr_t gma_bus_addr;
	phys_addr_t pte_bus_addr;
	u32 __iomem *gtt;		/* I915G */
	int num_dcache_entries;
	union {
		void __iomem *i9xx_flush_page;
		void *i8xx_flush_page;
	};
	struct page *i8xx_page;
	struct resource ifp_resource;
	int resource_valid;
	struct page *scratch_page;
	dma_addr_t scratch_page_dma;
} intel_private;

#define INTEL_GTT_GEN	intel_private.driver->gen
#define IS_G33		intel_private.driver->is_g33
#define IS_PINEVIEW	intel_private.driver->is_pineview
#define IS_IRONLAKE	intel_private.driver->is_ironlake

static void intel_agp_free_sglist(struct agp_memory *mem)
{
	struct sg_table st;

	st.sgl = mem->sg_list;
	st.orig_nents = st.nents = mem->page_count;

	sg_free_table(&st);

	mem->sg_list = NULL;
	mem->num_sg = 0;
}

static int intel_agp_map_memory(struct agp_memory *mem)
{
	struct sg_table st;
	struct scatterlist *sg;
	int i;

	if (mem->sg_list)
		return 0; /* already mapped (for e.g. resume */

	DBG("try mapping %lu pages\n", (unsigned long)mem->page_count);

	if (sg_alloc_table(&st, mem->page_count, GFP_KERNEL))
		goto err;

	mem->sg_list = sg = st.sgl;

	for (i = 0 ; i < mem->page_count; i++, sg = sg_next(sg))
		sg_set_page(sg, mem->pages[i], PAGE_SIZE, 0);

	mem->num_sg = pci_map_sg(intel_private.pcidev, mem->sg_list,
				 mem->page_count, PCI_DMA_BIDIRECTIONAL);
	if (unlikely(!mem->num_sg))
		goto err;

	return 0;

err:
	sg_free_table(&st);
	return -ENOMEM;
}

static void intel_agp_unmap_memory(struct agp_memory *mem)
{
	DBG("try unmapping %lu pages\n", (unsigned long)mem->page_count);

	pci_unmap_sg(intel_private.pcidev, mem->sg_list,
		     mem->page_count, PCI_DMA_BIDIRECTIONAL);
	intel_agp_free_sglist(mem);
}

static int intel_i810_fetch_size(void)
{
	u32 smram_miscc;
	struct aper_size_info_fixed *values;

	pci_read_config_dword(intel_private.bridge_dev,
			      I810_SMRAM_MISCC, &smram_miscc);
	values = A_SIZE_FIX(agp_bridge->driver->aperture_sizes);

	if ((smram_miscc & I810_GMS) == I810_GMS_DISABLE) {
		dev_warn(&intel_private.bridge_dev->dev, "i810 is disabled\n");
		return 0;
	}
	if ((smram_miscc & I810_GFX_MEM_WIN_SIZE) == I810_GFX_MEM_WIN_32M) {
		agp_bridge->current_size = (void *) (values + 1);
		agp_bridge->aperture_size_idx = 1;
		return values[1].size;
	} else {
		agp_bridge->current_size = (void *) (values);
		agp_bridge->aperture_size_idx = 0;
		return values[0].size;
	}

	return 0;
}

static int intel_i810_configure(void)
{
	struct aper_size_info_fixed *current_size;
	u32 temp;
	int i;

	current_size = A_SIZE_FIX(agp_bridge->current_size);

	if (!intel_private.registers) {
		pci_read_config_dword(intel_private.pcidev, I810_MMADDR, &temp);
		temp &= 0xfff80000;

		intel_private.registers = ioremap(temp, 128 * 4096);
		if (!intel_private.registers) {
			dev_err(&intel_private.pcidev->dev,
				"can't remap memory\n");
			return -ENOMEM;
		}
	}

	if ((readl(intel_private.registers+I810_DRAM_CTL)
		& I810_DRAM_ROW_0) == I810_DRAM_ROW_0_SDRAM) {
		/* This will need to be dynamically assigned */
		dev_info(&intel_private.pcidev->dev,
			 "detected 4MB dedicated video ram\n");
		intel_private.num_dcache_entries = 1024;
	}
	pci_read_config_dword(intel_private.pcidev, I810_GMADDR, &temp);
	agp_bridge->gart_bus_addr = (temp & PCI_BASE_ADDRESS_MEM_MASK);
	writel(agp_bridge->gatt_bus_addr | I810_PGETBL_ENABLED, intel_private.registers+I810_PGETBL_CTL);
	readl(intel_private.registers+I810_PGETBL_CTL);	/* PCI Posting. */

	if (agp_bridge->driver->needs_scratch_page) {
		for (i = 0; i < current_size->num_entries; i++) {
			writel(agp_bridge->scratch_page, intel_private.registers+I810_PTE_BASE+(i*4));
		}
		readl(intel_private.registers+I810_PTE_BASE+((i-1)*4));	/* PCI posting. */
	}
	global_cache_flush();
	return 0;
}

static void intel_i810_cleanup(void)
{
	writel(0, intel_private.registers+I810_PGETBL_CTL);
	readl(intel_private.registers);	/* PCI Posting. */
	iounmap(intel_private.registers);
}

static void intel_fake_agp_enable(struct agp_bridge_data *bridge, u32 mode)
{
	return;
}

/* Exists to support ARGB cursors */
static struct page *i8xx_alloc_pages(void)
{
	struct page *page;

	page = alloc_pages(GFP_KERNEL | GFP_DMA32, 2);
	if (page == NULL)
		return NULL;

	if (set_pages_uc(page, 4) < 0) {
		set_pages_wb(page, 4);
		__free_pages(page, 2);
		return NULL;
	}
	get_page(page);
	atomic_inc(&agp_bridge->current_memory_agp);
	return page;
}

static void i8xx_destroy_pages(struct page *page)
{
	if (page == NULL)
		return;

	set_pages_wb(page, 4);
	put_page(page);
	__free_pages(page, 2);
	atomic_dec(&agp_bridge->current_memory_agp);
}

static int intel_i810_insert_entries(struct agp_memory *mem, off_t pg_start,
				int type)
{
	int i, j, num_entries;
	void *temp;
	int ret = -EINVAL;
	int mask_type;

	if (mem->page_count == 0)
		goto out;

	temp = agp_bridge->current_size;
	num_entries = A_SIZE_FIX(temp)->num_entries;

	if ((pg_start + mem->page_count) > num_entries)
		goto out_err;


	for (j = pg_start; j < (pg_start + mem->page_count); j++) {
		if (!PGE_EMPTY(agp_bridge, readl(agp_bridge->gatt_table+j))) {
			ret = -EBUSY;
			goto out_err;
		}
	}

	if (type != mem->type)
		goto out_err;

	mask_type = agp_bridge->driver->agp_type_to_mask_type(agp_bridge, type);

	switch (mask_type) {
	case AGP_DCACHE_MEMORY:
		if (!mem->is_flushed)
			global_cache_flush();
		for (i = pg_start; i < (pg_start + mem->page_count); i++) {
			writel((i*4096)|I810_PTE_LOCAL|I810_PTE_VALID,
			       intel_private.registers+I810_PTE_BASE+(i*4));
		}
		readl(intel_private.registers+I810_PTE_BASE+((i-1)*4));
		break;
	case AGP_PHYS_MEMORY:
	case AGP_NORMAL_MEMORY:
		if (!mem->is_flushed)
			global_cache_flush();
		for (i = 0, j = pg_start; i < mem->page_count; i++, j++) {
			writel(agp_bridge->driver->mask_memory(agp_bridge,
					page_to_phys(mem->pages[i]), mask_type),
			       intel_private.registers+I810_PTE_BASE+(j*4));
		}
		readl(intel_private.registers+I810_PTE_BASE+((j-1)*4));
		break;
	default:
		goto out_err;
	}

out:
	ret = 0;
out_err:
	mem->is_flushed = true;
	return ret;
}

static int intel_i810_remove_entries(struct agp_memory *mem, off_t pg_start,
				int type)
{
	int i;

	if (mem->page_count == 0)
		return 0;

	for (i = pg_start; i < (mem->page_count + pg_start); i++) {
		writel(agp_bridge->scratch_page, intel_private.registers+I810_PTE_BASE+(i*4));
	}
	readl(intel_private.registers+I810_PTE_BASE+((i-1)*4));

	return 0;
}

/*
 * The i810/i830 requires a physical address to program its mouse
 * pointer into hardware.
 * However the Xserver still writes to it through the agp aperture.
 */
static struct agp_memory *alloc_agpphysmem_i8xx(size_t pg_count, int type)
{
	struct agp_memory *new;
	struct page *page;

	switch (pg_count) {
	case 1: page = agp_bridge->driver->agp_alloc_page(agp_bridge);
		break;
	case 4:
		/* kludge to get 4 physical pages for ARGB cursor */
		page = i8xx_alloc_pages();
		break;
	default:
		return NULL;
	}

	if (page == NULL)
		return NULL;

	new = agp_create_memory(pg_count);
	if (new == NULL)
		return NULL;

	new->pages[0] = page;
	if (pg_count == 4) {
		/* kludge to get 4 physical pages for ARGB cursor */
		new->pages[1] = new->pages[0] + 1;
		new->pages[2] = new->pages[1] + 1;
		new->pages[3] = new->pages[2] + 1;
	}
	new->page_count = pg_count;
	new->num_scratch_pages = pg_count;
	new->type = AGP_PHYS_MEMORY;
	new->physical = page_to_phys(new->pages[0]);
	return new;
}

static struct agp_memory *intel_i810_alloc_by_type(size_t pg_count, int type)
{
	struct agp_memory *new;

	if (type == AGP_DCACHE_MEMORY) {
		if (pg_count != intel_private.num_dcache_entries)
			return NULL;

		new = agp_create_memory(1);
		if (new == NULL)
			return NULL;

		new->type = AGP_DCACHE_MEMORY;
		new->page_count = pg_count;
		new->num_scratch_pages = 0;
		agp_free_page_array(new);
		return new;
	}
	if (type == AGP_PHYS_MEMORY)
		return alloc_agpphysmem_i8xx(pg_count, type);
	return NULL;
}

static void intel_i810_free_by_type(struct agp_memory *curr)
{
	agp_free_key(curr->key);
	if (curr->type == AGP_PHYS_MEMORY) {
		if (curr->page_count == 4)
			i8xx_destroy_pages(curr->pages[0]);
		else {
			agp_bridge->driver->agp_destroy_page(curr->pages[0],
							     AGP_PAGE_DESTROY_UNMAP);
			agp_bridge->driver->agp_destroy_page(curr->pages[0],
							     AGP_PAGE_DESTROY_FREE);
		}
		agp_free_page_array(curr);
	}
	kfree(curr);
}

static unsigned long intel_i810_mask_memory(struct agp_bridge_data *bridge,
					    dma_addr_t addr, int type)
{
	/* Type checking must be done elsewhere */
	return addr | bridge->driver->masks[type].mask;
}

static int intel_gtt_setup_scratch_page(void)
{
	struct page *page;
	dma_addr_t dma_addr;

	page = alloc_page(GFP_KERNEL | GFP_DMA32 | __GFP_ZERO);
	if (page == NULL)
		return -ENOMEM;
	get_page(page);
	set_pages_uc(page, 1);

	if (USE_PCI_DMA_API && INTEL_GTT_GEN > 2) {
		dma_addr = pci_map_page(intel_private.pcidev, page, 0,
				    PAGE_SIZE, PCI_DMA_BIDIRECTIONAL);
		if (pci_dma_mapping_error(intel_private.pcidev, dma_addr))
			return -EINVAL;

		intel_private.scratch_page_dma = dma_addr;
	} else
		intel_private.scratch_page_dma = page_to_phys(page);

	intel_private.scratch_page = page;

	return 0;
}

static const struct aper_size_info_fixed const intel_fake_agp_sizes[] = {
	{128, 32768, 5},
	/* The 64M mode still requires a 128k gatt */
	{64, 16384, 5},
	{256, 65536, 6},
	{512, 131072, 7},
};

static unsigned int intel_gtt_stolen_entries(void)
{
	u16 gmch_ctrl;
	u8 rdct;
	int local = 0;
	static const int ddt[4] = { 0, 16, 32, 64 };
	unsigned int overhead_entries, stolen_entries;
	unsigned int stolen_size = 0;

	pci_read_config_word(intel_private.bridge_dev,
			     I830_GMCH_CTRL, &gmch_ctrl);

	if (INTEL_GTT_GEN > 4 || IS_PINEVIEW)
		overhead_entries = 0;
	else
		overhead_entries = intel_private.base.gtt_mappable_entries
			/ 1024;

	overhead_entries += 1; /* BIOS popup */

	if (intel_private.bridge_dev->device == PCI_DEVICE_ID_INTEL_82830_HB ||
	    intel_private.bridge_dev->device == PCI_DEVICE_ID_INTEL_82845G_HB) {
		switch (gmch_ctrl & I830_GMCH_GMS_MASK) {
		case I830_GMCH_GMS_STOLEN_512:
			stolen_size = KB(512);
			break;
		case I830_GMCH_GMS_STOLEN_1024:
			stolen_size = MB(1);
			break;
		case I830_GMCH_GMS_STOLEN_8192:
			stolen_size = MB(8);
			break;
		case I830_GMCH_GMS_LOCAL:
			rdct = readb(intel_private.registers+I830_RDRAM_CHANNEL_TYPE);
			stolen_size = (I830_RDRAM_ND(rdct) + 1) *
					MB(ddt[I830_RDRAM_DDT(rdct)]);
			local = 1;
			break;
		default:
			stolen_size = 0;
			break;
		}
	} else if (INTEL_GTT_GEN == 6) {
		/*
		 * SandyBridge has new memory control reg at 0x50.w
		 */
		u16 snb_gmch_ctl;
		pci_read_config_word(intel_private.pcidev, SNB_GMCH_CTRL, &snb_gmch_ctl);
		switch (snb_gmch_ctl & SNB_GMCH_GMS_STOLEN_MASK) {
		case SNB_GMCH_GMS_STOLEN_32M:
			stolen_size = MB(32);
			break;
		case SNB_GMCH_GMS_STOLEN_64M:
			stolen_size = MB(64);
			break;
		case SNB_GMCH_GMS_STOLEN_96M:
			stolen_size = MB(96);
			break;
		case SNB_GMCH_GMS_STOLEN_128M:
			stolen_size = MB(128);
			break;
		case SNB_GMCH_GMS_STOLEN_160M:
			stolen_size = MB(160);
			break;
		case SNB_GMCH_GMS_STOLEN_192M:
			stolen_size = MB(192);
			break;
		case SNB_GMCH_GMS_STOLEN_224M:
			stolen_size = MB(224);
			break;
		case SNB_GMCH_GMS_STOLEN_256M:
			stolen_size = MB(256);
			break;
		case SNB_GMCH_GMS_STOLEN_288M:
			stolen_size = MB(288);
			break;
		case SNB_GMCH_GMS_STOLEN_320M:
			stolen_size = MB(320);
			break;
		case SNB_GMCH_GMS_STOLEN_352M:
			stolen_size = MB(352);
			break;
		case SNB_GMCH_GMS_STOLEN_384M:
			stolen_size = MB(384);
			break;
		case SNB_GMCH_GMS_STOLEN_416M:
			stolen_size = MB(416);
			break;
		case SNB_GMCH_GMS_STOLEN_448M:
			stolen_size = MB(448);
			break;
		case SNB_GMCH_GMS_STOLEN_480M:
			stolen_size = MB(480);
			break;
		case SNB_GMCH_GMS_STOLEN_512M:
			stolen_size = MB(512);
			break;
		}
	} else {
		switch (gmch_ctrl & I855_GMCH_GMS_MASK) {
		case I855_GMCH_GMS_STOLEN_1M:
			stolen_size = MB(1);
			break;
		case I855_GMCH_GMS_STOLEN_4M:
			stolen_size = MB(4);
			break;
		case I855_GMCH_GMS_STOLEN_8M:
			stolen_size = MB(8);
			break;
		case I855_GMCH_GMS_STOLEN_16M:
			stolen_size = MB(16);
			break;
		case I855_GMCH_GMS_STOLEN_32M:
			stolen_size = MB(32);
			break;
		case I915_GMCH_GMS_STOLEN_48M:
			stolen_size = MB(48);
			break;
		case I915_GMCH_GMS_STOLEN_64M:
			stolen_size = MB(64);
			break;
		case G33_GMCH_GMS_STOLEN_128M:
			stolen_size = MB(128);
			break;
		case G33_GMCH_GMS_STOLEN_256M:
			stolen_size = MB(256);
			break;
		case INTEL_GMCH_GMS_STOLEN_96M:
			stolen_size = MB(96);
			break;
		case INTEL_GMCH_GMS_STOLEN_160M:
			stolen_size = MB(160);
			break;
		case INTEL_GMCH_GMS_STOLEN_224M:
			stolen_size = MB(224);
			break;
		case INTEL_GMCH_GMS_STOLEN_352M:
			stolen_size = MB(352);
			break;
		default:
			stolen_size = 0;
			break;
		}
	}

	if (!local && stolen_size > intel_max_stolen) {
		dev_info(&intel_private.bridge_dev->dev,
			 "detected %dK stolen memory, trimming to %dK\n",
			 stolen_size / KB(1), intel_max_stolen / KB(1));
		stolen_size = intel_max_stolen;
	} else if (stolen_size > 0) {
		dev_info(&intel_private.bridge_dev->dev, "detected %dK %s memory\n",
		       stolen_size / KB(1), local ? "local" : "stolen");
	} else {
		dev_info(&intel_private.bridge_dev->dev,
		       "no pre-allocated video memory detected\n");
		stolen_size = 0;
	}

	stolen_entries = stolen_size/KB(4) - overhead_entries;

	return stolen_entries;
}

static unsigned int intel_gtt_total_entries(void)
{
	int size;

	if (IS_G33 || INTEL_GTT_GEN == 4 || INTEL_GTT_GEN == 5) {
		u32 pgetbl_ctl;
		pgetbl_ctl = readl(intel_private.registers+I810_PGETBL_CTL);

		switch (pgetbl_ctl & I965_PGETBL_SIZE_MASK) {
		case I965_PGETBL_SIZE_128KB:
			size = KB(128);
			break;
		case I965_PGETBL_SIZE_256KB:
			size = KB(256);
			break;
		case I965_PGETBL_SIZE_512KB:
			size = KB(512);
			break;
		case I965_PGETBL_SIZE_1MB:
			size = KB(1024);
			break;
		case I965_PGETBL_SIZE_2MB:
			size = KB(2048);
			break;
		case I965_PGETBL_SIZE_1_5MB:
			size = KB(1024 + 512);
			break;
		default:
			dev_info(&intel_private.pcidev->dev,
				 "unknown page table size, assuming 512KB\n");
			size = KB(512);
		}

		return size/4;
	} else if (INTEL_GTT_GEN == 6) {
		u16 snb_gmch_ctl;

		pci_read_config_word(intel_private.pcidev, SNB_GMCH_CTRL, &snb_gmch_ctl);
		switch (snb_gmch_ctl & SNB_GTT_SIZE_MASK) {
		default:
		case SNB_GTT_SIZE_0M:
			printk(KERN_ERR "Bad GTT size mask: 0x%04x.\n", snb_gmch_ctl);
			size = MB(0);
			break;
		case SNB_GTT_SIZE_1M:
			size = MB(1);
			break;
		case SNB_GTT_SIZE_2M:
			size = MB(2);
			break;
		}
		return size/4;
	} else {
		/* On previous hardware, the GTT size was just what was
		 * required to map the aperture.
		 */
		return intel_private.base.gtt_mappable_entries;
	}
}

static unsigned int intel_gtt_mappable_entries(void)
{
	unsigned int aperture_size;

	if (INTEL_GTT_GEN == 2) {
		u16 gmch_ctrl;

		pci_read_config_word(intel_private.bridge_dev,
				     I830_GMCH_CTRL, &gmch_ctrl);

		if ((gmch_ctrl & I830_GMCH_MEM_MASK) == I830_GMCH_MEM_64M)
			aperture_size = MB(64);
		else
			aperture_size = MB(128);
	} else {
		/* 9xx supports large sizes, just look at the length */
		aperture_size = pci_resource_len(intel_private.pcidev, 2);
	}

	return aperture_size >> PAGE_SHIFT;
}

static void intel_gtt_teardown_scratch_page(void)
{
	set_pages_wb(intel_private.scratch_page, 1);
	pci_unmap_page(intel_private.pcidev, intel_private.scratch_page_dma,
		       PAGE_SIZE, PCI_DMA_BIDIRECTIONAL);
	put_page(intel_private.scratch_page);
	__free_page(intel_private.scratch_page);
}

static void intel_gtt_cleanup(void)
{
	intel_private.driver->cleanup();

	iounmap(intel_private.gtt);
	iounmap(intel_private.registers);
	
	intel_gtt_teardown_scratch_page();
}

static int intel_gtt_init(void)
{
	u32 gtt_map_size;
	int ret;

	ret = intel_private.driver->setup();
	if (ret != 0)
		return ret;

	intel_private.base.gtt_mappable_entries = intel_gtt_mappable_entries();
	intel_private.base.gtt_total_entries = intel_gtt_total_entries();

	dev_info(&intel_private.bridge_dev->dev,
			"detected gtt size: %dK total, %dK mappable\n",
			intel_private.base.gtt_total_entries * 4,
			intel_private.base.gtt_mappable_entries * 4);

	gtt_map_size = intel_private.base.gtt_total_entries * 4;

	intel_private.gtt = ioremap(intel_private.gtt_bus_addr,
				    gtt_map_size);
	if (!intel_private.gtt) {
		intel_private.driver->cleanup();
		iounmap(intel_private.registers);
		return -ENOMEM;
	}

	global_cache_flush();   /* FIXME: ? */

	/* we have to call this as early as possible after the MMIO base address is known */
	intel_private.base.gtt_stolen_entries = intel_gtt_stolen_entries();
	if (intel_private.base.gtt_stolen_entries == 0) {
		intel_private.driver->cleanup();
		iounmap(intel_private.registers);
		iounmap(intel_private.gtt);
		return -ENOMEM;
	}

	ret = intel_gtt_setup_scratch_page();
	if (ret != 0) {
		intel_gtt_cleanup();
		return ret;
	}

	return 0;
}

static int intel_fake_agp_fetch_size(void)
{
	int num_sizes = ARRAY_SIZE(intel_fake_agp_sizes);
	unsigned int aper_size;
	int i;

	aper_size = (intel_private.base.gtt_mappable_entries << PAGE_SHIFT)
		    / MB(1);

	for (i = 0; i < num_sizes; i++) {
		if (aper_size == intel_fake_agp_sizes[i].size) {
			agp_bridge->current_size =
				(void *) (intel_fake_agp_sizes + i);
			return aper_size;
		}
	}

	return 0;
}

static void i830_cleanup(void)
{
	kunmap(intel_private.i8xx_page);
	intel_private.i8xx_flush_page = NULL;

	__free_page(intel_private.i8xx_page);
	intel_private.i8xx_page = NULL;
}

static void intel_i830_setup_flush(void)
{
	/* return if we've already set the flush mechanism up */
	if (intel_private.i8xx_page)
		return;

	intel_private.i8xx_page = alloc_page(GFP_KERNEL);
	if (!intel_private.i8xx_page)
		return;

	intel_private.i8xx_flush_page = kmap(intel_private.i8xx_page);
	if (!intel_private.i8xx_flush_page)
		i830_cleanup();
}

/* The chipset_flush interface needs to get data that has already been
 * flushed out of the CPU all the way out to main memory, because the GPU
 * doesn't snoop those buffers.
 *
 * The 8xx series doesn't have the same lovely interface for flushing the
 * chipset write buffers that the later chips do. According to the 865
 * specs, it's 64 octwords, or 1KB.  So, to get those previous things in
 * that buffer out, we just fill 1KB and clflush it out, on the assumption
 * that it'll push whatever was in there out.  It appears to work.
 */
static void i830_chipset_flush(void)
{
	unsigned int *pg = intel_private.i8xx_flush_page;

	memset(pg, 0, 1024);

	if (cpu_has_clflush)
		clflush_cache_range(pg, 1024);
	else if (wbinvd_on_all_cpus() != 0)
		printk(KERN_ERR "Timed out waiting for cache flush.\n");
}

static void i830_write_entry(dma_addr_t addr, unsigned int entry,
			     unsigned int flags)
{
	u32 pte_flags = I810_PTE_VALID;
	
	switch (flags) {
	case AGP_DCACHE_MEMORY:
		pte_flags |= I810_PTE_LOCAL;
		break;
	case AGP_USER_CACHED_MEMORY:
		pte_flags |= I830_PTE_SYSTEM_CACHED;
		break;
	}

	writel(addr | pte_flags, intel_private.gtt + entry);
}

static void intel_enable_gtt(void)
{
	u32 gma_addr;
	u16 gmch_ctrl;

	if (INTEL_GTT_GEN == 2)
		pci_read_config_dword(intel_private.pcidev, I810_GMADDR,
				      &gma_addr);
	else
		pci_read_config_dword(intel_private.pcidev, I915_GMADDR,
				      &gma_addr);

	intel_private.gma_bus_addr = (gma_addr & PCI_BASE_ADDRESS_MEM_MASK);

	pci_read_config_word(intel_private.bridge_dev, I830_GMCH_CTRL, &gmch_ctrl);
	gmch_ctrl |= I830_GMCH_ENABLED;
	pci_write_config_word(intel_private.bridge_dev, I830_GMCH_CTRL, gmch_ctrl);

	writel(intel_private.pte_bus_addr|I810_PGETBL_ENABLED,
	       intel_private.registers+I810_PGETBL_CTL);
	readl(intel_private.registers+I810_PGETBL_CTL);	/* PCI Posting. */
}

static int i830_setup(void)
{
	u32 reg_addr;

	pci_read_config_dword(intel_private.pcidev, I810_MMADDR, &reg_addr);
	reg_addr &= 0xfff80000;

	intel_private.registers = ioremap(reg_addr, KB(64));
	if (!intel_private.registers)
		return -ENOMEM;

	intel_private.gtt_bus_addr = reg_addr + I810_PTE_BASE;
	intel_private.pte_bus_addr =
		readl(intel_private.registers+I810_PGETBL_CTL) & 0xfffff000;

	intel_i830_setup_flush();

	return 0;
}

static int intel_fake_agp_create_gatt_table(struct agp_bridge_data *bridge)
{
	agp_bridge->gatt_table_real = NULL;
	agp_bridge->gatt_table = NULL;
	agp_bridge->gatt_bus_addr = 0;

	return 0;
}

static int intel_fake_agp_free_gatt_table(struct agp_bridge_data *bridge)
{
	return 0;
}

static int intel_fake_agp_configure(void)
{
	int i;

	intel_enable_gtt();

	agp_bridge->gart_bus_addr = intel_private.gma_bus_addr;

	for (i = intel_private.base.gtt_stolen_entries;
			i < intel_private.base.gtt_total_entries; i++) {
		intel_private.driver->write_entry(intel_private.scratch_page_dma,
						  i, 0);
	}
	readl(intel_private.gtt+i-1);	/* PCI Posting. */

	global_cache_flush();

	return 0;
}

static bool i830_check_flags(unsigned int flags)
{
	switch (flags) {
	case 0:
	case AGP_PHYS_MEMORY:
	case AGP_USER_CACHED_MEMORY:
	case AGP_USER_MEMORY:
		return true;
	}
<<<<<<< HEAD

	return false;
}

static void intel_gtt_insert_sg_entries(struct scatterlist *sg_list,
					unsigned int sg_len,
					unsigned int pg_start,
					unsigned int flags)
{
	struct scatterlist *sg;
	unsigned int len, m;
	int i, j;

=======

	return false;
}

static void intel_gtt_insert_sg_entries(struct scatterlist *sg_list,
					unsigned int sg_len,
					unsigned int pg_start,
					unsigned int flags)
{
	struct scatterlist *sg;
	unsigned int len, m;
	int i, j;

>>>>>>> 9457b24a
	j = pg_start;

	/* sg may merge pages, but we have to separate
	 * per-page addr for GTT */
	for_each_sg(sg_list, sg, sg_len, i) {
		len = sg_dma_len(sg) >> PAGE_SHIFT;
		for (m = 0; m < len; m++) {
			dma_addr_t addr = sg_dma_address(sg) + (m << PAGE_SHIFT);
			intel_private.driver->write_entry(addr,
							  j, flags);
			j++;
		}
	}
	readl(intel_private.gtt+j-1);
}

static int intel_fake_agp_insert_entries(struct agp_memory *mem,
					 off_t pg_start, int type)
{
	int i, j;
	int ret = -EINVAL;

	if (mem->page_count == 0)
		goto out;

	if (pg_start < intel_private.base.gtt_stolen_entries) {
		dev_printk(KERN_DEBUG, &intel_private.pcidev->dev,
			   "pg_start == 0x%.8lx, gtt_stolen_entries == 0x%.8x\n",
			   pg_start, intel_private.base.gtt_stolen_entries);

		dev_info(&intel_private.pcidev->dev,
			 "trying to insert into local/stolen memory\n");
		goto out_err;
	}

	if ((pg_start + mem->page_count) > intel_private.base.gtt_total_entries)
		goto out_err;

	if (type != mem->type)
		goto out_err;

	if (!intel_private.driver->check_flags(type))
		goto out_err;

	if (!mem->is_flushed)
		global_cache_flush();

	if (USE_PCI_DMA_API && INTEL_GTT_GEN > 2) {
		ret = intel_agp_map_memory(mem);
		if (ret != 0)
			return ret;

		intel_gtt_insert_sg_entries(mem->sg_list, mem->num_sg,
					    pg_start, type);
	} else {
		for (i = 0, j = pg_start; i < mem->page_count; i++, j++) {
			dma_addr_t addr = page_to_phys(mem->pages[i]);
			intel_private.driver->write_entry(addr,
							  j, type);
		}
		readl(intel_private.gtt+j-1);
	}

out:
	ret = 0;
out_err:
	mem->is_flushed = true;
	return ret;
}

static int intel_fake_agp_remove_entries(struct agp_memory *mem,
					 off_t pg_start, int type)
{
	int i;

	if (mem->page_count == 0)
		return 0;

	if (pg_start < intel_private.base.gtt_stolen_entries) {
		dev_info(&intel_private.pcidev->dev,
			 "trying to disable local/stolen memory\n");
		return -EINVAL;
	}

	if (USE_PCI_DMA_API && INTEL_GTT_GEN > 2)
		intel_agp_unmap_memory(mem);

	for (i = pg_start; i < (mem->page_count + pg_start); i++) {
		intel_private.driver->write_entry(intel_private.scratch_page_dma,
						  i, 0);
	}
	readl(intel_private.gtt+i-1);

	return 0;
}

static void intel_fake_agp_chipset_flush(struct agp_bridge_data *bridge)
{
	intel_private.driver->chipset_flush();
}

static struct agp_memory *intel_fake_agp_alloc_by_type(size_t pg_count,
						       int type)
{
	if (type == AGP_PHYS_MEMORY)
		return alloc_agpphysmem_i8xx(pg_count, type);
	/* always return NULL for other allocation types for now */
	return NULL;
}

static int intel_alloc_chipset_flush_resource(void)
{
	int ret;
	ret = pci_bus_alloc_resource(intel_private.bridge_dev->bus, &intel_private.ifp_resource, PAGE_SIZE,
				     PAGE_SIZE, PCIBIOS_MIN_MEM, 0,
				     pcibios_align_resource, intel_private.bridge_dev);

	return ret;
}

static void intel_i915_setup_chipset_flush(void)
{
	int ret;
	u32 temp;

	pci_read_config_dword(intel_private.bridge_dev, I915_IFPADDR, &temp);
	if (!(temp & 0x1)) {
		intel_alloc_chipset_flush_resource();
		intel_private.resource_valid = 1;
		pci_write_config_dword(intel_private.bridge_dev, I915_IFPADDR, (intel_private.ifp_resource.start & 0xffffffff) | 0x1);
	} else {
		temp &= ~1;

		intel_private.resource_valid = 1;
		intel_private.ifp_resource.start = temp;
		intel_private.ifp_resource.end = temp + PAGE_SIZE;
		ret = request_resource(&iomem_resource, &intel_private.ifp_resource);
		/* some BIOSes reserve this area in a pnp some don't */
		if (ret)
			intel_private.resource_valid = 0;
	}
}

static void intel_i965_g33_setup_chipset_flush(void)
{
	u32 temp_hi, temp_lo;
	int ret;

	pci_read_config_dword(intel_private.bridge_dev, I965_IFPADDR + 4, &temp_hi);
	pci_read_config_dword(intel_private.bridge_dev, I965_IFPADDR, &temp_lo);

	if (!(temp_lo & 0x1)) {

		intel_alloc_chipset_flush_resource();

		intel_private.resource_valid = 1;
		pci_write_config_dword(intel_private.bridge_dev, I965_IFPADDR + 4,
			upper_32_bits(intel_private.ifp_resource.start));
		pci_write_config_dword(intel_private.bridge_dev, I965_IFPADDR, (intel_private.ifp_resource.start & 0xffffffff) | 0x1);
	} else {
		u64 l64;

		temp_lo &= ~0x1;
		l64 = ((u64)temp_hi << 32) | temp_lo;

		intel_private.resource_valid = 1;
		intel_private.ifp_resource.start = l64;
		intel_private.ifp_resource.end = l64 + PAGE_SIZE;
		ret = request_resource(&iomem_resource, &intel_private.ifp_resource);
		/* some BIOSes reserve this area in a pnp some don't */
		if (ret)
			intel_private.resource_valid = 0;
	}
}

static void intel_i9xx_setup_flush(void)
{
	/* return if already configured */
	if (intel_private.ifp_resource.start)
		return;

	if (INTEL_GTT_GEN == 6)
		return;

	/* setup a resource for this object */
	intel_private.ifp_resource.name = "Intel Flush Page";
	intel_private.ifp_resource.flags = IORESOURCE_MEM;

	/* Setup chipset flush for 915 */
	if (IS_G33 || INTEL_GTT_GEN >= 4) {
		intel_i965_g33_setup_chipset_flush();
	} else {
		intel_i915_setup_chipset_flush();
	}

	if (intel_private.ifp_resource.start)
		intel_private.i9xx_flush_page = ioremap_nocache(intel_private.ifp_resource.start, PAGE_SIZE);
	if (!intel_private.i9xx_flush_page)
		dev_err(&intel_private.pcidev->dev,
			"can't ioremap flush page - no chipset flushing\n");
}

static void i9xx_cleanup(void)
{
	if (intel_private.i9xx_flush_page)
		iounmap(intel_private.i9xx_flush_page);
	if (intel_private.resource_valid)
		release_resource(&intel_private.ifp_resource);
	intel_private.ifp_resource.start = 0;
	intel_private.resource_valid = 0;
}

static void i9xx_chipset_flush(void)
{
	if (intel_private.i9xx_flush_page)
		writel(1, intel_private.i9xx_flush_page);
}

static void i965_write_entry(dma_addr_t addr, unsigned int entry,
			     unsigned int flags)
{
	/* Shift high bits down */
	addr |= (addr >> 28) & 0xf0;
	writel(addr | I810_PTE_VALID, intel_private.gtt + entry);
}

static bool gen6_check_flags(unsigned int flags)
{
	return true;
}

static void gen6_write_entry(dma_addr_t addr, unsigned int entry,
			     unsigned int flags)
{
	unsigned int type_mask = flags & ~AGP_USER_CACHED_MEMORY_GFDT;
	unsigned int gfdt = flags & AGP_USER_CACHED_MEMORY_GFDT;
	u32 pte_flags;

<<<<<<< HEAD
	if (type_mask == AGP_USER_UNCACHED_MEMORY)
		pte_flags = GEN6_PTE_UNCACHED | I810_PTE_VALID;
	else if (type_mask == AGP_USER_CACHED_MEMORY_LLC_MLC) {
		pte_flags = GEN6_PTE_LLC | I810_PTE_VALID;
		if (gfdt)
			pte_flags |= GEN6_PTE_GFDT;
	} else { /* set 'normal'/'cached' to LLC by default */
		pte_flags = GEN6_PTE_LLC_MLC | I810_PTE_VALID;
=======
	if (type_mask == AGP_USER_MEMORY)
		pte_flags = GEN6_PTE_UNCACHED | I810_PTE_VALID;
	else if (type_mask == AGP_USER_CACHED_MEMORY_LLC_MLC) {
		pte_flags = GEN6_PTE_LLC_MLC | I810_PTE_VALID;
		if (gfdt)
			pte_flags |= GEN6_PTE_GFDT;
	} else { /* set 'normal'/'cached' to LLC by default */
		pte_flags = GEN6_PTE_LLC | I810_PTE_VALID;
>>>>>>> 9457b24a
		if (gfdt)
			pte_flags |= GEN6_PTE_GFDT;
	}

	/* gen6 has bit11-4 for physical addr bit39-32 */
	addr |= (addr >> 28) & 0xff0;
	writel(addr | pte_flags, intel_private.gtt + entry);
}

static void gen6_cleanup(void)
{
}

static int i9xx_setup(void)
{
	u32 reg_addr;
<<<<<<< HEAD

	pci_read_config_dword(intel_private.pcidev, I915_MMADDR, &reg_addr);

	reg_addr &= 0xfff80000;

=======

	pci_read_config_dword(intel_private.pcidev, I915_MMADDR, &reg_addr);

	reg_addr &= 0xfff80000;

>>>>>>> 9457b24a
	intel_private.registers = ioremap(reg_addr, 128 * 4096);
	if (!intel_private.registers)
		return -ENOMEM;

	if (INTEL_GTT_GEN == 3) {
		u32 gtt_addr;

		pci_read_config_dword(intel_private.pcidev,
				      I915_PTEADDR, &gtt_addr);
		intel_private.gtt_bus_addr = gtt_addr;
	} else {
		u32 gtt_offset;

		switch (INTEL_GTT_GEN) {
		case 5:
		case 6:
			gtt_offset = MB(2);
			break;
		case 4:
		default:
			gtt_offset =  KB(512);
			break;
		}
		intel_private.gtt_bus_addr = reg_addr + gtt_offset;
	}

	intel_private.pte_bus_addr =
		readl(intel_private.registers+I810_PGETBL_CTL) & 0xfffff000;

	intel_i9xx_setup_flush();

	return 0;
}

static const struct agp_bridge_driver intel_810_driver = {
	.owner			= THIS_MODULE,
	.aperture_sizes		= intel_i810_sizes,
	.size_type		= FIXED_APER_SIZE,
	.num_aperture_sizes	= 2,
	.needs_scratch_page	= true,
	.configure		= intel_i810_configure,
	.fetch_size		= intel_i810_fetch_size,
	.cleanup		= intel_i810_cleanup,
	.mask_memory		= intel_i810_mask_memory,
	.masks			= intel_i810_masks,
	.agp_enable		= intel_fake_agp_enable,
	.cache_flush		= global_cache_flush,
	.create_gatt_table	= agp_generic_create_gatt_table,
	.free_gatt_table	= agp_generic_free_gatt_table,
	.insert_memory		= intel_i810_insert_entries,
	.remove_memory		= intel_i810_remove_entries,
	.alloc_by_type		= intel_i810_alloc_by_type,
	.free_by_type		= intel_i810_free_by_type,
	.agp_alloc_page		= agp_generic_alloc_page,
	.agp_alloc_pages        = agp_generic_alloc_pages,
	.agp_destroy_page	= agp_generic_destroy_page,
	.agp_destroy_pages      = agp_generic_destroy_pages,
	.agp_type_to_mask_type  = agp_generic_type_to_mask_type,
};

static const struct agp_bridge_driver intel_fake_agp_driver = {
	.owner			= THIS_MODULE,
	.size_type		= FIXED_APER_SIZE,
	.aperture_sizes		= intel_fake_agp_sizes,
	.num_aperture_sizes	= ARRAY_SIZE(intel_fake_agp_sizes),
	.configure		= intel_fake_agp_configure,
	.fetch_size		= intel_fake_agp_fetch_size,
	.cleanup		= intel_gtt_cleanup,
	.agp_enable		= intel_fake_agp_enable,
	.cache_flush		= global_cache_flush,
	.create_gatt_table	= intel_fake_agp_create_gatt_table,
	.free_gatt_table	= intel_fake_agp_free_gatt_table,
	.insert_memory		= intel_fake_agp_insert_entries,
	.remove_memory		= intel_fake_agp_remove_entries,
	.alloc_by_type		= intel_fake_agp_alloc_by_type,
	.free_by_type		= intel_i810_free_by_type,
	.agp_alloc_page		= agp_generic_alloc_page,
	.agp_alloc_pages        = agp_generic_alloc_pages,
	.agp_destroy_page	= agp_generic_destroy_page,
	.agp_destroy_pages      = agp_generic_destroy_pages,
	.chipset_flush		= intel_fake_agp_chipset_flush,
};

static const struct intel_gtt_driver i81x_gtt_driver = {
	.gen = 1,
	.dma_mask_size = 32,
};
static const struct intel_gtt_driver i8xx_gtt_driver = {
	.gen = 2,
	.setup = i830_setup,
	.cleanup = i830_cleanup,
	.write_entry = i830_write_entry,
	.dma_mask_size = 32,
	.check_flags = i830_check_flags,
	.chipset_flush = i830_chipset_flush,
};
static const struct intel_gtt_driver i915_gtt_driver = {
	.gen = 3,
	.setup = i9xx_setup,
	.cleanup = i9xx_cleanup,
	/* i945 is the last gpu to need phys mem (for overlay and cursors). */
	.write_entry = i830_write_entry, 
	.dma_mask_size = 32,
	.check_flags = i830_check_flags,
	.chipset_flush = i9xx_chipset_flush,
};
static const struct intel_gtt_driver g33_gtt_driver = {
	.gen = 3,
	.is_g33 = 1,
	.setup = i9xx_setup,
	.cleanup = i9xx_cleanup,
	.write_entry = i965_write_entry,
	.dma_mask_size = 36,
	.check_flags = i830_check_flags,
	.chipset_flush = i9xx_chipset_flush,
};
static const struct intel_gtt_driver pineview_gtt_driver = {
	.gen = 3,
	.is_pineview = 1, .is_g33 = 1,
	.setup = i9xx_setup,
	.cleanup = i9xx_cleanup,
	.write_entry = i965_write_entry,
	.dma_mask_size = 36,
	.check_flags = i830_check_flags,
	.chipset_flush = i9xx_chipset_flush,
};
static const struct intel_gtt_driver i965_gtt_driver = {
	.gen = 4,
	.setup = i9xx_setup,
	.cleanup = i9xx_cleanup,
	.write_entry = i965_write_entry,
	.dma_mask_size = 36,
	.check_flags = i830_check_flags,
	.chipset_flush = i9xx_chipset_flush,
};
static const struct intel_gtt_driver g4x_gtt_driver = {
	.gen = 5,
	.setup = i9xx_setup,
	.cleanup = i9xx_cleanup,
	.write_entry = i965_write_entry,
	.dma_mask_size = 36,
	.check_flags = i830_check_flags,
	.chipset_flush = i9xx_chipset_flush,
};
static const struct intel_gtt_driver ironlake_gtt_driver = {
	.gen = 5,
	.is_ironlake = 1,
	.setup = i9xx_setup,
	.cleanup = i9xx_cleanup,
	.write_entry = i965_write_entry,
	.dma_mask_size = 36,
	.check_flags = i830_check_flags,
	.chipset_flush = i9xx_chipset_flush,
};
static const struct intel_gtt_driver sandybridge_gtt_driver = {
	.gen = 6,
	.setup = i9xx_setup,
	.cleanup = gen6_cleanup,
	.write_entry = gen6_write_entry,
	.dma_mask_size = 40,
	.check_flags = gen6_check_flags,
	.chipset_flush = i9xx_chipset_flush,
};

/* Table to describe Intel GMCH and AGP/PCIE GART drivers.  At least one of
 * driver and gmch_driver must be non-null, and find_gmch will determine
 * which one should be used if a gmch_chip_id is present.
 */
static const struct intel_gtt_driver_description {
	unsigned int gmch_chip_id;
	char *name;
	const struct agp_bridge_driver *gmch_driver;
	const struct intel_gtt_driver *gtt_driver;
} intel_gtt_chipsets[] = {
	{ PCI_DEVICE_ID_INTEL_82810_IG1, "i810", &intel_810_driver,
		&i81x_gtt_driver},
	{ PCI_DEVICE_ID_INTEL_82810_IG3, "i810", &intel_810_driver,
		&i81x_gtt_driver},
	{ PCI_DEVICE_ID_INTEL_82810E_IG, "i810", &intel_810_driver,
		&i81x_gtt_driver},
	{ PCI_DEVICE_ID_INTEL_82815_CGC, "i815", &intel_810_driver,
		&i81x_gtt_driver},
	{ PCI_DEVICE_ID_INTEL_82830_CGC, "830M",
		&intel_fake_agp_driver, &i8xx_gtt_driver},
	{ PCI_DEVICE_ID_INTEL_82845G_IG, "830M",
		&intel_fake_agp_driver, &i8xx_gtt_driver},
	{ PCI_DEVICE_ID_INTEL_82854_IG, "854",
		&intel_fake_agp_driver, &i8xx_gtt_driver},
	{ PCI_DEVICE_ID_INTEL_82855GM_IG, "855GM",
		&intel_fake_agp_driver, &i8xx_gtt_driver},
	{ PCI_DEVICE_ID_INTEL_82865_IG, "865",
		&intel_fake_agp_driver, &i8xx_gtt_driver},
	{ PCI_DEVICE_ID_INTEL_E7221_IG, "E7221 (i915)",
		&intel_fake_agp_driver, &i915_gtt_driver },
	{ PCI_DEVICE_ID_INTEL_82915G_IG, "915G",
		&intel_fake_agp_driver, &i915_gtt_driver },
	{ PCI_DEVICE_ID_INTEL_82915GM_IG, "915GM",
		&intel_fake_agp_driver, &i915_gtt_driver },
	{ PCI_DEVICE_ID_INTEL_82945G_IG, "945G",
		&intel_fake_agp_driver, &i915_gtt_driver },
	{ PCI_DEVICE_ID_INTEL_82945GM_IG, "945GM",
		&intel_fake_agp_driver, &i915_gtt_driver },
	{ PCI_DEVICE_ID_INTEL_82945GME_IG, "945GME",
		&intel_fake_agp_driver, &i915_gtt_driver },
	{ PCI_DEVICE_ID_INTEL_82946GZ_IG, "946GZ",
		&intel_fake_agp_driver, &i965_gtt_driver },
	{ PCI_DEVICE_ID_INTEL_82G35_IG, "G35",
		&intel_fake_agp_driver, &i965_gtt_driver },
	{ PCI_DEVICE_ID_INTEL_82965Q_IG, "965Q",
		&intel_fake_agp_driver, &i965_gtt_driver },
	{ PCI_DEVICE_ID_INTEL_82965G_IG, "965G",
		&intel_fake_agp_driver, &i965_gtt_driver },
	{ PCI_DEVICE_ID_INTEL_82965GM_IG, "965GM",
		&intel_fake_agp_driver, &i965_gtt_driver },
	{ PCI_DEVICE_ID_INTEL_82965GME_IG, "965GME/GLE",
		&intel_fake_agp_driver, &i965_gtt_driver },
	{ PCI_DEVICE_ID_INTEL_G33_IG, "G33",
		&intel_fake_agp_driver, &g33_gtt_driver },
	{ PCI_DEVICE_ID_INTEL_Q35_IG, "Q35",
		&intel_fake_agp_driver, &g33_gtt_driver },
	{ PCI_DEVICE_ID_INTEL_Q33_IG, "Q33",
		&intel_fake_agp_driver, &g33_gtt_driver },
	{ PCI_DEVICE_ID_INTEL_PINEVIEW_M_IG, "GMA3150",
		&intel_fake_agp_driver, &pineview_gtt_driver },
	{ PCI_DEVICE_ID_INTEL_PINEVIEW_IG, "GMA3150",
		&intel_fake_agp_driver, &pineview_gtt_driver },
	{ PCI_DEVICE_ID_INTEL_GM45_IG, "GM45",
		&intel_fake_agp_driver, &g4x_gtt_driver },
	{ PCI_DEVICE_ID_INTEL_EAGLELAKE_IG, "Eaglelake",
		&intel_fake_agp_driver, &g4x_gtt_driver },
	{ PCI_DEVICE_ID_INTEL_Q45_IG, "Q45/Q43",
		&intel_fake_agp_driver, &g4x_gtt_driver },
	{ PCI_DEVICE_ID_INTEL_G45_IG, "G45/G43",
		&intel_fake_agp_driver, &g4x_gtt_driver },
	{ PCI_DEVICE_ID_INTEL_B43_IG, "B43",
		&intel_fake_agp_driver, &g4x_gtt_driver },
	{ PCI_DEVICE_ID_INTEL_B43_1_IG, "B43",
		&intel_fake_agp_driver, &g4x_gtt_driver },
	{ PCI_DEVICE_ID_INTEL_G41_IG, "G41",
		&intel_fake_agp_driver, &g4x_gtt_driver },
	{ PCI_DEVICE_ID_INTEL_IRONLAKE_D_IG,
	    "HD Graphics", &intel_fake_agp_driver, &ironlake_gtt_driver },
	{ PCI_DEVICE_ID_INTEL_IRONLAKE_M_IG,
	    "HD Graphics", &intel_fake_agp_driver, &ironlake_gtt_driver },
	{ PCI_DEVICE_ID_INTEL_SANDYBRIDGE_GT1_IG,
	    "Sandybridge", &intel_fake_agp_driver, &sandybridge_gtt_driver },
	{ PCI_DEVICE_ID_INTEL_SANDYBRIDGE_GT2_IG,
	    "Sandybridge", &intel_fake_agp_driver, &sandybridge_gtt_driver },
	{ PCI_DEVICE_ID_INTEL_SANDYBRIDGE_GT2_PLUS_IG,
	    "Sandybridge", &intel_fake_agp_driver, &sandybridge_gtt_driver },
	{ PCI_DEVICE_ID_INTEL_SANDYBRIDGE_M_GT1_IG,
	    "Sandybridge", &intel_fake_agp_driver, &sandybridge_gtt_driver },
	{ PCI_DEVICE_ID_INTEL_SANDYBRIDGE_M_GT2_IG,
	    "Sandybridge", &intel_fake_agp_driver, &sandybridge_gtt_driver },
	{ PCI_DEVICE_ID_INTEL_SANDYBRIDGE_M_GT2_PLUS_IG,
	    "Sandybridge", &intel_fake_agp_driver, &sandybridge_gtt_driver },
	{ PCI_DEVICE_ID_INTEL_SANDYBRIDGE_S_IG,
	    "Sandybridge", &intel_fake_agp_driver, &sandybridge_gtt_driver },
	{ 0, NULL, NULL }
};

static int find_gmch(u16 device)
{
	struct pci_dev *gmch_device;

	gmch_device = pci_get_device(PCI_VENDOR_ID_INTEL, device, NULL);
	if (gmch_device && PCI_FUNC(gmch_device->devfn) != 0) {
		gmch_device = pci_get_device(PCI_VENDOR_ID_INTEL,
					     device, gmch_device);
	}

	if (!gmch_device)
		return 0;

	intel_private.pcidev = gmch_device;
	return 1;
}

int intel_gmch_probe(struct pci_dev *pdev,
				      struct agp_bridge_data *bridge)
{
	int i, mask;
	bridge->driver = NULL;

	for (i = 0; intel_gtt_chipsets[i].name != NULL; i++) {
		if (find_gmch(intel_gtt_chipsets[i].gmch_chip_id)) {
			bridge->driver =
				intel_gtt_chipsets[i].gmch_driver;
			intel_private.driver = 
				intel_gtt_chipsets[i].gtt_driver;
			break;
		}
	}

	if (!bridge->driver)
		return 0;

	bridge->dev_private_data = &intel_private;
	bridge->dev = pdev;

	intel_private.bridge_dev = pci_dev_get(pdev);

	dev_info(&pdev->dev, "Intel %s Chipset\n", intel_gtt_chipsets[i].name);

	mask = intel_private.driver->dma_mask_size;
	if (pci_set_dma_mask(intel_private.pcidev, DMA_BIT_MASK(mask)))
		dev_err(&intel_private.pcidev->dev,
			"set gfx device dma mask %d-bit failed!\n", mask);
	else
		pci_set_consistent_dma_mask(intel_private.pcidev,
					    DMA_BIT_MASK(mask));

	if (bridge->driver == &intel_810_driver)
		return 1;

	if (intel_gtt_init() != 0)
		return 0;

	return 1;
}
EXPORT_SYMBOL(intel_gmch_probe);

struct intel_gtt *intel_gtt_get(void)
{
	return &intel_private.base;
}
EXPORT_SYMBOL(intel_gtt_get);

void intel_gmch_remove(struct pci_dev *pdev)
{
	if (intel_private.pcidev)
		pci_dev_put(intel_private.pcidev);
	if (intel_private.bridge_dev)
		pci_dev_put(intel_private.bridge_dev);
}
EXPORT_SYMBOL(intel_gmch_remove);

MODULE_AUTHOR("Dave Jones <davej@redhat.com>");
MODULE_LICENSE("GPL and additional rights");<|MERGE_RESOLUTION|>--- conflicted
+++ resolved
@@ -959,7 +959,6 @@
 	case AGP_USER_MEMORY:
 		return true;
 	}
-<<<<<<< HEAD
 
 	return false;
 }
@@ -973,21 +972,6 @@
 	unsigned int len, m;
 	int i, j;
 
-=======
-
-	return false;
-}
-
-static void intel_gtt_insert_sg_entries(struct scatterlist *sg_list,
-					unsigned int sg_len,
-					unsigned int pg_start,
-					unsigned int flags)
-{
-	struct scatterlist *sg;
-	unsigned int len, m;
-	int i, j;
-
->>>>>>> 9457b24a
 	j = pg_start;
 
 	/* sg may merge pages, but we have to separate
@@ -1226,16 +1210,6 @@
 	unsigned int gfdt = flags & AGP_USER_CACHED_MEMORY_GFDT;
 	u32 pte_flags;
 
-<<<<<<< HEAD
-	if (type_mask == AGP_USER_UNCACHED_MEMORY)
-		pte_flags = GEN6_PTE_UNCACHED | I810_PTE_VALID;
-	else if (type_mask == AGP_USER_CACHED_MEMORY_LLC_MLC) {
-		pte_flags = GEN6_PTE_LLC | I810_PTE_VALID;
-		if (gfdt)
-			pte_flags |= GEN6_PTE_GFDT;
-	} else { /* set 'normal'/'cached' to LLC by default */
-		pte_flags = GEN6_PTE_LLC_MLC | I810_PTE_VALID;
-=======
 	if (type_mask == AGP_USER_MEMORY)
 		pte_flags = GEN6_PTE_UNCACHED | I810_PTE_VALID;
 	else if (type_mask == AGP_USER_CACHED_MEMORY_LLC_MLC) {
@@ -1244,7 +1218,6 @@
 			pte_flags |= GEN6_PTE_GFDT;
 	} else { /* set 'normal'/'cached' to LLC by default */
 		pte_flags = GEN6_PTE_LLC | I810_PTE_VALID;
->>>>>>> 9457b24a
 		if (gfdt)
 			pte_flags |= GEN6_PTE_GFDT;
 	}
@@ -1261,19 +1234,11 @@
 static int i9xx_setup(void)
 {
 	u32 reg_addr;
-<<<<<<< HEAD
 
 	pci_read_config_dword(intel_private.pcidev, I915_MMADDR, &reg_addr);
 
 	reg_addr &= 0xfff80000;
 
-=======
-
-	pci_read_config_dword(intel_private.pcidev, I915_MMADDR, &reg_addr);
-
-	reg_addr &= 0xfff80000;
-
->>>>>>> 9457b24a
 	intel_private.registers = ioremap(reg_addr, 128 * 4096);
 	if (!intel_private.registers)
 		return -ENOMEM;
