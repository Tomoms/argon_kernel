--- conflicted
+++ resolved
@@ -1103,32 +1103,28 @@
 				? (1 << FLAG_IS_OUT)
 				: 0;
 		}
-
-<<<<<<< HEAD
+	}
+
+	spin_unlock_irqrestore(&gpio_lock, flags);
+
 #ifdef CONFIG_PINCTRL
 	INIT_LIST_HEAD(&chip->pin_ranges);
 #endif
 
 	of_gpiochip_add(chip);
-=======
-		of_gpiochip_add(chip);
-	}
->>>>>>> 3edd6224
-
-unlock:
-	spin_unlock_irqrestore(&gpio_lock, flags);
 
 	status = gpiochip_export(chip);
-	if (status) {
-		of_gpiochip_remove(chip);
+	if (status)
 		goto fail;
-	}
 
 	pr_info("gpiochip_add: registered GPIOs %d to %d on device: %s\n",
 		chip->base, chip->base + chip->ngpio - 1,
 		chip->label ? : "generic");
 
 	return 0;
+
+unlock:
+	spin_unlock_irqrestore(&gpio_lock, flags);
 fail:
 	/* failures here can mean systems won't boot... */
 	pr_err("gpiochip_add: gpios %d..%d (%s) failed to register\n",
