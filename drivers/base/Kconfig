--- conflicted
+++ resolved
@@ -172,7 +172,6 @@
 	bool
 	default n
 
-<<<<<<< HEAD
 config GENERIC_CPU_DEVICES
 	bool
 	default n
@@ -192,6 +191,20 @@
 	  multiple drivers. A buffer is associated with a file using driver
 	  APIs extension; the file's descriptor can then be passed on to other
 	  driver.
+
+config GENLOCK
+	bool "Enable a generic cross-process locking mechanism"
+	depends on ANON_INODES
+	help
+	  Enable a generic cross-process locking API to provide protection
+	  for shared memory objects such as graphics buffers.
+
+config GENLOCK_MISCDEVICE
+	bool "Enable a misc-device for userspace to access the genlock engine"
+	depends on GENLOCK
+	help
+	  Create a miscdevice for the purposes of allowing userspace to create
+	  and interact with locks created using genlock.
 
 config SYNC
 	bool "Synchronization framework"
@@ -219,20 +232,4 @@
          Provides a user space API to the sw sync object.
          *WARNING* improper use of this can result in deadlocking kernel
 	 drivers from userspace.
-=======
-config GENLOCK
-	bool "Enable a generic cross-process locking mechanism"
-	depends on ANON_INODES
-	help
-	  Enable a generic cross-process locking API to provide protection
-	  for shared memory objects such as graphics buffers.
-
-config GENLOCK_MISCDEVICE
-	bool "Enable a misc-device for userspace to access the genlock engine"
-	depends on GENLOCK
-	help
-	  Create a miscdevice for the purposes of allowing userspace to create
-	  and interact with locks created using genlock.
-
->>>>>>> 3f6240f3
 endmenu