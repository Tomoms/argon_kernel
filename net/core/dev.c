--- conflicted
+++ resolved
@@ -2356,10 +2356,6 @@
 		if (!(dev->priv_flags & IFF_XMIT_DST_RELEASE))
 			skb_dst_force(skb);
 
-<<<<<<< HEAD
-=======
-		qdisc_skb_cb(skb)->pkt_len = skb->len;
->>>>>>> 1e6d93e4
 		qdisc_bstats_update(q, skb);
 
 		if (sch_direct_xmit(skb, q, dev, txq, root_lock)) {
@@ -3570,10 +3566,7 @@
 	skb_reserve(skb, NET_IP_ALIGN - skb_headroom(skb));
 	skb->vlan_tci = 0;
 	skb->dev = napi->dev;
-<<<<<<< HEAD
-=======
 	skb->skb_iif = 0;
->>>>>>> 1e6d93e4
 
 	napi->skb = skb;
 }
