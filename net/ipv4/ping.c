/*
 * INET		An implementation of the TCP/IP protocol suite for the LINUX
 *		operating system.  INET is implemented using the  BSD Socket
 *		interface as the means of communication with the user level.
 *
 *		"Ping" sockets
 *
 *		This program is free software; you can redistribute it and/or
 *		modify it under the terms of the GNU General Public License
 *		as published by the Free Software Foundation; either version
 *		2 of the License, or (at your option) any later version.
 *
 * Based on ipv4/udp.c code.
 *
 * Authors:	Vasiliy Kulikov / Openwall (for Linux 2.6),
 *		Pavel Kankovsky (for Linux 2.4.32)
 *
 * Pavel gave all rights to bugs to Vasiliy,
 * none of the bugs are Pavel's now.
 *
 */

#include <linux/uaccess.h>
#include <linux/types.h>
#include <linux/fcntl.h>
#include <linux/socket.h>
#include <linux/sockios.h>
#include <linux/in.h>
#include <linux/errno.h>
#include <linux/timer.h>
#include <linux/mm.h>
#include <linux/inet.h>
#include <linux/netdevice.h>
#include <net/snmp.h>
#include <net/ip.h>
#include <net/icmp.h>
#include <net/protocol.h>
#include <linux/skbuff.h>
#include <linux/proc_fs.h>
#include <linux/export.h>
#include <net/sock.h>
#include <net/ping.h>
#include <net/udp.h>
#include <net/route.h>
#include <net/inet_common.h>
#include <net/checksum.h>

#if IS_ENABLED(CONFIG_IPV6)
#include <linux/in6.h>
#include <linux/icmpv6.h>
#include <net/addrconf.h>
#include <net/ipv6.h>
#include <net/transp_v6.h>
#endif


struct ping_table ping_table;
struct pingv6_ops pingv6_ops;
EXPORT_SYMBOL_GPL(pingv6_ops);

static u16 ping_port_rover;

static inline int ping_hashfn(struct net *net, unsigned num, unsigned mask)
{
	int res = (num + net_hash_mix(net)) & mask;
	pr_debug("hash(%d) = %d\n", num, res);
	return res;
}
EXPORT_SYMBOL_GPL(ping_hash);

static inline struct hlist_nulls_head *ping_hashslot(struct ping_table *table,
					     struct net *net, unsigned num)
{
	return &table->hash[ping_hashfn(net, num, PING_HTABLE_MASK)];
}

int ping_get_port(struct sock *sk, unsigned short ident)
{
	struct hlist_nulls_node *node;
	struct hlist_nulls_head *hlist;
	struct inet_sock *isk, *isk2;
	struct sock *sk2 = NULL;

	isk = inet_sk(sk);
	write_lock_bh(&ping_table.lock);
	if (ident == 0) {
		u32 i;
		u16 result = ping_port_rover + 1;

		for (i = 0; i < (1L << 16); i++, result++) {
			if (!result)
				result++; /* avoid zero */
			hlist = ping_hashslot(&ping_table, sock_net(sk),
					    result);
			ping_portaddr_for_each_entry(sk2, node, hlist) {
				isk2 = inet_sk(sk2);

				if (isk2->inet_num == result)
					goto next_port;
			}

			/* found */
			ping_port_rover = ident = result;
			break;
next_port:
			;
		}
		if (i >= (1L << 16))
			goto fail;
	} else {
		hlist = ping_hashslot(&ping_table, sock_net(sk), ident);
		ping_portaddr_for_each_entry(sk2, node, hlist) {
			isk2 = inet_sk(sk2);

			/* BUG? Why is this reuse and not reuseaddr? ping.c
			 * doesn't turn off SO_REUSEADDR, and it doesn't expect
			 * that other ping processes can steal its packets.
			 */
			if ((isk2->inet_num == ident) &&
			    (sk2 != sk) &&
			    (!sk2->sk_reuse || !sk->sk_reuse))
				goto fail;
		}
	}

	pr_debug("found port/ident = %d\n", ident);
	isk->inet_num = ident;
	if (sk_unhashed(sk)) {
		pr_debug("was not hashed\n");
		sock_hold(sk);
		hlist_nulls_add_head(&sk->sk_nulls_node, hlist);
		sock_prot_inuse_add(sock_net(sk), sk->sk_prot, 1);
	}
	write_unlock_bh(&ping_table.lock);
	return 0;

fail:
	write_unlock_bh(&ping_table.lock);
	return 1;
}
EXPORT_SYMBOL_GPL(ping_get_port);

void ping_hash(struct sock *sk)
{
	pr_debug("ping_hash(sk->port=%u)\n", inet_sk(sk)->inet_num);
	BUG(); /* "Please do not press this button again." */
}

void ping_unhash(struct sock *sk)
{
	struct inet_sock *isk = inet_sk(sk);
	pr_debug("ping_unhash(isk=%p,isk->num=%u)\n", isk, isk->inet_num);
	if (sk_hashed(sk)) {
		write_lock_bh(&ping_table.lock);
		hlist_nulls_del(&sk->sk_nulls_node);
		sk_nulls_node_init(&sk->sk_nulls_node);
		sock_put(sk);
		isk->inet_num = 0;
		isk->inet_sport = 0;
		sock_prot_inuse_add(sock_net(sk), sk->sk_prot, -1);
		write_unlock_bh(&ping_table.lock);
	}
}
EXPORT_SYMBOL_GPL(ping_unhash);

static struct sock *ping_lookup(struct net *net, struct sk_buff *skb, u16 ident)
{
	struct hlist_nulls_head *hslot = ping_hashslot(&ping_table, net, ident);
	struct sock *sk = NULL;
	struct inet_sock *isk;
	struct hlist_nulls_node *hnode;
	int dif = skb->dev->ifindex;

	if (skb->protocol == htons(ETH_P_IP)) {
		pr_debug("try to find: num = %d, daddr = %pI4, dif = %d\n",
			 (int)ident, &ip_hdr(skb)->daddr, dif);
#if IS_ENABLED(CONFIG_IPV6)
	} else if (skb->protocol == htons(ETH_P_IPV6)) {
		pr_debug("try to find: num = %d, daddr = %pI6c, dif = %d\n",
			 (int)ident, &ipv6_hdr(skb)->daddr, dif);
#endif
	}

	read_lock_bh(&ping_table.lock);

	ping_portaddr_for_each_entry(sk, hnode, hslot) {
		isk = inet_sk(sk);

		pr_debug("iterate\n");
		if (isk->inet_num != ident)
			continue;

		if (skb->protocol == htons(ETH_P_IP) &&
		    sk->sk_family == AF_INET) {
			pr_debug("found: %p: num=%d, daddr=%pI4, dif=%d\n", sk,
				 (int) isk->inet_num, &isk->inet_rcv_saddr,
				 sk->sk_bound_dev_if);

			if (isk->inet_rcv_saddr &&
			    isk->inet_rcv_saddr != ip_hdr(skb)->daddr)
				continue;
#if IS_ENABLED(CONFIG_IPV6)
		} else if (skb->protocol == htons(ETH_P_IPV6) &&
			   sk->sk_family == AF_INET6) {
			struct ipv6_pinfo *np = inet6_sk(sk);

			pr_debug("found: %p: num=%d, daddr=%pI6c, dif=%d\n", sk,
				 (int) isk->inet_num,
				 &inet6_sk(sk)->rcv_saddr,
				 sk->sk_bound_dev_if);

			if (!ipv6_addr_any(&np->rcv_saddr) &&
			    !ipv6_addr_equal(&np->rcv_saddr,
					     &ipv6_hdr(skb)->daddr))
				continue;
#endif
		} else {
			continue;
		}

		if (sk->sk_bound_dev_if && sk->sk_bound_dev_if != dif)
			continue;

		sock_hold(sk);
		goto exit;
	}

	sk = NULL;
exit:
	read_unlock_bh(&ping_table.lock);

	return sk;
}

static void inet_get_ping_group_range_net(struct net *net, gid_t *low,
					  gid_t *high)
{
	gid_t *data = net->ipv4.sysctl_ping_group_range;
	unsigned seq;
	do {
		seq = read_seqbegin(&sysctl_local_ports.lock);

		*low = data[0];
		*high = data[1];
	} while (read_seqretry(&sysctl_local_ports.lock, seq));
}


int ping_init_sock(struct sock *sk)
{
	struct net *net = sock_net(sk);
	gid_t group = current_egid();
	gid_t range[2];
	struct group_info *group_info;
<<<<<<< HEAD
	int i, j, count  ;
        int ret = 0;

	if (sk->sk_family == AF_INET6)
                inet6_sk(sk)->ipv6only = 1;
=======
	int i, j, count;
	int ret = 0;

	if (sk->sk_family == AF_INET6)
		inet6_sk(sk)->ipv6only = 1;
>>>>>>> 10a793e6

	inet_get_ping_group_range_net(net, range, range+1);
	if (range[0] <= group && group <= range[1])
		return 0;

	group_info = get_current_groups();
	count = group_info->ngroups;
	for (i = 0; i < group_info->nblocks; i++) {
		int cp_count = min_t(int, NGROUPS_PER_BLOCK, count);

		for (j = 0; j < cp_count; j++) {
			group = group_info->blocks[i][j];
			if (range[0] <= group && group <= range[1])
				goto out_release_group;
		}

		count -= cp_count;
	}

	ret = -EACCES;

out_release_group:
	put_group_info(group_info);
	return ret;
}
EXPORT_SYMBOL_GPL(ping_init_sock);

void ping_close(struct sock *sk, long timeout)
{
	pr_debug("ping_close(sk=%p,sk->num=%u)\n",
		 inet_sk(sk), inet_sk(sk)->inet_num);
	pr_debug("isk->refcnt = %d\n", sk->sk_refcnt.counter);

	sk_common_release(sk);
}
EXPORT_SYMBOL_GPL(ping_close);

/* Checks the bind address and possibly modifies sk->sk_bound_dev_if. */
int ping_check_bind_addr(struct sock *sk, struct inet_sock *isk,
			 struct sockaddr *uaddr, int addr_len) {
	struct net *net = sock_net(sk);
	if (sk->sk_family == AF_INET) {
		struct sockaddr_in *addr = (struct sockaddr_in *) uaddr;
		int chk_addr_ret;

		if (addr_len < sizeof(*addr))
			return -EINVAL;

		if (addr->sin_family != AF_INET &&
		    !(addr->sin_family == AF_UNSPEC &&
		      addr->sin_addr.s_addr == htonl(INADDR_ANY)))
			return -EAFNOSUPPORT;

		pr_debug("ping_check_bind_addr(sk=%p,addr=%pI4,port=%d)\n",
			 sk, &addr->sin_addr.s_addr, ntohs(addr->sin_port));

		chk_addr_ret = inet_addr_type(net, addr->sin_addr.s_addr);

		if (addr->sin_addr.s_addr == htonl(INADDR_ANY))
			chk_addr_ret = RTN_LOCAL;

		if ((sysctl_ip_nonlocal_bind == 0 &&
		    isk->freebind == 0 && isk->transparent == 0 &&
		     chk_addr_ret != RTN_LOCAL) ||
		    chk_addr_ret == RTN_MULTICAST ||
		    chk_addr_ret == RTN_BROADCAST)
			return -EADDRNOTAVAIL;

#if IS_ENABLED(CONFIG_IPV6)
	} else if (sk->sk_family == AF_INET6) {
		struct sockaddr_in6 *addr = (struct sockaddr_in6 *) uaddr;
		int addr_type, scoped, has_addr;
		struct net_device *dev = NULL;

		if (addr_len < sizeof(*addr))
			return -EINVAL;

		if (addr->sin6_family != AF_INET6)
			return -EAFNOSUPPORT;

		pr_debug("ping_check_bind_addr(sk=%p,addr=%pI6c,port=%d)\n",
			 sk, addr->sin6_addr.s6_addr, ntohs(addr->sin6_port));

		addr_type = ipv6_addr_type(&addr->sin6_addr);
		scoped = __ipv6_addr_needs_scope_id(addr_type);
		if ((addr_type != IPV6_ADDR_ANY &&
		     !(addr_type & IPV6_ADDR_UNICAST)) ||
		    (scoped && !addr->sin6_scope_id))
			return -EINVAL;

		rcu_read_lock();
		if (addr->sin6_scope_id) {
			dev = dev_get_by_index_rcu(net, addr->sin6_scope_id);
			if (!dev) {
				rcu_read_unlock();
				return -ENODEV;
			}
		}
		has_addr = pingv6_ops.ipv6_chk_addr(net, &addr->sin6_addr, dev,
						    scoped);
		rcu_read_unlock();

		if (!(isk->freebind || isk->transparent || has_addr ||
		      addr_type == IPV6_ADDR_ANY))
			return -EADDRNOTAVAIL;

		if (scoped)
			sk->sk_bound_dev_if = addr->sin6_scope_id;
#endif
	} else {
		return -EAFNOSUPPORT;
	}
	return 0;
}

void ping_set_saddr(struct sock *sk, struct sockaddr *saddr)
{
	if (saddr->sa_family == AF_INET) {
		struct inet_sock *isk = inet_sk(sk);
		struct sockaddr_in *addr = (struct sockaddr_in *) saddr;
		isk->inet_rcv_saddr = isk->inet_saddr = addr->sin_addr.s_addr;
#if IS_ENABLED(CONFIG_IPV6)
	} else if (saddr->sa_family == AF_INET6) {
		struct sockaddr_in6 *addr = (struct sockaddr_in6 *) saddr;
		struct ipv6_pinfo *np = inet6_sk(sk);
		np->rcv_saddr = np->saddr = addr->sin6_addr;
#endif
	}
}

void ping_clear_saddr(struct sock *sk, int dif)
{
	sk->sk_bound_dev_if = dif;
	if (sk->sk_family == AF_INET) {
		struct inet_sock *isk = inet_sk(sk);
		isk->inet_rcv_saddr = isk->inet_saddr = 0;
#if IS_ENABLED(CONFIG_IPV6)
	} else if (sk->sk_family == AF_INET6) {
		struct ipv6_pinfo *np = inet6_sk(sk);
		memset(&np->rcv_saddr, 0, sizeof(np->rcv_saddr));
		memset(&np->saddr, 0, sizeof(np->saddr));
#endif
	}
}
/*
 * We need our own bind because there are no privileged id's == local ports.
 * Moreover, we don't allow binding to multi- and broadcast addresses.
 */

int ping_bind(struct sock *sk, struct sockaddr *uaddr, int addr_len)
{
	struct inet_sock *isk = inet_sk(sk);
	unsigned short snum;
	int err;
	int dif = sk->sk_bound_dev_if;

	err = ping_check_bind_addr(sk, isk, uaddr, addr_len);
	if (err)
		return err;

	lock_sock(sk);

	err = -EINVAL;
	if (isk->inet_num != 0)
		goto out;

	err = -EADDRINUSE;
	ping_set_saddr(sk, uaddr);
	snum = ntohs(((struct sockaddr_in *)uaddr)->sin_port);
	if (ping_get_port(sk, snum) != 0) {
		ping_clear_saddr(sk, dif);
		goto out;
	}

	pr_debug("after bind(): num = %d, dif = %d\n",
		 (int)isk->inet_num,
		 (int)sk->sk_bound_dev_if);

	err = 0;
	if ((sk->sk_family == AF_INET && isk->inet_rcv_saddr) ||
	    (sk->sk_family == AF_INET6 &&
	     !ipv6_addr_any(&inet6_sk(sk)->rcv_saddr)))
		sk->sk_userlocks |= SOCK_BINDADDR_LOCK;

	if (snum)
		sk->sk_userlocks |= SOCK_BINDPORT_LOCK;
	isk->inet_sport = htons(isk->inet_num);
	isk->inet_daddr = 0;
	isk->inet_dport = 0;

#if IS_ENABLED(CONFIG_IPV6)
	if (sk->sk_family == AF_INET6)
		memset(&inet6_sk(sk)->daddr, 0, sizeof(inet6_sk(sk)->daddr));
#endif

	sk_dst_reset(sk);
out:
	release_sock(sk);
	pr_debug("ping_v4_bind -> %d\n", err);
	return err;
}
EXPORT_SYMBOL_GPL(ping_bind);

/*
 * Is this a supported type of ICMP message?
 */

static inline int ping_supported(int family, int type, int code)
{
	return (family == AF_INET && type == ICMP_ECHO && code == 0) ||
	       (family == AF_INET6 && type == ICMPV6_ECHO_REQUEST && code == 0);
}

/*
 * This routine is called by the ICMP module when it gets some
 * sort of error condition.
 */

void ping_err(struct sk_buff *skb, int offset, u32 info)
{
	int family;
	struct icmphdr *icmph;
	struct inet_sock *inet_sock;
	int type;
	int code;
	struct net *net = dev_net(skb->dev);
	struct sock *sk;
	int harderr;
	int err;

	if (skb->protocol == htons(ETH_P_IP)) {
		struct iphdr *iph = (struct iphdr *)skb->data;
		offset = iph->ihl << 2;
		family = AF_INET;
		type = icmp_hdr(skb)->type;
		code = icmp_hdr(skb)->code;
		icmph = (struct icmphdr *)(skb->data + offset);
	} else if (skb->protocol == htons(ETH_P_IPV6)) {
		family = AF_INET6;
		type = icmp6_hdr(skb)->icmp6_type;
		code = icmp6_hdr(skb)->icmp6_code;
		icmph = (struct icmphdr *) (skb->data + offset);
	} else {
		BUG();
	}

	/* We assume the packet has already been checked by icmp_unreach */

	if (!ping_supported(family, icmph->type, icmph->code))
		return;

	pr_debug("ping_err(proto=0x%x,type=%d,code=%d,id=%04x,seq=%04x)\n",
		 skb->protocol, type, code, ntohs(icmph->un.echo.id),
		 ntohs(icmph->un.echo.sequence));

	sk = ping_lookup(net, skb, ntohs(icmph->un.echo.id));
	if (sk == NULL) {
		pr_debug("no socket, dropping\n");
		return;	/* No socket for error */
	}
	pr_debug("err on socket %p\n", sk);

	err = 0;
	harderr = 0;
	inet_sock = inet_sk(sk);

	if (skb->protocol == htons(ETH_P_IP)) {
		switch (type) {
		default:
		case ICMP_TIME_EXCEEDED:
			err = EHOSTUNREACH;
			break;
		case ICMP_SOURCE_QUENCH:
			/* This is not a real error but ping wants to see it.
			 * Report it with some fake errno. */
			err = EREMOTEIO;
			break;
		case ICMP_PARAMETERPROB:
			err = EPROTO;
			harderr = 1;
			break;
		case ICMP_DEST_UNREACH:
			if (code == ICMP_FRAG_NEEDED) { /* Path MTU discovery */
				if (inet_sock->pmtudisc != IP_PMTUDISC_DONT) {
					err = EMSGSIZE;
					harderr = 1;
					break;
				}
				goto out;
			}
			err = EHOSTUNREACH;
			if (code <= NR_ICMP_UNREACH) {
				harderr = icmp_err_convert[code].fatal;
				err = icmp_err_convert[code].errno;
			}
			break;
		case ICMP_REDIRECT:
			/* See ICMP_SOURCE_QUENCH */
			err = EREMOTEIO;
			break;
		}
#if IS_ENABLED(CONFIG_IPV6)
	} else if (skb->protocol == htons(ETH_P_IPV6)) {
		harderr = pingv6_ops.icmpv6_err_convert(type, code, &err);
#endif
	}

	/*
	 *      RFC1122: OK.  Passes ICMP errors back to application, as per
	 *	4.1.3.3.
	 */
	if ((family == AF_INET && !inet_sock->recverr) ||
	    (family == AF_INET6 && !inet6_sk(sk)->recverr)) {
		if (!harderr || sk->sk_state != TCP_ESTABLISHED)
			goto out;
	} else {
		if (family == AF_INET) {
			ip_icmp_error(sk, skb, err, 0 /* no remote port */,
				      info, (u8 *)icmph);
#if IS_ENABLED(CONFIG_IPV6)
		} else if (family == AF_INET6) {
			pingv6_ops.ipv6_icmp_error(sk, skb, err, 0,
						   info, (u8 *)icmph);
#endif
		}
	}
	sk->sk_err = err;
	sk->sk_error_report(sk);
out:
	sock_put(sk);
}
EXPORT_SYMBOL_GPL(ping_err);

void ping_v4_err(struct sk_buff *skb, u32 info)
{
	ping_err(skb, 0, info);
}

/*
 *	Copy and checksum an ICMP Echo packet from user space into a buffer
 *	starting from the payload.
 */

int ping_getfrag(void *from, char *to,
		 int offset, int fraglen, int odd, struct sk_buff *skb)
{
	struct pingfakehdr *pfh = (struct pingfakehdr *)from;

	if (offset == 0) {
		if (fraglen < sizeof(struct icmphdr))
			BUG();
		if (csum_partial_copy_fromiovecend(to + sizeof(struct icmphdr),
			    pfh->iov, 0, fraglen - sizeof(struct icmphdr),
			    &pfh->wcheck))
			return -EFAULT;
	} else if (offset < sizeof(struct icmphdr)) {
			BUG();
	} else {
		if (csum_partial_copy_fromiovecend
				(to, pfh->iov, offset - sizeof(struct icmphdr),
				 fraglen, &pfh->wcheck))
			return -EFAULT;
	}

#if IS_ENABLED(CONFIG_IPV6)
	/* For IPv6, checksum each skb as we go along, as expected by
	 * icmpv6_push_pending_frames. For IPv4, accumulate the checksum in
	 * wcheck, it will be finalized in ping_v4_push_pending_frames.
	 */
	if (pfh->family == AF_INET6) {
		skb->csum = pfh->wcheck;
		skb->ip_summed = CHECKSUM_NONE;
		pfh->wcheck = 0;
	}
#endif

	return 0;
}
EXPORT_SYMBOL_GPL(ping_getfrag);

static int ping_v4_push_pending_frames(struct sock *sk, struct pingfakehdr *pfh,
				       struct flowi4 *fl4)
{
	struct sk_buff *skb = skb_peek(&sk->sk_write_queue);

	pfh->wcheck = csum_partial((char *)&pfh->icmph,
		sizeof(struct icmphdr), pfh->wcheck);
	pfh->icmph.checksum = csum_fold(pfh->wcheck);
	memcpy(icmp_hdr(skb), &pfh->icmph, sizeof(struct icmphdr));
	skb->ip_summed = CHECKSUM_NONE;
	return ip_push_pending_frames(sk, fl4);
}

int ping_common_sendmsg(int family, struct msghdr *msg, size_t len,
			void *user_icmph, size_t icmph_len) {
	u8 type, code;

	if (len > 0xFFFF)
		return -EMSGSIZE;

	/*
	 *	Check the flags.
	 */

	/* Mirror BSD error message compatibility */
	if (msg->msg_flags & MSG_OOB)
		return -EOPNOTSUPP;

	/*
	 *	Fetch the ICMP header provided by the userland.
	 *	iovec is modified! The ICMP header is consumed.
	 */
	if (memcpy_fromiovec(user_icmph, msg->msg_iov, icmph_len))
		return -EFAULT;

	if (family == AF_INET) {
		type = ((struct icmphdr *) user_icmph)->type;
		code = ((struct icmphdr *) user_icmph)->code;
#if IS_ENABLED(CONFIG_IPV6)
	} else if (family == AF_INET6) {
		type = ((struct icmp6hdr *) user_icmph)->icmp6_type;
		code = ((struct icmp6hdr *) user_icmph)->icmp6_code;
#endif
	} else {
		BUG();
	}

	if (!ping_supported(family, type, code))
		return -EINVAL;

	return 0;
}
EXPORT_SYMBOL_GPL(ping_common_sendmsg);

int ping_v4_sendmsg(struct kiocb *iocb, struct sock *sk, struct msghdr *msg,
		    size_t len)
{
	struct net *net = sock_net(sk);
	struct flowi4 fl4;
	struct inet_sock *inet = inet_sk(sk);
	struct ipcm_cookie ipc;
	struct icmphdr user_icmph;
	struct pingfakehdr pfh;
	struct rtable *rt = NULL;
	struct ip_options_data opt_copy;
	int free = 0;
	__be32 saddr, daddr, faddr;
	u8  tos;
	int err;

	pr_debug("ping_v4_sendmsg(sk=%p,sk->num=%u)\n", inet, inet->inet_num);

	err = ping_common_sendmsg(AF_INET, msg, len, &user_icmph,
				  sizeof(user_icmph));
	if (err)
		return err;

	/*
	 *	Get and verify the address.
	 */

	if (msg->msg_name) {
		struct sockaddr_in *usin = (struct sockaddr_in *)msg->msg_name;
		if (msg->msg_namelen < sizeof(*usin))
			return -EINVAL;
		if (usin->sin_family != AF_INET)
			return -EAFNOSUPPORT;
		daddr = usin->sin_addr.s_addr;
		/* no remote port */
	} else {
		if (sk->sk_state != TCP_ESTABLISHED)
			return -EDESTADDRREQ;
		daddr = inet->inet_daddr;
		/* no remote port */
	}

	ipc.addr = inet->inet_saddr;
	ipc.opt = NULL;
	ipc.oif = sk->sk_bound_dev_if;
	ipc.tx_flags = 0;
	err = sock_tx_timestamp(sk, &ipc.tx_flags);
	if (err)
		return err;

	if (msg->msg_controllen) {
		err = ip_cmsg_send(sock_net(sk), msg, &ipc);
		if (err)
			return err;
		if (ipc.opt)
			free = 1;
	}
	if (!ipc.opt) {
		struct ip_options_rcu *inet_opt;

		rcu_read_lock();
		inet_opt = rcu_dereference(inet->inet_opt);
		if (inet_opt) {
			memcpy(&opt_copy, inet_opt,
			       sizeof(*inet_opt) + inet_opt->opt.optlen);
			ipc.opt = &opt_copy.opt;
		}
		rcu_read_unlock();
	}

	saddr = ipc.addr;
	ipc.addr = faddr = daddr;

	if (ipc.opt && ipc.opt->opt.srr) {
		if (!daddr)
			return -EINVAL;
		faddr = ipc.opt->opt.faddr;
	}
	tos = RT_TOS(inet->tos);
	if (sock_flag(sk, SOCK_LOCALROUTE) ||
	    (msg->msg_flags & MSG_DONTROUTE) ||
	    (ipc.opt && ipc.opt->opt.is_strictroute)) {
		tos |= RTO_ONLINK;
	}

	if (ipv4_is_multicast(daddr)) {
		if (!ipc.oif)
			ipc.oif = inet->mc_index;
		if (!saddr)
			saddr = inet->mc_addr;
	} else if (!ipc.oif)
		ipc.oif = inet->uc_index;

	flowi4_init_output(&fl4, ipc.oif, sk->sk_mark, tos,
			   RT_SCOPE_UNIVERSE, sk->sk_protocol,
			   inet_sk_flowi_flags(sk), faddr, saddr, 0, 0,
			   sock_i_uid(sk));

	security_sk_classify_flow(sk, flowi4_to_flowi(&fl4));
	rt = ip_route_output_flow(net, &fl4, sk);
	if (IS_ERR(rt)) {
		err = PTR_ERR(rt);
		rt = NULL;
		if (err == -ENETUNREACH)
			IP_INC_STATS_BH(net, IPSTATS_MIB_OUTNOROUTES);
		goto out;
	}

	err = -EACCES;
	if ((rt->rt_flags & RTCF_BROADCAST) &&
	    !sock_flag(sk, SOCK_BROADCAST))
		goto out;

	if (msg->msg_flags & MSG_CONFIRM)
		goto do_confirm;
back_from_confirm:

	if (!ipc.addr)
		ipc.addr = fl4.daddr;

	lock_sock(sk);

	pfh.icmph.type = user_icmph.type; /* already checked */
	pfh.icmph.code = user_icmph.code; /* ditto */
	pfh.icmph.checksum = 0;
	pfh.icmph.un.echo.id = inet->inet_sport;
	pfh.icmph.un.echo.sequence = user_icmph.un.echo.sequence;
	pfh.iov = msg->msg_iov;
	pfh.wcheck = 0;
	pfh.family = AF_INET;

	err = ip_append_data(sk, &fl4, ping_getfrag, &pfh, len,
			0, &ipc, &rt, msg->msg_flags);
	if (err)
		ip_flush_pending_frames(sk);
	else
		err = ping_v4_push_pending_frames(sk, &pfh, &fl4);
	release_sock(sk);

out:
	ip_rt_put(rt);
	if (free)
		kfree(ipc.opt);
	if (!err) {
		icmp_out_count(sock_net(sk), user_icmph.type);
		return len;
	}
	return err;

do_confirm:
	dst_confirm(&rt->dst);
	if (!(msg->msg_flags & MSG_PROBE) || len)
		goto back_from_confirm;
	err = 0;
	goto out;
}

int ping_recvmsg(struct kiocb *iocb, struct sock *sk, struct msghdr *msg,
		 size_t len, int noblock, int flags, int *addr_len)
{
	struct inet_sock *isk = inet_sk(sk);
	int family = sk->sk_family;
	struct sockaddr_in *sin;
	struct sockaddr_in6 *sin6;
	struct sk_buff *skb;
	int copied, err;

	pr_debug("ping_recvmsg(sk=%p,sk->num=%u)\n", isk, isk->inet_num);

	err = -EOPNOTSUPP;
	if (flags & MSG_OOB)
		goto out;

	if (addr_len) {
		if (family == AF_INET)
			*addr_len = sizeof(*sin);
		else if (family == AF_INET6 && addr_len)
			*addr_len = sizeof(*sin6);
	}

	if (flags & MSG_ERRQUEUE) {
		if (family == AF_INET) {
			return ip_recv_error(sk, msg, len);
#if IS_ENABLED(CONFIG_IPV6)
		} else if (family == AF_INET6) {
			return pingv6_ops.ipv6_recv_error(sk, msg, len);
#endif
		}
	}

	skb = skb_recv_datagram(sk, flags, noblock, &err);
	if (!skb)
		goto out;

	copied = skb->len;
	if (copied > len) {
		msg->msg_flags |= MSG_TRUNC;
		copied = len;
	}

	/* Don't bother checking the checksum */
	err = skb_copy_datagram_iovec(skb, 0, msg->msg_iov, copied);
	if (err)
		goto done;

	sock_recv_timestamp(msg, sk, skb);

	/* Copy the address and add cmsg data. */
	if (family == AF_INET) {
		sin = (struct sockaddr_in *) msg->msg_name;
		if (sin) {
			sin->sin_family = AF_INET;
			sin->sin_port = 0 /* skb->h.uh->source */;
			sin->sin_addr.s_addr = ip_hdr(skb)->saddr;
			memset(sin->sin_zero, 0, sizeof(sin->sin_zero));
		}

		if (isk->cmsg_flags)
			ip_cmsg_recv(msg, skb);

#if IS_ENABLED(CONFIG_IPV6)
	} else if (family == AF_INET6) {
		struct ipv6_pinfo *np = inet6_sk(sk);
		struct ipv6hdr *ip6 = ipv6_hdr(skb);
		sin6 = (struct sockaddr_in6 *) msg->msg_name;
<<<<<<< HEAD
=======

>>>>>>> 10a793e6
		if (sin6) {
			sin6->sin6_family = AF_INET6;
			sin6->sin6_port = 0;
			sin6->sin6_addr = ip6->saddr;
<<<<<<< HEAD

=======
>>>>>>> 10a793e6
			sin6->sin6_flowinfo = 0;
			if (np->sndflow)
				sin6->sin6_flowinfo =
					*(__be32 *)ip6 & IPV6_FLOWINFO_MASK;
<<<<<<< HEAD

			sin6->sin6_scope_id = ipv6_iface_scope_id(&sin6->sin6_addr,
								  IP6CB(skb)->iif);
=======
			sin6->sin6_scope_id =
				ipv6_iface_scope_id(&sin6->sin6_addr,
						    IP6CB(skb)->iif);
>>>>>>> 10a793e6
		}

		if (inet6_sk(sk)->rxopt.all)
			pingv6_ops.datagram_recv_ctl(sk, msg, skb);
#endif
	} else {
		BUG();
	}

	err = copied;

done:
	skb_free_datagram(sk, skb);
out:
	pr_debug("ping_recvmsg -> %d\n", err);
	return err;
}
EXPORT_SYMBOL_GPL(ping_recvmsg);

int ping_queue_rcv_skb(struct sock *sk, struct sk_buff *skb)
{
	pr_debug("ping_queue_rcv_skb(sk=%p,sk->num=%d,skb=%p)\n",
		 inet_sk(sk), inet_sk(sk)->inet_num, skb);
	if (sock_queue_rcv_skb(sk, skb) < 0) {
		kfree_skb(skb);
		pr_debug("ping_queue_rcv_skb -> failed\n");
		return -1;
	}
	return 0;
}
EXPORT_SYMBOL_GPL(ping_queue_rcv_skb);


/*
 *	All we need to do is get the socket.
 */

void ping_rcv(struct sk_buff *skb)
{
	struct sock *sk;
	struct net *net = dev_net(skb->dev);
	struct icmphdr *icmph = icmp_hdr(skb);

	/* We assume the packet has already been checked by icmp_rcv */

	pr_debug("ping_rcv(skb=%p,id=%04x,seq=%04x)\n",
		 skb, ntohs(icmph->un.echo.id), ntohs(icmph->un.echo.sequence));

	/* Push ICMP header back */
	skb_push(skb, skb->data - (u8 *)icmph);

	sk = ping_lookup(net, skb, ntohs(icmph->un.echo.id));
	if (sk != NULL) {
		pr_debug("rcv on socket %p\n", sk);
		ping_queue_rcv_skb(sk, skb_get(skb));
		sock_put(sk);
		return;
	}
	pr_debug("no socket, dropping\n");

	/* We're called from icmp_rcv(). kfree_skb() is done there. */
}
EXPORT_SYMBOL_GPL(ping_rcv);

struct proto ping_prot = {
	.name =		"PING",
	.owner =	THIS_MODULE,
	.init =		ping_init_sock,
	.close =	ping_close,
	.connect =	ip4_datagram_connect,
	.disconnect =	udp_disconnect,
	.setsockopt =	ip_setsockopt,
	.getsockopt =	ip_getsockopt,
	.sendmsg =	ping_v4_sendmsg,
	.recvmsg =	ping_recvmsg,
	.bind =		ping_bind,
	.backlog_rcv =	ping_queue_rcv_skb,
	.hash =		ping_hash,
	.unhash =	ping_unhash,
	.get_port =	ping_get_port,
	.obj_size =	sizeof(struct inet_sock),
};
EXPORT_SYMBOL(ping_prot);

#ifdef CONFIG_PROC_FS

static struct sock *ping_get_first(struct seq_file *seq, int start)
{
	struct sock *sk;
	struct ping_iter_state *state = seq->private;
	struct net *net = seq_file_net(seq);

	for (state->bucket = start; state->bucket < PING_HTABLE_SIZE;
	     ++state->bucket) {
		struct hlist_nulls_node *node;
		struct hlist_nulls_head *hslot;

		hslot = &ping_table.hash[state->bucket];

		if (hlist_nulls_empty(hslot))
			continue;

		sk_nulls_for_each(sk, node, hslot) {
			if (net_eq(sock_net(sk), net))
				goto found;
		}
	}
	sk = NULL;
found:
	return sk;
}

static struct sock *ping_get_next(struct seq_file *seq, struct sock *sk)
{
	struct ping_iter_state *state = seq->private;
	struct net *net = seq_file_net(seq);

	do {
		sk = sk_nulls_next(sk);
	} while (sk && (!net_eq(sock_net(sk), net)));

	if (!sk)
		return ping_get_first(seq, state->bucket + 1);
	return sk;
}

static struct sock *ping_get_idx(struct seq_file *seq, loff_t pos)
{
	struct sock *sk = ping_get_first(seq, 0);

	if (sk)
		while (pos && (sk = ping_get_next(seq, sk)) != NULL)
			--pos;
	return pos ? NULL : sk;
}

static void *ping_seq_start(struct seq_file *seq, loff_t *pos)
{
	struct ping_iter_state *state = seq->private;
	state->bucket = 0;

	read_lock_bh(&ping_table.lock);

	return *pos ? ping_get_idx(seq, *pos-1) : SEQ_START_TOKEN;
}

static void *ping_seq_next(struct seq_file *seq, void *v, loff_t *pos)
{
	struct sock *sk;

	if (v == SEQ_START_TOKEN)
		sk = ping_get_idx(seq, 0);
	else
		sk = ping_get_next(seq, v);

	++*pos;
	return sk;
}

static void ping_seq_stop(struct seq_file *seq, void *v)
{
	read_unlock_bh(&ping_table.lock);
}

static void ping_format_sock(struct sock *sp, struct seq_file *f,
		int bucket)
{
	struct inet_sock *inet = inet_sk(sp);
	__be32 dest = inet->inet_daddr;
	__be32 src = inet->inet_rcv_saddr;
	__u16 destp = ntohs(inet->inet_dport);
	__u16 srcp = ntohs(inet->inet_sport);

	seq_printf(f, "%5d: %08X:%04X %08X:%04X"
		" %02X %08X:%08X %02X:%08lX %08X %5d %8d %lu %d %pK %d",
		bucket, src, srcp, dest, destp, sp->sk_state,
		sk_wmem_alloc_get(sp),
		sk_rmem_alloc_get(sp),
		0, 0L, 0, sock_i_uid(sp), 0, sock_i_ino(sp),
		atomic_read(&sp->sk_refcnt), sp,
		atomic_read(&sp->sk_drops));
}

static int ping_seq_show(struct seq_file *seq, void *v)
{
	seq_setwidth(seq, 127);
	if (v == SEQ_START_TOKEN)
		seq_puts(seq, "  sl  local_address rem_address   st tx_queue "
			   "rx_queue tr tm->when retrnsmt   uid  timeout "
			   "inode ref pointer drops");
	else {
		struct ping_iter_state *state = seq->private;

		ping_format_sock(v, seq, state->bucket);
	}
	seq_pad(seq, '\n');
	return 0;
}

static const struct seq_operations ping_seq_ops = {
	.show		= ping_seq_show,
	.start		= ping_seq_start,
	.next		= ping_seq_next,
	.stop		= ping_seq_stop,
};

static int ping_seq_open(struct inode *inode, struct file *file)
{
	return seq_open_net(inode, file, &ping_seq_ops,
			   sizeof(struct ping_iter_state));
}

static const struct file_operations ping_seq_fops = {
	.open		= ping_seq_open,
	.read		= seq_read,
	.llseek		= seq_lseek,
	.release	= seq_release_net,
};

static int ping_proc_register(struct net *net)
{
	struct proc_dir_entry *p;
	int rc = 0;

	p = proc_net_fops_create(net, "icmp", S_IRUGO, &ping_seq_fops);
	if (!p)
		rc = -ENOMEM;
	return rc;
}

static void ping_proc_unregister(struct net *net)
{
	proc_net_remove(net, "icmp");
}


static int __net_init ping_proc_init_net(struct net *net)
{
	return ping_proc_register(net);
}

static void __net_exit ping_proc_exit_net(struct net *net)
{
	ping_proc_unregister(net);
}

static struct pernet_operations ping_net_ops = {
	.init = ping_proc_init_net,
	.exit = ping_proc_exit_net,
};

int __init ping_proc_init(void)
{
	return register_pernet_subsys(&ping_net_ops);
}

void ping_proc_exit(void)
{
	unregister_pernet_subsys(&ping_net_ops);
}

#endif

void __init ping_init(void)
{
	int i;

	for (i = 0; i < PING_HTABLE_SIZE; i++)
		INIT_HLIST_NULLS_HEAD(&ping_table.hash[i], i);
	rwlock_init(&ping_table.lock);
}<|MERGE_RESOLUTION|>--- conflicted
+++ resolved
@@ -252,19 +252,11 @@
 	gid_t group = current_egid();
 	gid_t range[2];
 	struct group_info *group_info;
-<<<<<<< HEAD
-	int i, j, count  ;
-        int ret = 0;
-
-	if (sk->sk_family == AF_INET6)
-                inet6_sk(sk)->ipv6only = 1;
-=======
 	int i, j, count;
 	int ret = 0;
 
 	if (sk->sk_family == AF_INET6)
 		inet6_sk(sk)->ipv6only = 1;
->>>>>>> 10a793e6
 
 	inet_get_ping_group_range_net(net, range, range+1);
 	if (range[0] <= group && group <= range[1])
@@ -924,31 +916,18 @@
 		struct ipv6_pinfo *np = inet6_sk(sk);
 		struct ipv6hdr *ip6 = ipv6_hdr(skb);
 		sin6 = (struct sockaddr_in6 *) msg->msg_name;
-<<<<<<< HEAD
-=======
-
->>>>>>> 10a793e6
+
 		if (sin6) {
 			sin6->sin6_family = AF_INET6;
 			sin6->sin6_port = 0;
 			sin6->sin6_addr = ip6->saddr;
-<<<<<<< HEAD
-
-=======
->>>>>>> 10a793e6
 			sin6->sin6_flowinfo = 0;
 			if (np->sndflow)
 				sin6->sin6_flowinfo =
 					*(__be32 *)ip6 & IPV6_FLOWINFO_MASK;
-<<<<<<< HEAD
-
-			sin6->sin6_scope_id = ipv6_iface_scope_id(&sin6->sin6_addr,
-								  IP6CB(skb)->iif);
-=======
 			sin6->sin6_scope_id =
 				ipv6_iface_scope_id(&sin6->sin6_addr,
 						    IP6CB(skb)->iif);
->>>>>>> 10a793e6
 		}
 
 		if (inet6_sk(sk)->rxopt.all)
@@ -1114,7 +1093,7 @@
 }
 
 static void ping_format_sock(struct sock *sp, struct seq_file *f,
-		int bucket)
+		int bucket, int *len)
 {
 	struct inet_sock *inet = inet_sk(sp);
 	__be32 dest = inet->inet_daddr;
@@ -1123,28 +1102,29 @@
 	__u16 srcp = ntohs(inet->inet_sport);
 
 	seq_printf(f, "%5d: %08X:%04X %08X:%04X"
-		" %02X %08X:%08X %02X:%08lX %08X %5d %8d %lu %d %pK %d",
+		" %02X %08X:%08X %02X:%08lX %08X %5d %8d %lu %d %pK %d%n",
 		bucket, src, srcp, dest, destp, sp->sk_state,
 		sk_wmem_alloc_get(sp),
 		sk_rmem_alloc_get(sp),
 		0, 0L, 0, sock_i_uid(sp), 0, sock_i_ino(sp),
 		atomic_read(&sp->sk_refcnt), sp,
-		atomic_read(&sp->sk_drops));
+		atomic_read(&sp->sk_drops), len);
 }
 
 static int ping_seq_show(struct seq_file *seq, void *v)
 {
-	seq_setwidth(seq, 127);
 	if (v == SEQ_START_TOKEN)
-		seq_puts(seq, "  sl  local_address rem_address   st tx_queue "
+		seq_printf(seq, "%-127s\n",
+			   "  sl  local_address rem_address   st tx_queue "
 			   "rx_queue tr tm->when retrnsmt   uid  timeout "
 			   "inode ref pointer drops");
 	else {
 		struct ping_iter_state *state = seq->private;
-
-		ping_format_sock(v, seq, state->bucket);
-	}
-	seq_pad(seq, '\n');
+		int len;
+
+		ping_format_sock(v, seq, state->bucket, &len);
+		seq_printf(seq, "%*s\n", 127 - len, "");
+	}
 	return 0;
 }
 
