--- conflicted
+++ resolved
@@ -899,12 +899,8 @@
 	__tcp_v6_send_check(buff, &fl6.saddr, &fl6.daddr);
 
 	fl6.flowi6_proto = IPPROTO_TCP;
-<<<<<<< HEAD
-	fl6.flowi6_oif = inet6_iif(skb);
-=======
 	if (ipv6_addr_type(&fl6.daddr) & IPV6_ADDR_LINKLOCAL)
 		fl6.flowi6_oif = inet6_iif(skb);
->>>>>>> 10a793e6
 	fl6.flowi6_mark = IP6_REPLY_MARK(net, skb->mark);
 	fl6.fl6_dport = t1->dest;
 	fl6.fl6_sport = t1->source;
