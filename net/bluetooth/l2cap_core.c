/*
   BlueZ - Bluetooth protocol stack for Linux
   Copyright (C) 2000-2001 Qualcomm Incorporated
   Copyright (C) 2009-2010 Gustavo F. Padovan <gustavo@padovan.org>
   Copyright (C) 2010 Google Inc.

   Written 2000,2001 by Maxim Krasnyansky <maxk@qualcomm.com>

   This program is free software; you can redistribute it and/or modify
   it under the terms of the GNU General Public License version 2 as
   published by the Free Software Foundation;

   THE SOFTWARE IS PROVIDED "AS IS", WITHOUT WARRANTY OF ANY KIND, EXPRESS
   OR IMPLIED, INCLUDING BUT NOT LIMITED TO THE WARRANTIES OF MERCHANTABILITY,
   FITNESS FOR A PARTICULAR PURPOSE AND NONINFRINGEMENT OF THIRD PARTY RIGHTS.
   IN NO EVENT SHALL THE COPYRIGHT HOLDER(S) AND AUTHOR(S) BE LIABLE FOR ANY
   CLAIM, OR ANY SPECIAL INDIRECT OR CONSEQUENTIAL DAMAGES, OR ANY DAMAGES
   WHATSOEVER RESULTING FROM LOSS OF USE, DATA OR PROFITS, WHETHER IN AN
   ACTION OF CONTRACT, NEGLIGENCE OR OTHER TORTIOUS ACTION, ARISING OUT OF
   OR IN CONNECTION WITH THE USE OR PERFORMANCE OF THIS SOFTWARE.

   ALL LIABILITY, INCLUDING LIABILITY FOR INFRINGEMENT OF ANY PATENTS,
   COPYRIGHTS, TRADEMARKS OR OTHER RIGHTS, RELATING TO USE OF THIS
   SOFTWARE IS DISCLAIMED.
*/

/* Bluetooth L2CAP core. */

#include <linux/module.h>

#include <linux/types.h>
#include <linux/capability.h>
#include <linux/errno.h>
#include <linux/kernel.h>
#include <linux/sched.h>
#include <linux/slab.h>
#include <linux/poll.h>
#include <linux/fcntl.h>
#include <linux/init.h>
#include <linux/interrupt.h>
#include <linux/socket.h>
#include <linux/skbuff.h>
#include <linux/list.h>
#include <linux/device.h>
#include <linux/debugfs.h>
#include <linux/seq_file.h>
#include <linux/uaccess.h>
#include <linux/crc16.h>
#include <net/sock.h>

#include <asm/system.h>
#include <asm/unaligned.h>

#include <net/bluetooth/bluetooth.h>
#include <net/bluetooth/hci_core.h>
#include <net/bluetooth/l2cap.h>
#include <net/bluetooth/smp.h>

bool disable_ertm;

static u32 l2cap_feat_mask = L2CAP_FEAT_FIXED_CHAN;
static u8 l2cap_fixed_chan[8] = { L2CAP_FC_L2CAP, };

static LIST_HEAD(chan_list);
static DEFINE_RWLOCK(chan_list_lock);

static struct sk_buff *l2cap_build_cmd(struct l2cap_conn *conn,
				u8 code, u8 ident, u16 dlen, void *data);
static void l2cap_send_cmd(struct l2cap_conn *conn, u8 ident, u8 code, u16 len,
								void *data);
static int l2cap_build_conf_req(struct l2cap_chan *chan, void *data);
static void l2cap_send_disconn_req(struct l2cap_conn *conn,
				struct l2cap_chan *chan, int err);

static int l2cap_ertm_data_rcv(struct sock *sk, struct sk_buff *skb);

/* ---- L2CAP channels ---- */

static inline void chan_hold(struct l2cap_chan *c)
{
	atomic_inc(&c->refcnt);
}

static inline void chan_put(struct l2cap_chan *c)
{
	if (atomic_dec_and_test(&c->refcnt))
		kfree(c);
}

static struct l2cap_chan *__l2cap_get_chan_by_dcid(struct l2cap_conn *conn, u16 cid)
{
	struct l2cap_chan *c;

	list_for_each_entry(c, &conn->chan_l, list) {
		if (c->dcid == cid)
			return c;
	}
	return NULL;
}

static struct l2cap_chan *__l2cap_get_chan_by_scid(struct l2cap_conn *conn, u16 cid)
{
	struct l2cap_chan *c;

	list_for_each_entry(c, &conn->chan_l, list) {
		if (c->scid == cid)
			return c;
	}
	return NULL;
}

/* Find channel with given SCID.
 * Returns locked socket */
static struct l2cap_chan *l2cap_get_chan_by_scid(struct l2cap_conn *conn, u16 cid)
{
	struct l2cap_chan *c;

	read_lock(&conn->chan_lock);
	c = __l2cap_get_chan_by_scid(conn, cid);
	if (c)
		bh_lock_sock(c->sk);
	read_unlock(&conn->chan_lock);
	return c;
}

static struct l2cap_chan *__l2cap_get_chan_by_ident(struct l2cap_conn *conn, u8 ident)
{
	struct l2cap_chan *c;

	list_for_each_entry(c, &conn->chan_l, list) {
		if (c->ident == ident)
			return c;
	}
	return NULL;
}

static inline struct l2cap_chan *l2cap_get_chan_by_ident(struct l2cap_conn *conn, u8 ident)
{
	struct l2cap_chan *c;

	read_lock(&conn->chan_lock);
	c = __l2cap_get_chan_by_ident(conn, ident);
	if (c)
		bh_lock_sock(c->sk);
	read_unlock(&conn->chan_lock);
	return c;
}

static struct l2cap_chan *__l2cap_global_chan_by_addr(__le16 psm, bdaddr_t *src)
{
	struct l2cap_chan *c;

	list_for_each_entry(c, &chan_list, global_l) {
		if (c->sport == psm && !bacmp(&bt_sk(c->sk)->src, src))
			return c;
	}
	return NULL;
}

int l2cap_add_psm(struct l2cap_chan *chan, bdaddr_t *src, __le16 psm)
{
	int err;

	write_lock_bh(&chan_list_lock);

	if (psm && __l2cap_global_chan_by_addr(psm, src)) {
		err = -EADDRINUSE;
		goto done;
	}

	if (psm) {
		chan->psm = psm;
		chan->sport = psm;
		err = 0;
	} else {
		u16 p;

		err = -EINVAL;
		for (p = 0x1001; p < 0x1100; p += 2)
			if (!__l2cap_global_chan_by_addr(cpu_to_le16(p), src)) {
				chan->psm   = cpu_to_le16(p);
				chan->sport = cpu_to_le16(p);
				err = 0;
				break;
			}
	}

done:
	write_unlock_bh(&chan_list_lock);
	return err;
}

int l2cap_add_scid(struct l2cap_chan *chan,  __u16 scid)
{
	write_lock_bh(&chan_list_lock);

	chan->scid = scid;

	write_unlock_bh(&chan_list_lock);

	return 0;
}

static u16 l2cap_alloc_cid(struct l2cap_conn *conn)
{
	u16 cid = L2CAP_CID_DYN_START;

	for (; cid < L2CAP_CID_DYN_END; cid++) {
		if (!__l2cap_get_chan_by_scid(conn, cid))
			return cid;
	}

	return 0;
}

static void l2cap_set_timer(struct l2cap_chan *chan, struct timer_list *timer, long timeout)
{
	BT_DBG("chan %p state %d timeout %ld", chan, chan->state, timeout);

	if (!mod_timer(timer, jiffies + msecs_to_jiffies(timeout)))
		chan_hold(chan);
}

static void l2cap_clear_timer(struct l2cap_chan *chan, struct timer_list *timer)
{
	BT_DBG("chan %p state %d", chan, chan->state);

	if (timer_pending(timer) && del_timer(timer))
		chan_put(chan);
}

static char *state_to_string(int state)
{
	switch(state) {
	case BT_CONNECTED:
		return "BT_CONNECTED";
	case BT_OPEN:
		return "BT_OPEN";
	case BT_BOUND:
		return "BT_BOUND";
	case BT_LISTEN:
		return "BT_LISTEN";
	case BT_CONNECT:
		return "BT_CONNECT";
	case BT_CONNECT2:
		return "BT_CONNECT2";
	case BT_CONFIG:
		return "BT_CONFIG";
	case BT_DISCONN:
		return "BT_DISCONN";
	case BT_CLOSED:
		return "BT_CLOSED";
	}

	return "invalid state";
}

static void l2cap_state_change(struct l2cap_chan *chan, int state)
{
	BT_DBG("%p %s -> %s", chan, state_to_string(chan->state),
						state_to_string(state));

	chan->state = state;
	chan->ops->state_change(chan->data, state);
}

static void l2cap_chan_timeout(unsigned long arg)
{
	struct l2cap_chan *chan = (struct l2cap_chan *) arg;
	struct sock *sk = chan->sk;
	int reason;

	BT_DBG("chan %p state %d", chan, chan->state);

	bh_lock_sock(sk);

	if (sock_owned_by_user(sk)) {
		/* sk is owned by user. Try again later */
		__set_chan_timer(chan, L2CAP_DISC_TIMEOUT);
		bh_unlock_sock(sk);
		chan_put(chan);
		return;
	}

	if (chan->state == BT_CONNECTED || chan->state == BT_CONFIG)
		reason = ECONNREFUSED;
	else if (chan->state == BT_CONNECT &&
					chan->sec_level != BT_SECURITY_SDP)
		reason = ECONNREFUSED;
	else
		reason = ETIMEDOUT;

	l2cap_chan_close(chan, reason);

	bh_unlock_sock(sk);

	chan->ops->close(chan->data);
	chan_put(chan);
}

struct l2cap_chan *l2cap_chan_create(struct sock *sk)
{
	struct l2cap_chan *chan;

	chan = kzalloc(sizeof(*chan), GFP_ATOMIC);
	if (!chan)
		return NULL;

	chan->sk = sk;

	write_lock_bh(&chan_list_lock);
	list_add(&chan->global_l, &chan_list);
	write_unlock_bh(&chan_list_lock);

	setup_timer(&chan->chan_timer, l2cap_chan_timeout, (unsigned long) chan);

	chan->state = BT_OPEN;

	atomic_set(&chan->refcnt, 1);

	BT_DBG("sk %p chan %p", sk, chan);

	return chan;
}

void l2cap_chan_destroy(struct l2cap_chan *chan)
{
	write_lock_bh(&chan_list_lock);
	list_del(&chan->global_l);
	write_unlock_bh(&chan_list_lock);

	chan_put(chan);
}

static void __l2cap_chan_add(struct l2cap_conn *conn, struct l2cap_chan *chan)
{
	BT_DBG("conn %p, psm 0x%2.2x, dcid 0x%4.4x", conn,
			chan->psm, chan->dcid);

	conn->disc_reason = HCI_ERROR_REMOTE_USER_TERM;

	chan->conn = conn;

	if (chan->chan_type == L2CAP_CHAN_CONN_ORIENTED) {
		if (conn->hcon->type == LE_LINK) {
			/* LE connection */
			chan->omtu = L2CAP_LE_DEFAULT_MTU;
			chan->scid = L2CAP_CID_LE_DATA;
			chan->dcid = L2CAP_CID_LE_DATA;
		} else {
			/* Alloc CID for connection-oriented socket */
			chan->scid = l2cap_alloc_cid(conn);
			chan->omtu = L2CAP_DEFAULT_MTU;
		}
	} else if (chan->chan_type == L2CAP_CHAN_CONN_LESS) {
		/* Connectionless socket */
		chan->scid = L2CAP_CID_CONN_LESS;
		chan->dcid = L2CAP_CID_CONN_LESS;
		chan->omtu = L2CAP_DEFAULT_MTU;
	} else {
		/* Raw socket can send/recv signalling messages only */
		chan->scid = L2CAP_CID_SIGNALING;
		chan->dcid = L2CAP_CID_SIGNALING;
		chan->omtu = L2CAP_DEFAULT_MTU;
	}

	chan->local_id		= L2CAP_BESTEFFORT_ID;
	chan->local_stype	= L2CAP_SERV_BESTEFFORT;
	chan->local_msdu	= L2CAP_DEFAULT_MAX_SDU_SIZE;
	chan->local_sdu_itime	= L2CAP_DEFAULT_SDU_ITIME;
	chan->local_acc_lat	= L2CAP_DEFAULT_ACC_LAT;
	chan->local_flush_to	= L2CAP_DEFAULT_FLUSH_TO;

	chan_hold(chan);

	list_add(&chan->list, &conn->chan_l);
}

/* Delete channel.
 * Must be called on the locked socket. */
static void l2cap_chan_del(struct l2cap_chan *chan, int err)
{
	struct sock *sk = chan->sk;
	struct l2cap_conn *conn = chan->conn;
	struct sock *parent = bt_sk(sk)->parent;

	__clear_chan_timer(chan);

	BT_DBG("chan %p, conn %p, err %d", chan, conn, err);

	if (conn) {
		/* Delete from channel list */
		write_lock_bh(&conn->chan_lock);
		list_del(&chan->list);
		write_unlock_bh(&conn->chan_lock);
		chan_put(chan);

		chan->conn = NULL;
		hci_conn_put(conn->hcon);
	}

	l2cap_state_change(chan, BT_CLOSED);
	sock_set_flag(sk, SOCK_ZAPPED);

	if (err)
		sk->sk_err = err;

	if (parent) {
		bt_accept_unlink(sk);
		parent->sk_data_ready(parent, 0);
	} else
		sk->sk_state_change(sk);

	if (!(test_bit(CONF_OUTPUT_DONE, &chan->conf_state) &&
			test_bit(CONF_INPUT_DONE, &chan->conf_state)))
		return;

	skb_queue_purge(&chan->tx_q);

	if (chan->mode == L2CAP_MODE_ERTM) {
		struct srej_list *l, *tmp;

		__clear_retrans_timer(chan);
		__clear_monitor_timer(chan);
		__clear_ack_timer(chan);

		skb_queue_purge(&chan->srej_q);

		list_for_each_entry_safe(l, tmp, &chan->srej_l, list) {
			list_del(&l->list);
			kfree(l);
		}
	}
}

static void l2cap_chan_cleanup_listen(struct sock *parent)
{
	struct sock *sk;

	BT_DBG("parent %p", parent);

	/* Close not yet accepted channels */
	while ((sk = bt_accept_dequeue(parent, NULL))) {
		struct l2cap_chan *chan = l2cap_pi(sk)->chan;
		__clear_chan_timer(chan);
		lock_sock(sk);
		l2cap_chan_close(chan, ECONNRESET);
		release_sock(sk);
		chan->ops->close(chan->data);
	}
}

void l2cap_chan_close(struct l2cap_chan *chan, int reason)
{
	struct l2cap_conn *conn = chan->conn;
	struct sock *sk = chan->sk;

	BT_DBG("chan %p state %d socket %p", chan, chan->state, sk->sk_socket);

	switch (chan->state) {
	case BT_LISTEN:
		l2cap_chan_cleanup_listen(sk);

		l2cap_state_change(chan, BT_CLOSED);
		sock_set_flag(sk, SOCK_ZAPPED);
		break;

	case BT_CONNECTED:
	case BT_CONFIG:
		if (chan->chan_type == L2CAP_CHAN_CONN_ORIENTED &&
					conn->hcon->type == ACL_LINK) {
			__clear_chan_timer(chan);
			__set_chan_timer(chan, sk->sk_sndtimeo);
			l2cap_send_disconn_req(conn, chan, reason);
		} else
			l2cap_chan_del(chan, reason);
		break;

	case BT_CONNECT2:
		if (chan->chan_type == L2CAP_CHAN_CONN_ORIENTED &&
					conn->hcon->type == ACL_LINK) {
			struct l2cap_conn_rsp rsp;
			__u16 result;

			if (bt_sk(sk)->defer_setup)
				result = L2CAP_CR_SEC_BLOCK;
			else
				result = L2CAP_CR_BAD_PSM;
			l2cap_state_change(chan, BT_DISCONN);

			rsp.scid   = cpu_to_le16(chan->dcid);
			rsp.dcid   = cpu_to_le16(chan->scid);
			rsp.result = cpu_to_le16(result);
			rsp.status = cpu_to_le16(L2CAP_CS_NO_INFO);
			l2cap_send_cmd(conn, chan->ident, L2CAP_CONN_RSP,
							sizeof(rsp), &rsp);
		}

		l2cap_chan_del(chan, reason);
		break;

	case BT_CONNECT:
	case BT_DISCONN:
		l2cap_chan_del(chan, reason);
		break;

	default:
		sock_set_flag(sk, SOCK_ZAPPED);
		break;
	}
}

static inline u8 l2cap_get_auth_type(struct l2cap_chan *chan)
{
	if (chan->chan_type == L2CAP_CHAN_RAW) {
		switch (chan->sec_level) {
		case BT_SECURITY_HIGH:
			return HCI_AT_DEDICATED_BONDING_MITM;
		case BT_SECURITY_MEDIUM:
			return HCI_AT_DEDICATED_BONDING;
		default:
			return HCI_AT_NO_BONDING;
		}
	} else if (chan->psm == cpu_to_le16(0x0001)) {
		if (chan->sec_level == BT_SECURITY_LOW)
			chan->sec_level = BT_SECURITY_SDP;

		if (chan->sec_level == BT_SECURITY_HIGH)
			return HCI_AT_NO_BONDING_MITM;
		else
			return HCI_AT_NO_BONDING;
	} else {
		switch (chan->sec_level) {
		case BT_SECURITY_HIGH:
			return HCI_AT_GENERAL_BONDING_MITM;
		case BT_SECURITY_MEDIUM:
			return HCI_AT_GENERAL_BONDING;
		default:
			return HCI_AT_NO_BONDING;
		}
	}
}

/* Service level security */
int l2cap_chan_check_security(struct l2cap_chan *chan)
{
	struct l2cap_conn *conn = chan->conn;
	__u8 auth_type;

	auth_type = l2cap_get_auth_type(chan);

	return hci_conn_security(conn->hcon, chan->sec_level, auth_type);
}

static u8 l2cap_get_ident(struct l2cap_conn *conn)
{
	u8 id;

	/* Get next available identificator.
	 *    1 - 128 are used by kernel.
	 *  129 - 199 are reserved.
	 *  200 - 254 are used by utilities like l2ping, etc.
	 */

	spin_lock_bh(&conn->lock);

	if (++conn->tx_ident > 128)
		conn->tx_ident = 1;

	id = conn->tx_ident;

	spin_unlock_bh(&conn->lock);

	return id;
}

static void l2cap_send_cmd(struct l2cap_conn *conn, u8 ident, u8 code, u16 len, void *data)
{
	struct sk_buff *skb = l2cap_build_cmd(conn, code, ident, len, data);
	u8 flags;

	BT_DBG("code 0x%2.2x", code);

	if (!skb)
		return;

	if (lmp_no_flush_capable(conn->hcon->hdev))
		flags = ACL_START_NO_FLUSH;
	else
		flags = ACL_START;

	bt_cb(skb)->force_active = BT_POWER_FORCE_ACTIVE_ON;
	skb->priority = HCI_PRIO_MAX;

	hci_send_acl(conn->hchan, skb, flags);
}

static void l2cap_do_send(struct l2cap_chan *chan, struct sk_buff *skb)
{
	struct hci_conn *hcon = chan->conn->hcon;
	u16 flags;

	BT_DBG("chan %p, skb %p len %d priority %u", chan, skb, skb->len,
							skb->priority);

	if (!test_bit(FLAG_FLUSHABLE, &chan->flags) &&
					lmp_no_flush_capable(hcon->hdev))
		flags = ACL_START_NO_FLUSH;
	else
		flags = ACL_START;

	bt_cb(skb)->force_active = test_bit(FLAG_FORCE_ACTIVE, &chan->flags);
	hci_send_acl(chan->conn->hchan, skb, flags);
}

static inline void l2cap_send_sframe(struct l2cap_chan *chan, u32 control)
{
	struct sk_buff *skb;
	struct l2cap_hdr *lh;
	struct l2cap_conn *conn = chan->conn;
	int count, hlen;

	if (chan->state != BT_CONNECTED)
		return;

	if (test_bit(FLAG_EXT_CTRL, &chan->flags))
		hlen = L2CAP_EXT_HDR_SIZE;
	else
		hlen = L2CAP_ENH_HDR_SIZE;

	if (chan->fcs == L2CAP_FCS_CRC16)
		hlen += L2CAP_FCS_SIZE;

	BT_DBG("chan %p, control 0x%8.8x", chan, control);

	count = min_t(unsigned int, conn->mtu, hlen);

	control |= __set_sframe(chan);

	if (test_and_clear_bit(CONN_SEND_FBIT, &chan->conn_state))
		control |= __set_ctrl_final(chan);

	if (test_and_clear_bit(CONN_SEND_PBIT, &chan->conn_state))
		control |= __set_ctrl_poll(chan);

	skb = bt_skb_alloc(count, GFP_ATOMIC);
	if (!skb)
		return;

	lh = (struct l2cap_hdr *) skb_put(skb, L2CAP_HDR_SIZE);
	lh->len = cpu_to_le16(hlen - L2CAP_HDR_SIZE);
	lh->cid = cpu_to_le16(chan->dcid);

	__put_control(chan, control, skb_put(skb, __ctrl_size(chan)));

	if (chan->fcs == L2CAP_FCS_CRC16) {
		u16 fcs = crc16(0, (u8 *)lh, count - L2CAP_FCS_SIZE);
		put_unaligned_le16(fcs, skb_put(skb, L2CAP_FCS_SIZE));
	}

	skb->priority = HCI_PRIO_MAX;
	l2cap_do_send(chan, skb);
}

static inline void l2cap_send_rr_or_rnr(struct l2cap_chan *chan, u32 control)
{
	if (test_bit(CONN_LOCAL_BUSY, &chan->conn_state)) {
		control |= __set_ctrl_super(chan, L2CAP_SUPER_RNR);
		set_bit(CONN_RNR_SENT, &chan->conn_state);
	} else
		control |= __set_ctrl_super(chan, L2CAP_SUPER_RR);

	control |= __set_reqseq(chan, chan->buffer_seq);

	l2cap_send_sframe(chan, control);
}

static inline int __l2cap_no_conn_pending(struct l2cap_chan *chan)
{
	return !test_bit(CONF_CONNECT_PEND, &chan->conf_state);
}

static void l2cap_do_start(struct l2cap_chan *chan)
{
	struct l2cap_conn *conn = chan->conn;

	if (conn->info_state & L2CAP_INFO_FEAT_MASK_REQ_SENT) {
		if (!(conn->info_state & L2CAP_INFO_FEAT_MASK_REQ_DONE))
			return;

		if (l2cap_chan_check_security(chan) &&
				__l2cap_no_conn_pending(chan)) {
			struct l2cap_conn_req req;
			req.scid = cpu_to_le16(chan->scid);
			req.psm  = chan->psm;

			chan->ident = l2cap_get_ident(conn);
			set_bit(CONF_CONNECT_PEND, &chan->conf_state);

			l2cap_send_cmd(conn, chan->ident, L2CAP_CONN_REQ,
							sizeof(req), &req);
		}
	} else {
		struct l2cap_info_req req;
		req.type = cpu_to_le16(L2CAP_IT_FEAT_MASK);

		conn->info_state |= L2CAP_INFO_FEAT_MASK_REQ_SENT;
		conn->info_ident = l2cap_get_ident(conn);

		mod_timer(&conn->info_timer, jiffies +
					msecs_to_jiffies(L2CAP_INFO_TIMEOUT));

		l2cap_send_cmd(conn, conn->info_ident,
					L2CAP_INFO_REQ, sizeof(req), &req);
	}
}

static inline int l2cap_mode_supported(__u8 mode, __u32 feat_mask)
{
	u32 local_feat_mask = l2cap_feat_mask;
	if (!disable_ertm)
		local_feat_mask |= L2CAP_FEAT_ERTM | L2CAP_FEAT_STREAMING;

	switch (mode) {
	case L2CAP_MODE_ERTM:
		return L2CAP_FEAT_ERTM & feat_mask & local_feat_mask;
	case L2CAP_MODE_STREAMING:
		return L2CAP_FEAT_STREAMING & feat_mask & local_feat_mask;
	default:
		return 0x00;
	}
}

static void l2cap_send_disconn_req(struct l2cap_conn *conn, struct l2cap_chan *chan, int err)
{
	struct sock *sk;
	struct l2cap_disconn_req req;

	if (!conn)
		return;

	sk = chan->sk;

	if (chan->mode == L2CAP_MODE_ERTM) {
		__clear_retrans_timer(chan);
		__clear_monitor_timer(chan);
		__clear_ack_timer(chan);
	}

	req.dcid = cpu_to_le16(chan->dcid);
	req.scid = cpu_to_le16(chan->scid);
	l2cap_send_cmd(conn, l2cap_get_ident(conn),
			L2CAP_DISCONN_REQ, sizeof(req), &req);

	l2cap_state_change(chan, BT_DISCONN);
	sk->sk_err = err;
}

/* ---- L2CAP connections ---- */
static void l2cap_conn_start(struct l2cap_conn *conn)
{
	struct l2cap_chan *chan, *tmp;

	BT_DBG("conn %p", conn);

	read_lock(&conn->chan_lock);

	list_for_each_entry_safe(chan, tmp, &conn->chan_l, list) {
		struct sock *sk = chan->sk;

		bh_lock_sock(sk);

		if (chan->chan_type != L2CAP_CHAN_CONN_ORIENTED) {
			bh_unlock_sock(sk);
			continue;
		}

		if (chan->state == BT_CONNECT) {
			struct l2cap_conn_req req;

			if (!l2cap_chan_check_security(chan) ||
					!__l2cap_no_conn_pending(chan)) {
				bh_unlock_sock(sk);
				continue;
			}

			if (!l2cap_mode_supported(chan->mode, conn->feat_mask)
					&& test_bit(CONF_STATE2_DEVICE,
					&chan->conf_state)) {
				/* l2cap_chan_close() calls list_del(chan)
				 * so release the lock */
				read_unlock(&conn->chan_lock);
				l2cap_chan_close(chan, ECONNRESET);
				read_lock(&conn->chan_lock);
				bh_unlock_sock(sk);
				continue;
			}

			req.scid = cpu_to_le16(chan->scid);
			req.psm  = chan->psm;

			chan->ident = l2cap_get_ident(conn);
			set_bit(CONF_CONNECT_PEND, &chan->conf_state);

			l2cap_send_cmd(conn, chan->ident, L2CAP_CONN_REQ,
							sizeof(req), &req);

		} else if (chan->state == BT_CONNECT2) {
			struct l2cap_conn_rsp rsp;
			char buf[128];
			rsp.scid = cpu_to_le16(chan->dcid);
			rsp.dcid = cpu_to_le16(chan->scid);

			if (l2cap_chan_check_security(chan)) {
				if (bt_sk(sk)->defer_setup) {
					struct sock *parent = bt_sk(sk)->parent;
					rsp.result = cpu_to_le16(L2CAP_CR_PEND);
					rsp.status = cpu_to_le16(L2CAP_CS_AUTHOR_PEND);
					if (parent)
						parent->sk_data_ready(parent, 0);

				} else {
					l2cap_state_change(chan, BT_CONFIG);
					rsp.result = cpu_to_le16(L2CAP_CR_SUCCESS);
					rsp.status = cpu_to_le16(L2CAP_CS_NO_INFO);
				}
			} else {
				rsp.result = cpu_to_le16(L2CAP_CR_PEND);
				rsp.status = cpu_to_le16(L2CAP_CS_AUTHEN_PEND);
			}

			l2cap_send_cmd(conn, chan->ident, L2CAP_CONN_RSP,
							sizeof(rsp), &rsp);

			if (test_bit(CONF_REQ_SENT, &chan->conf_state) ||
					rsp.result != L2CAP_CR_SUCCESS) {
				bh_unlock_sock(sk);
				continue;
			}

			set_bit(CONF_REQ_SENT, &chan->conf_state);
			l2cap_send_cmd(conn, l2cap_get_ident(conn), L2CAP_CONF_REQ,
						l2cap_build_conf_req(chan, buf), buf);
			chan->num_conf_req++;
		}

		bh_unlock_sock(sk);
	}

	read_unlock(&conn->chan_lock);
}

/* Find socket with cid and source bdaddr.
 * Returns closest match, locked.
 */
static struct l2cap_chan *l2cap_global_chan_by_scid(int state, __le16 cid, bdaddr_t *src)
{
	struct l2cap_chan *c, *c1 = NULL;

	read_lock(&chan_list_lock);

	list_for_each_entry(c, &chan_list, global_l) {
		struct sock *sk = c->sk;

		if (state && c->state != state)
			continue;

		if (c->scid == cid) {
			/* Exact match. */
			if (!bacmp(&bt_sk(sk)->src, src)) {
				read_unlock(&chan_list_lock);
				return c;
			}

			/* Closest match */
			if (!bacmp(&bt_sk(sk)->src, BDADDR_ANY))
				c1 = c;
		}
	}

	read_unlock(&chan_list_lock);

	return c1;
}

static void l2cap_le_conn_ready(struct l2cap_conn *conn)
{
	struct sock *parent, *sk;
	struct l2cap_chan *chan, *pchan;

	BT_DBG("");

	/* Check if we have socket listening on cid */
	pchan = l2cap_global_chan_by_scid(BT_LISTEN, L2CAP_CID_LE_DATA,
							conn->src);
	if (!pchan)
		return;

	parent = pchan->sk;

	bh_lock_sock(parent);

	/* Check for backlog size */
	if (sk_acceptq_is_full(parent)) {
		BT_DBG("backlog full %d", parent->sk_ack_backlog);
		goto clean;
	}

	chan = pchan->ops->new_connection(pchan->data);
	if (!chan)
		goto clean;

	sk = chan->sk;

	write_lock_bh(&conn->chan_lock);

	hci_conn_hold(conn->hcon);

	bacpy(&bt_sk(sk)->src, conn->src);
	bacpy(&bt_sk(sk)->dst, conn->dst);

	bt_accept_enqueue(parent, sk);

	__l2cap_chan_add(conn, chan);

	__set_chan_timer(chan, sk->sk_sndtimeo);

	l2cap_state_change(chan, BT_CONNECTED);
	parent->sk_data_ready(parent, 0);

	write_unlock_bh(&conn->chan_lock);

clean:
	bh_unlock_sock(parent);
}

static void l2cap_chan_ready(struct sock *sk)
{
	struct l2cap_chan *chan = l2cap_pi(sk)->chan;
	struct sock *parent = bt_sk(sk)->parent;

	BT_DBG("sk %p, parent %p", sk, parent);

	chan->conf_state = 0;
	__clear_chan_timer(chan);

	l2cap_state_change(chan, BT_CONNECTED);
	sk->sk_state_change(sk);

	if (parent)
		parent->sk_data_ready(parent, 0);
}

static void l2cap_conn_ready(struct l2cap_conn *conn)
{
	struct l2cap_chan *chan;

	BT_DBG("conn %p", conn);

	if (!conn->hcon->out && conn->hcon->type == LE_LINK)
		l2cap_le_conn_ready(conn);

	if (conn->hcon->out && conn->hcon->type == LE_LINK)
		smp_conn_security(conn, conn->hcon->pending_sec_level);

	read_lock(&conn->chan_lock);

	list_for_each_entry(chan, &conn->chan_l, list) {
		struct sock *sk = chan->sk;

		bh_lock_sock(sk);

		if (conn->hcon->type == LE_LINK) {
			if (smp_conn_security(conn, chan->sec_level))
				l2cap_chan_ready(sk);

		} else if (chan->chan_type != L2CAP_CHAN_CONN_ORIENTED) {
			__clear_chan_timer(chan);
			l2cap_state_change(chan, BT_CONNECTED);
			sk->sk_state_change(sk);

		} else if (chan->state == BT_CONNECT)
			l2cap_do_start(chan);

		bh_unlock_sock(sk);
	}

	read_unlock(&conn->chan_lock);
}

/* Notify sockets that we cannot guaranty reliability anymore */
static void l2cap_conn_unreliable(struct l2cap_conn *conn, int err)
{
	struct l2cap_chan *chan;

	BT_DBG("conn %p", conn);

	read_lock(&conn->chan_lock);

	list_for_each_entry(chan, &conn->chan_l, list) {
		struct sock *sk = chan->sk;

		if (test_bit(FLAG_FORCE_RELIABLE, &chan->flags))
			sk->sk_err = err;
	}

	read_unlock(&conn->chan_lock);
}

static void l2cap_info_timeout(unsigned long arg)
{
	struct l2cap_conn *conn = (void *) arg;

	conn->info_state |= L2CAP_INFO_FEAT_MASK_REQ_DONE;
	conn->info_ident = 0;

	l2cap_conn_start(conn);
}

static void l2cap_conn_del(struct hci_conn *hcon, int err)
{
	struct l2cap_conn *conn = hcon->l2cap_data;
	struct l2cap_chan *chan, *l;
	struct sock *sk;

	if (!conn)
		return;

	BT_DBG("hcon %p conn %p, err %d", hcon, conn, err);

	kfree_skb(conn->rx_skb);

	/* Kill channels */
	list_for_each_entry_safe(chan, l, &conn->chan_l, list) {
		sk = chan->sk;
		bh_lock_sock(sk);
		l2cap_chan_del(chan, err);
		bh_unlock_sock(sk);
		chan->ops->close(chan->data);
	}

	hci_chan_del(conn->hchan);

	if (conn->info_state & L2CAP_INFO_FEAT_MASK_REQ_SENT)
		del_timer_sync(&conn->info_timer);

	if (test_and_clear_bit(HCI_CONN_LE_SMP_PEND, &hcon->pend)) {
		del_timer(&conn->security_timer);
		smp_chan_destroy(conn);
	}

	hcon->l2cap_data = NULL;
	kfree(conn);
}

static void security_timeout(unsigned long arg)
{
	struct l2cap_conn *conn = (void *) arg;

	l2cap_conn_del(conn->hcon, ETIMEDOUT);
}

static struct l2cap_conn *l2cap_conn_add(struct hci_conn *hcon, u8 status)
{
	struct l2cap_conn *conn = hcon->l2cap_data;
	struct hci_chan *hchan;

	if (conn || status)
		return conn;

	hchan = hci_chan_create(hcon);
	if (!hchan)
		return NULL;

	conn = kzalloc(sizeof(struct l2cap_conn), GFP_ATOMIC);
	if (!conn) {
		hci_chan_del(hchan);
		return NULL;
	}

	hcon->l2cap_data = conn;
	conn->hcon = hcon;
	conn->hchan = hchan;

	BT_DBG("hcon %p conn %p hchan %p", hcon, conn, hchan);

	if (hcon->hdev->le_mtu && hcon->type == LE_LINK)
		conn->mtu = hcon->hdev->le_mtu;
	else
		conn->mtu = hcon->hdev->acl_mtu;

	conn->src = &hcon->hdev->bdaddr;
	conn->dst = &hcon->dst;

	conn->feat_mask = 0;

	spin_lock_init(&conn->lock);
	rwlock_init(&conn->chan_lock);

	INIT_LIST_HEAD(&conn->chan_l);

	if (hcon->type == LE_LINK)
		setup_timer(&conn->security_timer, security_timeout,
						(unsigned long) conn);
	else
		setup_timer(&conn->info_timer, l2cap_info_timeout,
						(unsigned long) conn);

	conn->disc_reason = HCI_ERROR_REMOTE_USER_TERM;

	return conn;
}

static inline void l2cap_chan_add(struct l2cap_conn *conn, struct l2cap_chan *chan)
{
	write_lock_bh(&conn->chan_lock);
	__l2cap_chan_add(conn, chan);
	write_unlock_bh(&conn->chan_lock);
}

/* ---- Socket interface ---- */

/* Find socket with psm and source bdaddr.
 * Returns closest match.
 */
static struct l2cap_chan *l2cap_global_chan_by_psm(int state, __le16 psm, bdaddr_t *src)
{
	struct l2cap_chan *c, *c1 = NULL;

	read_lock(&chan_list_lock);

	list_for_each_entry(c, &chan_list, global_l) {
		struct sock *sk = c->sk;

		if (state && c->state != state)
			continue;

		if (c->psm == psm) {
			/* Exact match. */
			if (!bacmp(&bt_sk(sk)->src, src)) {
				read_unlock(&chan_list_lock);
				return c;
			}

			/* Closest match */
			if (!bacmp(&bt_sk(sk)->src, BDADDR_ANY))
				c1 = c;
		}
	}

	read_unlock(&chan_list_lock);

	return c1;
}

int l2cap_chan_connect(struct l2cap_chan *chan)
{
	struct sock *sk = chan->sk;
	bdaddr_t *src = &bt_sk(sk)->src;
	bdaddr_t *dst = &bt_sk(sk)->dst;
	struct l2cap_conn *conn;
	struct hci_conn *hcon;
	struct hci_dev *hdev;
	__u8 auth_type;
	int err;

	BT_DBG("%s -> %s psm 0x%2.2x", batostr(src), batostr(dst),
							chan->psm);

	hdev = hci_get_route(dst, src);
	if (!hdev)
		return -EHOSTUNREACH;

	hci_dev_lock_bh(hdev);

	auth_type = l2cap_get_auth_type(chan);

	if (chan->dcid == L2CAP_CID_LE_DATA)
		hcon = hci_connect(hdev, LE_LINK, dst,
					chan->sec_level, auth_type);
	else
		hcon = hci_connect(hdev, ACL_LINK, dst,
					chan->sec_level, auth_type);

	if (IS_ERR(hcon)) {
		err = PTR_ERR(hcon);
		goto done;
	}

	conn = l2cap_conn_add(hcon, 0);
	if (!conn) {
		hci_conn_put(hcon);
		err = -ENOMEM;
		goto done;
	}

	/* Update source addr of the socket */
	bacpy(src, conn->src);

	l2cap_chan_add(conn, chan);

	l2cap_state_change(chan, BT_CONNECT);
	__set_chan_timer(chan, sk->sk_sndtimeo);

	if (hcon->state == BT_CONNECTED) {
		if (chan->chan_type != L2CAP_CHAN_CONN_ORIENTED) {
			__clear_chan_timer(chan);
			if (l2cap_chan_check_security(chan))
				l2cap_state_change(chan, BT_CONNECTED);
		} else
			l2cap_do_start(chan);
	}

	err = 0;

done:
	hci_dev_unlock_bh(hdev);
	hci_dev_put(hdev);
	return err;
}

int __l2cap_wait_ack(struct sock *sk)
{
	struct l2cap_chan *chan = l2cap_pi(sk)->chan;
	DECLARE_WAITQUEUE(wait, current);
	int err = 0;
	int timeo = HZ/5;

	add_wait_queue(sk_sleep(sk), &wait);
	set_current_state(TASK_INTERRUPTIBLE);
	while (chan->unacked_frames > 0 && chan->conn) {
		if (!timeo)
			timeo = HZ/5;

		if (signal_pending(current)) {
			err = sock_intr_errno(timeo);
			break;
		}

		release_sock(sk);
		timeo = schedule_timeout(timeo);
		lock_sock(sk);
		set_current_state(TASK_INTERRUPTIBLE);

		err = sock_error(sk);
		if (err)
			break;
	}
	set_current_state(TASK_RUNNING);
	remove_wait_queue(sk_sleep(sk), &wait);
	return err;
}

static void l2cap_monitor_timeout(unsigned long arg)
{
	struct l2cap_chan *chan = (void *) arg;
	struct sock *sk = chan->sk;

	BT_DBG("chan %p", chan);

	bh_lock_sock(sk);
	if (chan->retry_count >= chan->remote_max_tx) {
		l2cap_send_disconn_req(chan->conn, chan, ECONNABORTED);
		bh_unlock_sock(sk);
		return;
	}

	chan->retry_count++;
	__set_monitor_timer(chan);

	l2cap_send_rr_or_rnr(chan, L2CAP_CTRL_POLL);
	bh_unlock_sock(sk);
}

static void l2cap_retrans_timeout(unsigned long arg)
{
	struct l2cap_chan *chan = (void *) arg;
	struct sock *sk = chan->sk;

	BT_DBG("chan %p", chan);

	bh_lock_sock(sk);
	chan->retry_count = 1;
	__set_monitor_timer(chan);

	set_bit(CONN_WAIT_F, &chan->conn_state);

	l2cap_send_rr_or_rnr(chan, L2CAP_CTRL_POLL);
	bh_unlock_sock(sk);
}

static void l2cap_drop_acked_frames(struct l2cap_chan *chan)
{
	struct sk_buff *skb;

	while ((skb = skb_peek(&chan->tx_q)) &&
			chan->unacked_frames) {
		if (bt_cb(skb)->tx_seq == chan->expected_ack_seq)
			break;

		skb = skb_dequeue(&chan->tx_q);
		kfree_skb(skb);

		chan->unacked_frames--;
	}

	if (!chan->unacked_frames)
		__clear_retrans_timer(chan);
}

static void l2cap_streaming_send(struct l2cap_chan *chan)
{
	struct sk_buff *skb;
	u32 control;
	u16 fcs;

	while ((skb = skb_dequeue(&chan->tx_q))) {
		control = __get_control(chan, skb->data + L2CAP_HDR_SIZE);
		control |= __set_txseq(chan, chan->next_tx_seq);
		__put_control(chan, control, skb->data + L2CAP_HDR_SIZE);

		if (chan->fcs == L2CAP_FCS_CRC16) {
			fcs = crc16(0, (u8 *)skb->data,
						skb->len - L2CAP_FCS_SIZE);
			put_unaligned_le16(fcs,
					skb->data + skb->len - L2CAP_FCS_SIZE);
		}

		l2cap_do_send(chan, skb);

		chan->next_tx_seq = __next_seq(chan, chan->next_tx_seq);
	}
}

static void l2cap_retransmit_one_frame(struct l2cap_chan *chan, u16 tx_seq)
{
	struct sk_buff *skb, *tx_skb;
	u16 fcs;
	u32 control;

	skb = skb_peek(&chan->tx_q);
	if (!skb)
		return;

	while (bt_cb(skb)->tx_seq != tx_seq) {
		if (skb_queue_is_last(&chan->tx_q, skb))
			return;

		skb = skb_queue_next(&chan->tx_q, skb);
	}

	if (chan->remote_max_tx &&
			bt_cb(skb)->retries == chan->remote_max_tx) {
		l2cap_send_disconn_req(chan->conn, chan, ECONNABORTED);
		return;
	}

	tx_skb = skb_clone(skb, GFP_ATOMIC);
	bt_cb(skb)->retries++;

	control = __get_control(chan, tx_skb->data + L2CAP_HDR_SIZE);
	control &= __get_sar_mask(chan);

	if (test_and_clear_bit(CONN_SEND_FBIT, &chan->conn_state))
		control |= __set_ctrl_final(chan);

	control |= __set_reqseq(chan, chan->buffer_seq);
	control |= __set_txseq(chan, tx_seq);

	__put_control(chan, control, tx_skb->data + L2CAP_HDR_SIZE);

	if (chan->fcs == L2CAP_FCS_CRC16) {
		fcs = crc16(0, (u8 *)tx_skb->data,
						tx_skb->len - L2CAP_FCS_SIZE);
		put_unaligned_le16(fcs,
				tx_skb->data + tx_skb->len - L2CAP_FCS_SIZE);
	}

	l2cap_do_send(chan, tx_skb);
}

static int l2cap_ertm_send(struct l2cap_chan *chan)
{
	struct sk_buff *skb, *tx_skb;
	u16 fcs;
	u32 control;
	int nsent = 0;

	if (chan->state != BT_CONNECTED)
		return -ENOTCONN;

	while ((skb = chan->tx_send_head) && (!l2cap_tx_window_full(chan))) {

		if (chan->remote_max_tx &&
				bt_cb(skb)->retries == chan->remote_max_tx) {
			l2cap_send_disconn_req(chan->conn, chan, ECONNABORTED);
			break;
		}

		tx_skb = skb_clone(skb, GFP_ATOMIC);

		bt_cb(skb)->retries++;

		control = __get_control(chan, tx_skb->data + L2CAP_HDR_SIZE);
		control &= __get_sar_mask(chan);

		if (test_and_clear_bit(CONN_SEND_FBIT, &chan->conn_state))
			control |= __set_ctrl_final(chan);

		control |= __set_reqseq(chan, chan->buffer_seq);
		control |= __set_txseq(chan, chan->next_tx_seq);

		__put_control(chan, control, tx_skb->data + L2CAP_HDR_SIZE);

		if (chan->fcs == L2CAP_FCS_CRC16) {
			fcs = crc16(0, (u8 *)skb->data,
						tx_skb->len - L2CAP_FCS_SIZE);
			put_unaligned_le16(fcs, skb->data +
						tx_skb->len - L2CAP_FCS_SIZE);
		}

		l2cap_do_send(chan, tx_skb);

		__set_retrans_timer(chan);

		bt_cb(skb)->tx_seq = chan->next_tx_seq;

		chan->next_tx_seq = __next_seq(chan, chan->next_tx_seq);

		if (bt_cb(skb)->retries == 1)
			chan->unacked_frames++;

		chan->frames_sent++;

		if (skb_queue_is_last(&chan->tx_q, skb))
			chan->tx_send_head = NULL;
		else
			chan->tx_send_head = skb_queue_next(&chan->tx_q, skb);

		nsent++;
	}

	return nsent;
}

static int l2cap_retransmit_frames(struct l2cap_chan *chan)
{
	int ret;

	if (!skb_queue_empty(&chan->tx_q))
		chan->tx_send_head = chan->tx_q.next;

	chan->next_tx_seq = chan->expected_ack_seq;
	ret = l2cap_ertm_send(chan);
	return ret;
}

static void l2cap_send_ack(struct l2cap_chan *chan)
{
	u32 control = 0;

	control |= __set_reqseq(chan, chan->buffer_seq);

	if (test_bit(CONN_LOCAL_BUSY, &chan->conn_state)) {
		control |= __set_ctrl_super(chan, L2CAP_SUPER_RNR);
		set_bit(CONN_RNR_SENT, &chan->conn_state);
		l2cap_send_sframe(chan, control);
		return;
	}

	if (l2cap_ertm_send(chan) > 0)
		return;

	control |= __set_ctrl_super(chan, L2CAP_SUPER_RR);
	l2cap_send_sframe(chan, control);
}

static void l2cap_send_srejtail(struct l2cap_chan *chan)
{
	struct srej_list *tail;
	u32 control;

	control = __set_ctrl_super(chan, L2CAP_SUPER_SREJ);
	control |= __set_ctrl_final(chan);

	tail = list_entry((&chan->srej_l)->prev, struct srej_list, list);
	control |= __set_reqseq(chan, tail->tx_seq);

	l2cap_send_sframe(chan, control);
}

static inline int l2cap_skbuff_fromiovec(struct sock *sk, struct msghdr *msg, int len, int count, struct sk_buff *skb)
{
	struct l2cap_conn *conn = l2cap_pi(sk)->chan->conn;
	struct sk_buff **frag;
	int err, sent = 0;

	if (memcpy_fromiovec(skb_put(skb, count), msg->msg_iov, count))
		return -EFAULT;

	sent += count;
	len  -= count;

	/* Continuation fragments (no L2CAP header) */
	frag = &skb_shinfo(skb)->frag_list;
	while (len) {
		count = min_t(unsigned int, conn->mtu, len);

		*frag = bt_skb_send_alloc(sk, count, msg->msg_flags & MSG_DONTWAIT, &err);
		if (!*frag)
			return err;
		if (memcpy_fromiovec(skb_put(*frag, count), msg->msg_iov, count))
			return -EFAULT;

		(*frag)->priority = skb->priority;

		sent += count;
		len  -= count;

		frag = &(*frag)->next;
	}

	return sent;
}

static struct sk_buff *l2cap_create_connless_pdu(struct l2cap_chan *chan,
						struct msghdr *msg, size_t len,
						u32 priority)
{
	struct sock *sk = chan->sk;
	struct l2cap_conn *conn = chan->conn;
	struct sk_buff *skb;
	int err, count, hlen = L2CAP_HDR_SIZE + L2CAP_PSMLEN_SIZE;
	struct l2cap_hdr *lh;

	BT_DBG("sk %p len %d priority %u", sk, (int)len, priority);

	count = min_t(unsigned int, (conn->mtu - hlen), len);
	skb = bt_skb_send_alloc(sk, count + hlen,
			msg->msg_flags & MSG_DONTWAIT, &err);
	if (!skb)
		return ERR_PTR(err);

	skb->priority = priority;

	/* Create L2CAP header */
	lh = (struct l2cap_hdr *) skb_put(skb, L2CAP_HDR_SIZE);
	lh->cid = cpu_to_le16(chan->dcid);
	lh->len = cpu_to_le16(len + (hlen - L2CAP_HDR_SIZE));
	put_unaligned_le16(chan->psm, skb_put(skb, 2));

	err = l2cap_skbuff_fromiovec(sk, msg, len, count, skb);
	if (unlikely(err < 0)) {
		kfree_skb(skb);
		return ERR_PTR(err);
	}
	return skb;
}

static struct sk_buff *l2cap_create_basic_pdu(struct l2cap_chan *chan,
						struct msghdr *msg, size_t len,
						u32 priority)
{
	struct sock *sk = chan->sk;
	struct l2cap_conn *conn = chan->conn;
	struct sk_buff *skb;
	int err, count, hlen = L2CAP_HDR_SIZE;
	struct l2cap_hdr *lh;

	BT_DBG("sk %p len %d", sk, (int)len);

	count = min_t(unsigned int, (conn->mtu - hlen), len);
	skb = bt_skb_send_alloc(sk, count + hlen,
			msg->msg_flags & MSG_DONTWAIT, &err);
	if (!skb)
		return ERR_PTR(err);

	skb->priority = priority;

	/* Create L2CAP header */
	lh = (struct l2cap_hdr *) skb_put(skb, L2CAP_HDR_SIZE);
	lh->cid = cpu_to_le16(chan->dcid);
	lh->len = cpu_to_le16(len + (hlen - L2CAP_HDR_SIZE));

	err = l2cap_skbuff_fromiovec(sk, msg, len, count, skb);
	if (unlikely(err < 0)) {
		kfree_skb(skb);
		return ERR_PTR(err);
	}
	return skb;
}

static struct sk_buff *l2cap_create_iframe_pdu(struct l2cap_chan *chan,
						struct msghdr *msg, size_t len,
						u32 control, u16 sdulen)
{
	struct sock *sk = chan->sk;
	struct l2cap_conn *conn = chan->conn;
	struct sk_buff *skb;
	int err, count, hlen;
	struct l2cap_hdr *lh;

	BT_DBG("sk %p len %d", sk, (int)len);

	if (!conn)
		return ERR_PTR(-ENOTCONN);

	if (test_bit(FLAG_EXT_CTRL, &chan->flags))
		hlen = L2CAP_EXT_HDR_SIZE;
	else
		hlen = L2CAP_ENH_HDR_SIZE;

	if (sdulen)
		hlen += L2CAP_SDULEN_SIZE;

	if (chan->fcs == L2CAP_FCS_CRC16)
		hlen += L2CAP_FCS_SIZE;

	count = min_t(unsigned int, (conn->mtu - hlen), len);
	skb = bt_skb_send_alloc(sk, count + hlen,
			msg->msg_flags & MSG_DONTWAIT, &err);
	if (!skb)
		return ERR_PTR(err);

	/* Create L2CAP header */
	lh = (struct l2cap_hdr *) skb_put(skb, L2CAP_HDR_SIZE);
	lh->cid = cpu_to_le16(chan->dcid);
	lh->len = cpu_to_le16(len + (hlen - L2CAP_HDR_SIZE));

	__put_control(chan, control, skb_put(skb, __ctrl_size(chan)));

	if (sdulen)
		put_unaligned_le16(sdulen, skb_put(skb, L2CAP_SDULEN_SIZE));

	err = l2cap_skbuff_fromiovec(sk, msg, len, count, skb);
	if (unlikely(err < 0)) {
		kfree_skb(skb);
		return ERR_PTR(err);
	}

	if (chan->fcs == L2CAP_FCS_CRC16)
		put_unaligned_le16(0, skb_put(skb, L2CAP_FCS_SIZE));

	bt_cb(skb)->retries = 0;
	return skb;
}

static int l2cap_sar_segment_sdu(struct l2cap_chan *chan, struct msghdr *msg, size_t len)
{
	struct sk_buff *skb;
	struct sk_buff_head sar_queue;
	u32 control;
	size_t size = 0;

	skb_queue_head_init(&sar_queue);
	control = __set_ctrl_sar(chan, L2CAP_SAR_START);
	skb = l2cap_create_iframe_pdu(chan, msg, chan->remote_mps, control, len);
	if (IS_ERR(skb))
		return PTR_ERR(skb);

	__skb_queue_tail(&sar_queue, skb);
	len -= chan->remote_mps;
	size += chan->remote_mps;

	while (len > 0) {
		size_t buflen;

		if (len > chan->remote_mps) {
			control = __set_ctrl_sar(chan, L2CAP_SAR_CONTINUE);
			buflen = chan->remote_mps;
		} else {
			control = __set_ctrl_sar(chan, L2CAP_SAR_END);
			buflen = len;
		}

		skb = l2cap_create_iframe_pdu(chan, msg, buflen, control, 0);
		if (IS_ERR(skb)) {
			skb_queue_purge(&sar_queue);
			return PTR_ERR(skb);
		}

		__skb_queue_tail(&sar_queue, skb);
		len -= buflen;
		size += buflen;
	}
	skb_queue_splice_tail(&sar_queue, &chan->tx_q);
	if (chan->tx_send_head == NULL)
		chan->tx_send_head = sar_queue.next;

	return size;
}

int l2cap_chan_send(struct l2cap_chan *chan, struct msghdr *msg, size_t len,
								u32 priority)
{
	struct sk_buff *skb;
	u32 control;
	int err;

	/* Connectionless channel */
	if (chan->chan_type == L2CAP_CHAN_CONN_LESS) {
		skb = l2cap_create_connless_pdu(chan, msg, len, priority);
		if (IS_ERR(skb))
			return PTR_ERR(skb);

		l2cap_do_send(chan, skb);
		return len;
	}

	switch (chan->mode) {
	case L2CAP_MODE_BASIC:
		/* Check outgoing MTU */
		if (len > chan->omtu)
			return -EMSGSIZE;

		/* Create a basic PDU */
		skb = l2cap_create_basic_pdu(chan, msg, len, priority);
		if (IS_ERR(skb))
			return PTR_ERR(skb);

		l2cap_do_send(chan, skb);
		err = len;
		break;

	case L2CAP_MODE_ERTM:
	case L2CAP_MODE_STREAMING:
		/* Entire SDU fits into one PDU */
		if (len <= chan->remote_mps) {
			control = __set_ctrl_sar(chan, L2CAP_SAR_UNSEGMENTED);
			skb = l2cap_create_iframe_pdu(chan, msg, len, control,
									0);
			if (IS_ERR(skb))
				return PTR_ERR(skb);

			__skb_queue_tail(&chan->tx_q, skb);

			if (chan->tx_send_head == NULL)
				chan->tx_send_head = skb;

		} else {
			/* Segment SDU into multiples PDUs */
			err = l2cap_sar_segment_sdu(chan, msg, len);
			if (err < 0)
				return err;
		}

		if (chan->mode == L2CAP_MODE_STREAMING) {
			l2cap_streaming_send(chan);
			err = len;
			break;
		}

		if (test_bit(CONN_REMOTE_BUSY, &chan->conn_state) &&
				test_bit(CONN_WAIT_F, &chan->conn_state)) {
			err = len;
			break;
		}

		err = l2cap_ertm_send(chan);
		if (err >= 0)
			err = len;

		break;

	default:
		BT_DBG("bad state %1.1x", chan->mode);
		err = -EBADFD;
	}

	return err;
}

/* Copy frame to all raw sockets on that connection */
static void l2cap_raw_recv(struct l2cap_conn *conn, struct sk_buff *skb)
{
	struct sk_buff *nskb;
	struct l2cap_chan *chan;

	BT_DBG("conn %p", conn);

	read_lock(&conn->chan_lock);
	list_for_each_entry(chan, &conn->chan_l, list) {
		struct sock *sk = chan->sk;
		if (chan->chan_type != L2CAP_CHAN_RAW)
			continue;

		/* Don't send frame to the socket it came from */
		if (skb->sk == sk)
			continue;
		nskb = skb_clone(skb, GFP_ATOMIC);
		if (!nskb)
			continue;

		if (chan->ops->recv(chan->data, nskb))
			kfree_skb(nskb);
	}
	read_unlock(&conn->chan_lock);
}

/* ---- L2CAP signalling commands ---- */
static struct sk_buff *l2cap_build_cmd(struct l2cap_conn *conn,
				u8 code, u8 ident, u16 dlen, void *data)
{
	struct sk_buff *skb, **frag;
	struct l2cap_cmd_hdr *cmd;
	struct l2cap_hdr *lh;
	int len, count;

	BT_DBG("conn %p, code 0x%2.2x, ident 0x%2.2x, len %d",
			conn, code, ident, dlen);

	len = L2CAP_HDR_SIZE + L2CAP_CMD_HDR_SIZE + dlen;
	count = min_t(unsigned int, conn->mtu, len);

	skb = bt_skb_alloc(count, GFP_ATOMIC);
	if (!skb)
		return NULL;

	lh = (struct l2cap_hdr *) skb_put(skb, L2CAP_HDR_SIZE);
	lh->len = cpu_to_le16(L2CAP_CMD_HDR_SIZE + dlen);

	if (conn->hcon->type == LE_LINK)
		lh->cid = cpu_to_le16(L2CAP_CID_LE_SIGNALING);
	else
		lh->cid = cpu_to_le16(L2CAP_CID_SIGNALING);

	cmd = (struct l2cap_cmd_hdr *) skb_put(skb, L2CAP_CMD_HDR_SIZE);
	cmd->code  = code;
	cmd->ident = ident;
	cmd->len   = cpu_to_le16(dlen);

	if (dlen) {
		count -= L2CAP_HDR_SIZE + L2CAP_CMD_HDR_SIZE;
		memcpy(skb_put(skb, count), data, count);
		data += count;
	}

	len -= skb->len;

	/* Continuation fragments (no L2CAP header) */
	frag = &skb_shinfo(skb)->frag_list;
	while (len) {
		count = min_t(unsigned int, conn->mtu, len);

		*frag = bt_skb_alloc(count, GFP_ATOMIC);
		if (!*frag)
			goto fail;

		memcpy(skb_put(*frag, count), data, count);

		len  -= count;
		data += count;

		frag = &(*frag)->next;
	}

	return skb;

fail:
	kfree_skb(skb);
	return NULL;
}

static inline int l2cap_get_conf_opt(void **ptr, int *type, int *olen, unsigned long *val)
{
	struct l2cap_conf_opt *opt = *ptr;
	int len;

	len = L2CAP_CONF_OPT_SIZE + opt->len;
	*ptr += len;

	*type = opt->type;
	*olen = opt->len;

	switch (opt->len) {
	case 1:
		*val = *((u8 *) opt->val);
		break;

	case 2:
		*val = get_unaligned_le16(opt->val);
		break;

	case 4:
		*val = get_unaligned_le32(opt->val);
		break;

	default:
		*val = (unsigned long) opt->val;
		break;
	}

	BT_DBG("type 0x%2.2x len %d val 0x%lx", *type, opt->len, *val);
	return len;
}

static void l2cap_add_conf_opt(void **ptr, u8 type, u8 len, unsigned long val)
{
	struct l2cap_conf_opt *opt = *ptr;

	BT_DBG("type 0x%2.2x len %d val 0x%lx", type, len, val);

	opt->type = type;
	opt->len  = len;

	switch (len) {
	case 1:
		*((u8 *) opt->val)  = val;
		break;

	case 2:
		put_unaligned_le16(val, opt->val);
		break;

	case 4:
		put_unaligned_le32(val, opt->val);
		break;

	default:
		memcpy(opt->val, (void *) val, len);
		break;
	}

	*ptr += L2CAP_CONF_OPT_SIZE + len;
}

static void l2cap_add_opt_efs(void **ptr, struct l2cap_chan *chan)
{
	struct l2cap_conf_efs efs;

	switch (chan->mode) {
	case L2CAP_MODE_ERTM:
		efs.id		= chan->local_id;
		efs.stype	= chan->local_stype;
		efs.msdu	= cpu_to_le16(chan->local_msdu);
		efs.sdu_itime	= cpu_to_le32(chan->local_sdu_itime);
		efs.acc_lat	= cpu_to_le32(L2CAP_DEFAULT_ACC_LAT);
		efs.flush_to	= cpu_to_le32(L2CAP_DEFAULT_FLUSH_TO);
		break;

	case L2CAP_MODE_STREAMING:
		efs.id		= 1;
		efs.stype	= L2CAP_SERV_BESTEFFORT;
		efs.msdu	= cpu_to_le16(chan->local_msdu);
		efs.sdu_itime	= cpu_to_le32(chan->local_sdu_itime);
		efs.acc_lat	= 0;
		efs.flush_to	= 0;
		break;

	default:
		return;
	}

	l2cap_add_conf_opt(ptr, L2CAP_CONF_EFS, sizeof(efs),
							(unsigned long) &efs);
}

static void l2cap_ack_timeout(unsigned long arg)
{
	struct l2cap_chan *chan = (void *) arg;

	bh_lock_sock(chan->sk);
	l2cap_send_ack(chan);
	bh_unlock_sock(chan->sk);
}

static inline void l2cap_ertm_init(struct l2cap_chan *chan)
{
	struct sock *sk = chan->sk;

	chan->expected_ack_seq = 0;
	chan->unacked_frames = 0;
	chan->buffer_seq = 0;
	chan->num_acked = 0;
	chan->frames_sent = 0;

	setup_timer(&chan->retrans_timer, l2cap_retrans_timeout,
							(unsigned long) chan);
	setup_timer(&chan->monitor_timer, l2cap_monitor_timeout,
							(unsigned long) chan);
	setup_timer(&chan->ack_timer, l2cap_ack_timeout, (unsigned long) chan);

	skb_queue_head_init(&chan->srej_q);

	INIT_LIST_HEAD(&chan->srej_l);


	sk->sk_backlog_rcv = l2cap_ertm_data_rcv;
}

static inline __u8 l2cap_select_mode(__u8 mode, __u16 remote_feat_mask)
{
	switch (mode) {
	case L2CAP_MODE_STREAMING:
	case L2CAP_MODE_ERTM:
		if (l2cap_mode_supported(mode, remote_feat_mask))
			return mode;
		/* fall through */
	default:
		return L2CAP_MODE_BASIC;
	}
}

static inline bool __l2cap_ews_supported(struct l2cap_chan *chan)
{
	return enable_hs && chan->conn->feat_mask & L2CAP_FEAT_EXT_WINDOW;
}

static inline bool __l2cap_efs_supported(struct l2cap_chan *chan)
{
	return enable_hs && chan->conn->feat_mask & L2CAP_FEAT_EXT_FLOW;
}

static inline void l2cap_txwin_setup(struct l2cap_chan *chan)
{
	if (chan->tx_win > L2CAP_DEFAULT_TX_WINDOW &&
						__l2cap_ews_supported(chan)) {
		/* use extended control field */
		set_bit(FLAG_EXT_CTRL, &chan->flags);
		chan->tx_win_max = L2CAP_DEFAULT_EXT_WINDOW;
	} else {
		chan->tx_win = min_t(u16, chan->tx_win,
						L2CAP_DEFAULT_TX_WINDOW);
		chan->tx_win_max = L2CAP_DEFAULT_TX_WINDOW;
	}
}

static int l2cap_build_conf_req(struct l2cap_chan *chan, void *data)
{
	struct l2cap_conf_req *req = data;
	struct l2cap_conf_rfc rfc = { .mode = chan->mode };
	void *ptr = req->data;
	u16 size;

	BT_DBG("chan %p", chan);

	if (chan->num_conf_req || chan->num_conf_rsp)
		goto done;

	switch (chan->mode) {
	case L2CAP_MODE_STREAMING:
	case L2CAP_MODE_ERTM:
		if (test_bit(CONF_STATE2_DEVICE, &chan->conf_state))
			break;

		if (__l2cap_efs_supported(chan))
			set_bit(FLAG_EFS_ENABLE, &chan->flags);

		/* fall through */
	default:
		chan->mode = l2cap_select_mode(rfc.mode, chan->conn->feat_mask);
		break;
	}

done:
	if (chan->imtu != L2CAP_DEFAULT_MTU)
		l2cap_add_conf_opt(&ptr, L2CAP_CONF_MTU, 2, chan->imtu);

	switch (chan->mode) {
	case L2CAP_MODE_BASIC:
		if (!(chan->conn->feat_mask & L2CAP_FEAT_ERTM) &&
				!(chan->conn->feat_mask & L2CAP_FEAT_STREAMING))
			break;

		rfc.mode            = L2CAP_MODE_BASIC;
		rfc.txwin_size      = 0;
		rfc.max_transmit    = 0;
		rfc.retrans_timeout = 0;
		rfc.monitor_timeout = 0;
		rfc.max_pdu_size    = 0;

		l2cap_add_conf_opt(&ptr, L2CAP_CONF_RFC, sizeof(rfc),
							(unsigned long) &rfc);
		break;

	case L2CAP_MODE_ERTM:
		rfc.mode            = L2CAP_MODE_ERTM;
		rfc.max_transmit    = chan->max_tx;
		rfc.retrans_timeout = 0;
		rfc.monitor_timeout = 0;

		size = min_t(u16, L2CAP_DEFAULT_MAX_PDU_SIZE, chan->conn->mtu -
						L2CAP_EXT_HDR_SIZE -
						L2CAP_SDULEN_SIZE -
						L2CAP_FCS_SIZE);
		rfc.max_pdu_size = cpu_to_le16(size);

		l2cap_txwin_setup(chan);

		rfc.txwin_size = min_t(u16, chan->tx_win,
						L2CAP_DEFAULT_TX_WINDOW);

		l2cap_add_conf_opt(&ptr, L2CAP_CONF_RFC, sizeof(rfc),
							(unsigned long) &rfc);

		if (test_bit(FLAG_EFS_ENABLE, &chan->flags))
			l2cap_add_opt_efs(&ptr, chan);

		if (!(chan->conn->feat_mask & L2CAP_FEAT_FCS))
			break;

		if (chan->fcs == L2CAP_FCS_NONE ||
				test_bit(CONF_NO_FCS_RECV, &chan->conf_state)) {
			chan->fcs = L2CAP_FCS_NONE;
			l2cap_add_conf_opt(&ptr, L2CAP_CONF_FCS, 1, chan->fcs);
		}

		if (test_bit(FLAG_EXT_CTRL, &chan->flags))
			l2cap_add_conf_opt(&ptr, L2CAP_CONF_EWS, 2,
								chan->tx_win);
		break;

	case L2CAP_MODE_STREAMING:
		rfc.mode            = L2CAP_MODE_STREAMING;
		rfc.txwin_size      = 0;
		rfc.max_transmit    = 0;
		rfc.retrans_timeout = 0;
		rfc.monitor_timeout = 0;

		size = min_t(u16, L2CAP_DEFAULT_MAX_PDU_SIZE, chan->conn->mtu -
						L2CAP_EXT_HDR_SIZE -
						L2CAP_SDULEN_SIZE -
						L2CAP_FCS_SIZE);
		rfc.max_pdu_size = cpu_to_le16(size);

		l2cap_add_conf_opt(&ptr, L2CAP_CONF_RFC, sizeof(rfc),
							(unsigned long) &rfc);

		if (test_bit(FLAG_EFS_ENABLE, &chan->flags))
			l2cap_add_opt_efs(&ptr, chan);

		if (!(chan->conn->feat_mask & L2CAP_FEAT_FCS))
			break;

		if (chan->fcs == L2CAP_FCS_NONE ||
				test_bit(CONF_NO_FCS_RECV, &chan->conf_state)) {
			chan->fcs = L2CAP_FCS_NONE;
			l2cap_add_conf_opt(&ptr, L2CAP_CONF_FCS, 1, chan->fcs);
		}
		break;
	}

	req->dcid  = cpu_to_le16(chan->dcid);
	req->flags = cpu_to_le16(0);

	return ptr - data;
}

static int l2cap_parse_conf_req(struct l2cap_chan *chan, void *data)
{
	struct l2cap_conf_rsp *rsp = data;
	void *ptr = rsp->data;
	void *req = chan->conf_req;
	int len = chan->conf_len;
	int type, hint, olen;
	unsigned long val;
	struct l2cap_conf_rfc rfc = { .mode = L2CAP_MODE_BASIC };
	struct l2cap_conf_efs efs;
	u8 remote_efs = 0;
	u16 mtu = L2CAP_DEFAULT_MTU;
	u16 result = L2CAP_CONF_SUCCESS;
	u16 size;

	BT_DBG("chan %p", chan);

	while (len >= L2CAP_CONF_OPT_SIZE) {
		len -= l2cap_get_conf_opt(&req, &type, &olen, &val);

		hint  = type & L2CAP_CONF_HINT;
		type &= L2CAP_CONF_MASK;

		switch (type) {
		case L2CAP_CONF_MTU:
			mtu = val;
			break;

		case L2CAP_CONF_FLUSH_TO:
			chan->flush_to = val;
			break;

		case L2CAP_CONF_QOS:
			break;

		case L2CAP_CONF_RFC:
			if (olen == sizeof(rfc))
				memcpy(&rfc, (void *) val, olen);
			break;

		case L2CAP_CONF_FCS:
			if (val == L2CAP_FCS_NONE)
				set_bit(CONF_NO_FCS_RECV, &chan->conf_state);
			break;

		case L2CAP_CONF_EFS:
			remote_efs = 1;
			if (olen == sizeof(efs))
				memcpy(&efs, (void *) val, olen);
			break;

		case L2CAP_CONF_EWS:
			if (!enable_hs)
				return -ECONNREFUSED;

			set_bit(FLAG_EXT_CTRL, &chan->flags);
			set_bit(CONF_EWS_RECV, &chan->conf_state);
			chan->tx_win_max = L2CAP_DEFAULT_EXT_WINDOW;
			chan->remote_tx_win = val;
			break;

		default:
			if (hint)
				break;

			result = L2CAP_CONF_UNKNOWN;
			*((u8 *) ptr++) = type;
			break;
		}
	}

	if (chan->num_conf_rsp || chan->num_conf_req > 1)
		goto done;

	switch (chan->mode) {
	case L2CAP_MODE_STREAMING:
	case L2CAP_MODE_ERTM:
		if (!test_bit(CONF_STATE2_DEVICE, &chan->conf_state)) {
			chan->mode = l2cap_select_mode(rfc.mode,
					chan->conn->feat_mask);
			break;
		}

		if (remote_efs) {
			if (__l2cap_efs_supported(chan))
				set_bit(FLAG_EFS_ENABLE, &chan->flags);
			else
				return -ECONNREFUSED;
		}

		if (chan->mode != rfc.mode)
			return -ECONNREFUSED;

		break;
	}

done:
	if (chan->mode != rfc.mode) {
		result = L2CAP_CONF_UNACCEPT;
		rfc.mode = chan->mode;

		if (chan->num_conf_rsp == 1)
			return -ECONNREFUSED;

		l2cap_add_conf_opt(&ptr, L2CAP_CONF_RFC,
					sizeof(rfc), (unsigned long) &rfc);
	}

	if (result == L2CAP_CONF_SUCCESS) {
		/* Configure output options and let the other side know
		 * which ones we don't like. */

		if (mtu < L2CAP_DEFAULT_MIN_MTU)
			result = L2CAP_CONF_UNACCEPT;
		else {
			chan->omtu = mtu;
			set_bit(CONF_MTU_DONE, &chan->conf_state);
		}
		l2cap_add_conf_opt(&ptr, L2CAP_CONF_MTU, 2, chan->omtu);

		if (remote_efs) {
			if (chan->local_stype != L2CAP_SERV_NOTRAFIC &&
					efs.stype != L2CAP_SERV_NOTRAFIC &&
					efs.stype != chan->local_stype) {

				result = L2CAP_CONF_UNACCEPT;

				if (chan->num_conf_req >= 1)
					return -ECONNREFUSED;

				l2cap_add_conf_opt(&ptr, L2CAP_CONF_EFS,
							sizeof(efs),
							(unsigned long) &efs);
			} else {
				/* Send PENDING Conf Rsp */
				result = L2CAP_CONF_PENDING;
				set_bit(CONF_LOC_CONF_PEND, &chan->conf_state);
			}
		}

		switch (rfc.mode) {
		case L2CAP_MODE_BASIC:
			chan->fcs = L2CAP_FCS_NONE;
			set_bit(CONF_MODE_DONE, &chan->conf_state);
			break;

		case L2CAP_MODE_ERTM:
			if (!test_bit(CONF_EWS_RECV, &chan->conf_state))
				chan->remote_tx_win = rfc.txwin_size;
			else
				rfc.txwin_size = L2CAP_DEFAULT_TX_WINDOW;

			chan->remote_max_tx = rfc.max_transmit;

			size = min_t(u16, le16_to_cpu(rfc.max_pdu_size),
						chan->conn->mtu -
						L2CAP_EXT_HDR_SIZE -
						L2CAP_SDULEN_SIZE -
						L2CAP_FCS_SIZE);
			rfc.max_pdu_size = cpu_to_le16(size);
			chan->remote_mps = size;

			rfc.retrans_timeout =
				le16_to_cpu(L2CAP_DEFAULT_RETRANS_TO);
			rfc.monitor_timeout =
				le16_to_cpu(L2CAP_DEFAULT_MONITOR_TO);

			set_bit(CONF_MODE_DONE, &chan->conf_state);

			l2cap_add_conf_opt(&ptr, L2CAP_CONF_RFC,
					sizeof(rfc), (unsigned long) &rfc);

			if (test_bit(FLAG_EFS_ENABLE, &chan->flags)) {
				chan->remote_id = efs.id;
				chan->remote_stype = efs.stype;
				chan->remote_msdu = le16_to_cpu(efs.msdu);
				chan->remote_flush_to =
						le32_to_cpu(efs.flush_to);
				chan->remote_acc_lat =
						le32_to_cpu(efs.acc_lat);
				chan->remote_sdu_itime =
					le32_to_cpu(efs.sdu_itime);
				l2cap_add_conf_opt(&ptr, L2CAP_CONF_EFS,
					sizeof(efs), (unsigned long) &efs);
			}
			break;

		case L2CAP_MODE_STREAMING:
			size = min_t(u16, le16_to_cpu(rfc.max_pdu_size),
						chan->conn->mtu -
						L2CAP_EXT_HDR_SIZE -
						L2CAP_SDULEN_SIZE -
						L2CAP_FCS_SIZE);
			rfc.max_pdu_size = cpu_to_le16(size);
			chan->remote_mps = size;

			set_bit(CONF_MODE_DONE, &chan->conf_state);

			l2cap_add_conf_opt(&ptr, L2CAP_CONF_RFC,
					sizeof(rfc), (unsigned long) &rfc);

			break;

		default:
			result = L2CAP_CONF_UNACCEPT;

			memset(&rfc, 0, sizeof(rfc));
			rfc.mode = chan->mode;
		}

		if (result == L2CAP_CONF_SUCCESS)
			set_bit(CONF_OUTPUT_DONE, &chan->conf_state);
	}
	rsp->scid   = cpu_to_le16(chan->dcid);
	rsp->result = cpu_to_le16(result);
	rsp->flags  = cpu_to_le16(0x0000);

	return ptr - data;
}

static int l2cap_parse_conf_rsp(struct l2cap_chan *chan, void *rsp, int len, void *data, u16 *result)
{
	struct l2cap_conf_req *req = data;
	void *ptr = req->data;
	int type, olen;
	unsigned long val;
<<<<<<< HEAD
	struct l2cap_conf_rfc rfc;
	struct l2cap_conf_efs efs;
=======
	struct l2cap_conf_rfc rfc = { .mode = L2CAP_MODE_BASIC };
>>>>>>> 6350323a

	BT_DBG("chan %p, rsp %p, len %d, req %p", chan, rsp, len, data);

	while (len >= L2CAP_CONF_OPT_SIZE) {
		len -= l2cap_get_conf_opt(&rsp, &type, &olen, &val);

		switch (type) {
		case L2CAP_CONF_MTU:
			if (val < L2CAP_DEFAULT_MIN_MTU) {
				*result = L2CAP_CONF_UNACCEPT;
				chan->imtu = L2CAP_DEFAULT_MIN_MTU;
			} else
				chan->imtu = val;
			l2cap_add_conf_opt(&ptr, L2CAP_CONF_MTU, 2, chan->imtu);
			break;

		case L2CAP_CONF_FLUSH_TO:
			chan->flush_to = val;
			l2cap_add_conf_opt(&ptr, L2CAP_CONF_FLUSH_TO,
							2, chan->flush_to);
			break;

		case L2CAP_CONF_RFC:
			if (olen == sizeof(rfc))
				memcpy(&rfc, (void *)val, olen);

			if (test_bit(CONF_STATE2_DEVICE, &chan->conf_state) &&
							rfc.mode != chan->mode)
				return -ECONNREFUSED;

			chan->fcs = 0;

			l2cap_add_conf_opt(&ptr, L2CAP_CONF_RFC,
					sizeof(rfc), (unsigned long) &rfc);
			break;

		case L2CAP_CONF_EWS:
			chan->tx_win = min_t(u16, val,
						L2CAP_DEFAULT_EXT_WINDOW);
			l2cap_add_conf_opt(&ptr, L2CAP_CONF_EWS, 2,
							chan->tx_win);
			break;

		case L2CAP_CONF_EFS:
			if (olen == sizeof(efs))
				memcpy(&efs, (void *)val, olen);

			if (chan->local_stype != L2CAP_SERV_NOTRAFIC &&
					efs.stype != L2CAP_SERV_NOTRAFIC &&
					efs.stype != chan->local_stype)
				return -ECONNREFUSED;

			l2cap_add_conf_opt(&ptr, L2CAP_CONF_EFS,
					sizeof(efs), (unsigned long) &efs);
			break;
		}
	}

	if (chan->mode == L2CAP_MODE_BASIC && chan->mode != rfc.mode)
		return -ECONNREFUSED;

	chan->mode = rfc.mode;

	if (*result == L2CAP_CONF_SUCCESS || *result == L2CAP_CONF_PENDING) {
		switch (rfc.mode) {
		case L2CAP_MODE_ERTM:
			chan->retrans_timeout = le16_to_cpu(rfc.retrans_timeout);
			chan->monitor_timeout = le16_to_cpu(rfc.monitor_timeout);
			chan->mps    = le16_to_cpu(rfc.max_pdu_size);

			if (test_bit(FLAG_EFS_ENABLE, &chan->flags)) {
				chan->local_msdu = le16_to_cpu(efs.msdu);
				chan->local_sdu_itime =
						le32_to_cpu(efs.sdu_itime);
				chan->local_acc_lat = le32_to_cpu(efs.acc_lat);
				chan->local_flush_to =
						le32_to_cpu(efs.flush_to);
			}
			break;

		case L2CAP_MODE_STREAMING:
			chan->mps    = le16_to_cpu(rfc.max_pdu_size);
		}
	}

	req->dcid   = cpu_to_le16(chan->dcid);
	req->flags  = cpu_to_le16(0x0000);

	return ptr - data;
}

static int l2cap_build_conf_rsp(struct l2cap_chan *chan, void *data, u16 result, u16 flags)
{
	struct l2cap_conf_rsp *rsp = data;
	void *ptr = rsp->data;

	BT_DBG("chan %p", chan);

	rsp->scid   = cpu_to_le16(chan->dcid);
	rsp->result = cpu_to_le16(result);
	rsp->flags  = cpu_to_le16(flags);

	return ptr - data;
}

void __l2cap_connect_rsp_defer(struct l2cap_chan *chan)
{
	struct l2cap_conn_rsp rsp;
	struct l2cap_conn *conn = chan->conn;
	u8 buf[128];

	rsp.scid   = cpu_to_le16(chan->dcid);
	rsp.dcid   = cpu_to_le16(chan->scid);
	rsp.result = cpu_to_le16(L2CAP_CR_SUCCESS);
	rsp.status = cpu_to_le16(L2CAP_CS_NO_INFO);
	l2cap_send_cmd(conn, chan->ident,
				L2CAP_CONN_RSP, sizeof(rsp), &rsp);

	if (test_and_set_bit(CONF_REQ_SENT, &chan->conf_state))
		return;

	l2cap_send_cmd(conn, l2cap_get_ident(conn), L2CAP_CONF_REQ,
			l2cap_build_conf_req(chan, buf), buf);
	chan->num_conf_req++;
}

static void l2cap_conf_rfc_get(struct l2cap_chan *chan, void *rsp, int len)
{
	int type, olen;
	unsigned long val;
	struct l2cap_conf_rfc rfc;

	BT_DBG("chan %p, rsp %p, len %d", chan, rsp, len);

	if ((chan->mode != L2CAP_MODE_ERTM) && (chan->mode != L2CAP_MODE_STREAMING))
		return;

	while (len >= L2CAP_CONF_OPT_SIZE) {
		len -= l2cap_get_conf_opt(&rsp, &type, &olen, &val);

		switch (type) {
		case L2CAP_CONF_RFC:
			if (olen == sizeof(rfc))
				memcpy(&rfc, (void *)val, olen);
			goto done;
		}
	}

	/* Use sane default values in case a misbehaving remote device
	 * did not send an RFC option.
	 */
	rfc.mode = chan->mode;
	rfc.retrans_timeout = cpu_to_le16(L2CAP_DEFAULT_RETRANS_TO);
	rfc.monitor_timeout = cpu_to_le16(L2CAP_DEFAULT_MONITOR_TO);
	rfc.max_pdu_size = cpu_to_le16(chan->imtu);

	BT_ERR("Expected RFC option was not found, using defaults");

done:
	switch (rfc.mode) {
	case L2CAP_MODE_ERTM:
		chan->retrans_timeout = le16_to_cpu(rfc.retrans_timeout);
		chan->monitor_timeout = le16_to_cpu(rfc.monitor_timeout);
		chan->mps    = le16_to_cpu(rfc.max_pdu_size);
		break;
	case L2CAP_MODE_STREAMING:
		chan->mps    = le16_to_cpu(rfc.max_pdu_size);
	}
}

static inline int l2cap_command_rej(struct l2cap_conn *conn, struct l2cap_cmd_hdr *cmd, u8 *data)
{
	struct l2cap_cmd_rej_unk *rej = (struct l2cap_cmd_rej_unk *) data;

	if (rej->reason != L2CAP_REJ_NOT_UNDERSTOOD)
		return 0;

	if ((conn->info_state & L2CAP_INFO_FEAT_MASK_REQ_SENT) &&
					cmd->ident == conn->info_ident) {
		del_timer(&conn->info_timer);

		conn->info_state |= L2CAP_INFO_FEAT_MASK_REQ_DONE;
		conn->info_ident = 0;

		l2cap_conn_start(conn);
	}

	return 0;
}

static inline int l2cap_connect_req(struct l2cap_conn *conn, struct l2cap_cmd_hdr *cmd, u8 *data)
{
	struct l2cap_conn_req *req = (struct l2cap_conn_req *) data;
	struct l2cap_conn_rsp rsp;
	struct l2cap_chan *chan = NULL, *pchan;
	struct sock *parent, *sk = NULL;
	int result, status = L2CAP_CS_NO_INFO;

	u16 dcid = 0, scid = __le16_to_cpu(req->scid);
	__le16 psm = req->psm;

	BT_DBG("psm 0x%2.2x scid 0x%4.4x", psm, scid);

	/* Check if we have socket listening on psm */
	pchan = l2cap_global_chan_by_psm(BT_LISTEN, psm, conn->src);
	if (!pchan) {
		result = L2CAP_CR_BAD_PSM;
		goto sendresp;
	}

	parent = pchan->sk;

	bh_lock_sock(parent);

	/* Check if the ACL is secure enough (if not SDP) */
	if (psm != cpu_to_le16(0x0001) &&
				!hci_conn_check_link_mode(conn->hcon)) {
		conn->disc_reason = HCI_ERROR_AUTH_FAILURE;
		result = L2CAP_CR_SEC_BLOCK;
		goto response;
	}

	result = L2CAP_CR_NO_MEM;

	/* Check for backlog size */
	if (sk_acceptq_is_full(parent)) {
		BT_DBG("backlog full %d", parent->sk_ack_backlog);
		goto response;
	}

	chan = pchan->ops->new_connection(pchan->data);
	if (!chan)
		goto response;

	sk = chan->sk;

	write_lock_bh(&conn->chan_lock);

	/* Check if we already have channel with that dcid */
	if (__l2cap_get_chan_by_dcid(conn, scid)) {
		write_unlock_bh(&conn->chan_lock);
		sock_set_flag(sk, SOCK_ZAPPED);
		chan->ops->close(chan->data);
		goto response;
	}

	hci_conn_hold(conn->hcon);

	bacpy(&bt_sk(sk)->src, conn->src);
	bacpy(&bt_sk(sk)->dst, conn->dst);
	chan->psm  = psm;
	chan->dcid = scid;

	bt_accept_enqueue(parent, sk);

	__l2cap_chan_add(conn, chan);

	dcid = chan->scid;

	__set_chan_timer(chan, sk->sk_sndtimeo);

	chan->ident = cmd->ident;

	if (conn->info_state & L2CAP_INFO_FEAT_MASK_REQ_DONE) {
		if (l2cap_chan_check_security(chan)) {
			if (bt_sk(sk)->defer_setup) {
				l2cap_state_change(chan, BT_CONNECT2);
				result = L2CAP_CR_PEND;
				status = L2CAP_CS_AUTHOR_PEND;
				parent->sk_data_ready(parent, 0);
			} else {
				l2cap_state_change(chan, BT_CONFIG);
				result = L2CAP_CR_SUCCESS;
				status = L2CAP_CS_NO_INFO;
			}
		} else {
			l2cap_state_change(chan, BT_CONNECT2);
			result = L2CAP_CR_PEND;
			status = L2CAP_CS_AUTHEN_PEND;
		}
	} else {
		l2cap_state_change(chan, BT_CONNECT2);
		result = L2CAP_CR_PEND;
		status = L2CAP_CS_NO_INFO;
	}

	write_unlock_bh(&conn->chan_lock);

response:
	bh_unlock_sock(parent);

sendresp:
	rsp.scid   = cpu_to_le16(scid);
	rsp.dcid   = cpu_to_le16(dcid);
	rsp.result = cpu_to_le16(result);
	rsp.status = cpu_to_le16(status);
	l2cap_send_cmd(conn, cmd->ident, L2CAP_CONN_RSP, sizeof(rsp), &rsp);

	if (result == L2CAP_CR_PEND && status == L2CAP_CS_NO_INFO) {
		struct l2cap_info_req info;
		info.type = cpu_to_le16(L2CAP_IT_FEAT_MASK);

		conn->info_state |= L2CAP_INFO_FEAT_MASK_REQ_SENT;
		conn->info_ident = l2cap_get_ident(conn);

		mod_timer(&conn->info_timer, jiffies +
					msecs_to_jiffies(L2CAP_INFO_TIMEOUT));

		l2cap_send_cmd(conn, conn->info_ident,
					L2CAP_INFO_REQ, sizeof(info), &info);
	}

	if (chan && !test_bit(CONF_REQ_SENT, &chan->conf_state) &&
				result == L2CAP_CR_SUCCESS) {
		u8 buf[128];
		set_bit(CONF_REQ_SENT, &chan->conf_state);
		l2cap_send_cmd(conn, l2cap_get_ident(conn), L2CAP_CONF_REQ,
					l2cap_build_conf_req(chan, buf), buf);
		chan->num_conf_req++;
	}

	return 0;
}

static inline int l2cap_connect_rsp(struct l2cap_conn *conn, struct l2cap_cmd_hdr *cmd, u8 *data)
{
	struct l2cap_conn_rsp *rsp = (struct l2cap_conn_rsp *) data;
	u16 scid, dcid, result, status;
	struct l2cap_chan *chan;
	struct sock *sk;
	u8 req[128];

	scid   = __le16_to_cpu(rsp->scid);
	dcid   = __le16_to_cpu(rsp->dcid);
	result = __le16_to_cpu(rsp->result);
	status = __le16_to_cpu(rsp->status);

	BT_DBG("dcid 0x%4.4x scid 0x%4.4x result 0x%2.2x status 0x%2.2x", dcid, scid, result, status);

	if (scid) {
		chan = l2cap_get_chan_by_scid(conn, scid);
		if (!chan)
			return -EFAULT;
	} else {
		chan = l2cap_get_chan_by_ident(conn, cmd->ident);
		if (!chan)
			return -EFAULT;
	}

	sk = chan->sk;

	switch (result) {
	case L2CAP_CR_SUCCESS:
		l2cap_state_change(chan, BT_CONFIG);
		chan->ident = 0;
		chan->dcid = dcid;
		clear_bit(CONF_CONNECT_PEND, &chan->conf_state);

		if (test_and_set_bit(CONF_REQ_SENT, &chan->conf_state))
			break;

		l2cap_send_cmd(conn, l2cap_get_ident(conn), L2CAP_CONF_REQ,
					l2cap_build_conf_req(chan, req), req);
		chan->num_conf_req++;
		break;

	case L2CAP_CR_PEND:
		set_bit(CONF_CONNECT_PEND, &chan->conf_state);
		break;

	default:
		/* don't delete l2cap channel if sk is owned by user */
		if (sock_owned_by_user(sk)) {
			l2cap_state_change(chan, BT_DISCONN);
			__clear_chan_timer(chan);
			__set_chan_timer(chan, L2CAP_DISC_TIMEOUT);
			break;
		}

		l2cap_chan_del(chan, ECONNREFUSED);
		break;
	}

	bh_unlock_sock(sk);
	return 0;
}

static inline void set_default_fcs(struct l2cap_chan *chan)
{
	/* FCS is enabled only in ERTM or streaming mode, if one or both
	 * sides request it.
	 */
	if (chan->mode != L2CAP_MODE_ERTM && chan->mode != L2CAP_MODE_STREAMING)
		chan->fcs = L2CAP_FCS_NONE;
	else if (!test_bit(CONF_NO_FCS_RECV, &chan->conf_state))
		chan->fcs = L2CAP_FCS_CRC16;
}

static inline int l2cap_config_req(struct l2cap_conn *conn, struct l2cap_cmd_hdr *cmd, u16 cmd_len, u8 *data)
{
	struct l2cap_conf_req *req = (struct l2cap_conf_req *) data;
	u16 dcid, flags;
	u8 rsp[64];
	struct l2cap_chan *chan;
	struct sock *sk;
	int len;

	dcid  = __le16_to_cpu(req->dcid);
	flags = __le16_to_cpu(req->flags);

	BT_DBG("dcid 0x%4.4x flags 0x%2.2x", dcid, flags);

	chan = l2cap_get_chan_by_scid(conn, dcid);
	if (!chan)
		return -ENOENT;

	sk = chan->sk;

	if (chan->state != BT_CONFIG && chan->state != BT_CONNECT2) {
		struct l2cap_cmd_rej_cid rej;

		rej.reason = cpu_to_le16(L2CAP_REJ_INVALID_CID);
		rej.scid = cpu_to_le16(chan->scid);
		rej.dcid = cpu_to_le16(chan->dcid);

		l2cap_send_cmd(conn, cmd->ident, L2CAP_COMMAND_REJ,
				sizeof(rej), &rej);
		goto unlock;
	}

	/* Reject if config buffer is too small. */
	len = cmd_len - sizeof(*req);
	if (len < 0 || chan->conf_len + len > sizeof(chan->conf_req)) {
		l2cap_send_cmd(conn, cmd->ident, L2CAP_CONF_RSP,
				l2cap_build_conf_rsp(chan, rsp,
					L2CAP_CONF_REJECT, flags), rsp);
		goto unlock;
	}

	/* Store config. */
	memcpy(chan->conf_req + chan->conf_len, req->data, len);
	chan->conf_len += len;

	if (flags & 0x0001) {
		/* Incomplete config. Send empty response. */
		l2cap_send_cmd(conn, cmd->ident, L2CAP_CONF_RSP,
				l2cap_build_conf_rsp(chan, rsp,
					L2CAP_CONF_SUCCESS, 0x0001), rsp);
		goto unlock;
	}

	/* Complete config. */
	len = l2cap_parse_conf_req(chan, rsp);
	if (len < 0) {
		l2cap_send_disconn_req(conn, chan, ECONNRESET);
		goto unlock;
	}

	l2cap_send_cmd(conn, cmd->ident, L2CAP_CONF_RSP, len, rsp);
	chan->num_conf_rsp++;

	/* Reset config buffer. */
	chan->conf_len = 0;

	if (!test_bit(CONF_OUTPUT_DONE, &chan->conf_state))
		goto unlock;

	if (test_bit(CONF_INPUT_DONE, &chan->conf_state)) {
		set_default_fcs(chan);

		l2cap_state_change(chan, BT_CONNECTED);

		chan->next_tx_seq = 0;
		chan->expected_tx_seq = 0;
		skb_queue_head_init(&chan->tx_q);
		if (chan->mode == L2CAP_MODE_ERTM)
			l2cap_ertm_init(chan);

		l2cap_chan_ready(sk);
		goto unlock;
	}

	if (!test_and_set_bit(CONF_REQ_SENT, &chan->conf_state)) {
		u8 buf[64];
		l2cap_send_cmd(conn, l2cap_get_ident(conn), L2CAP_CONF_REQ,
					l2cap_build_conf_req(chan, buf), buf);
		chan->num_conf_req++;
	}

	/* Got Conf Rsp PENDING from remote side and asume we sent
	   Conf Rsp PENDING in the code above */
	if (test_bit(CONF_REM_CONF_PEND, &chan->conf_state) &&
			test_bit(CONF_LOC_CONF_PEND, &chan->conf_state)) {

		/* check compatibility */

		clear_bit(CONF_LOC_CONF_PEND, &chan->conf_state);
		set_bit(CONF_OUTPUT_DONE, &chan->conf_state);

		l2cap_send_cmd(conn, cmd->ident, L2CAP_CONF_RSP,
					l2cap_build_conf_rsp(chan, rsp,
					L2CAP_CONF_SUCCESS, 0x0000), rsp);
	}

unlock:
	bh_unlock_sock(sk);
	return 0;
}

static inline int l2cap_config_rsp(struct l2cap_conn *conn, struct l2cap_cmd_hdr *cmd, u8 *data)
{
	struct l2cap_conf_rsp *rsp = (struct l2cap_conf_rsp *)data;
	u16 scid, flags, result;
	struct l2cap_chan *chan;
	struct sock *sk;
	int len = cmd->len - sizeof(*rsp);

	scid   = __le16_to_cpu(rsp->scid);
	flags  = __le16_to_cpu(rsp->flags);
	result = __le16_to_cpu(rsp->result);

	BT_DBG("scid 0x%4.4x flags 0x%2.2x result 0x%2.2x",
			scid, flags, result);

	chan = l2cap_get_chan_by_scid(conn, scid);
	if (!chan)
		return 0;

	sk = chan->sk;

	switch (result) {
	case L2CAP_CONF_SUCCESS:
		l2cap_conf_rfc_get(chan, rsp->data, len);
		clear_bit(CONF_REM_CONF_PEND, &chan->conf_state);
		break;

	case L2CAP_CONF_PENDING:
		set_bit(CONF_REM_CONF_PEND, &chan->conf_state);

		if (test_bit(CONF_LOC_CONF_PEND, &chan->conf_state)) {
			char buf[64];

			len = l2cap_parse_conf_rsp(chan, rsp->data, len,
								buf, &result);
			if (len < 0) {
				l2cap_send_disconn_req(conn, chan, ECONNRESET);
				goto done;
			}

			/* check compatibility */

			clear_bit(CONF_LOC_CONF_PEND, &chan->conf_state);
			set_bit(CONF_OUTPUT_DONE, &chan->conf_state);

			l2cap_send_cmd(conn, cmd->ident, L2CAP_CONF_RSP,
						l2cap_build_conf_rsp(chan, buf,
						L2CAP_CONF_SUCCESS, 0x0000), buf);
		}
		goto done;

	case L2CAP_CONF_UNACCEPT:
		if (chan->num_conf_rsp <= L2CAP_CONF_MAX_CONF_RSP) {
			char req[64];

			if (len > sizeof(req) - sizeof(struct l2cap_conf_req)) {
				l2cap_send_disconn_req(conn, chan, ECONNRESET);
				goto done;
			}

			/* throw out any old stored conf requests */
			result = L2CAP_CONF_SUCCESS;
			len = l2cap_parse_conf_rsp(chan, rsp->data, len,
								req, &result);
			if (len < 0) {
				l2cap_send_disconn_req(conn, chan, ECONNRESET);
				goto done;
			}

			l2cap_send_cmd(conn, l2cap_get_ident(conn),
						L2CAP_CONF_REQ, len, req);
			chan->num_conf_req++;
			if (result != L2CAP_CONF_SUCCESS)
				goto done;
			break;
		}

	default:
		sk->sk_err = ECONNRESET;
		__set_chan_timer(chan, L2CAP_DISC_REJ_TIMEOUT);
		l2cap_send_disconn_req(conn, chan, ECONNRESET);
		goto done;
	}

	if (flags & 0x01)
		goto done;

	set_bit(CONF_INPUT_DONE, &chan->conf_state);

	if (test_bit(CONF_OUTPUT_DONE, &chan->conf_state)) {
		set_default_fcs(chan);

		l2cap_state_change(chan, BT_CONNECTED);
		chan->next_tx_seq = 0;
		chan->expected_tx_seq = 0;
		skb_queue_head_init(&chan->tx_q);
		if (chan->mode ==  L2CAP_MODE_ERTM)
			l2cap_ertm_init(chan);

		l2cap_chan_ready(sk);
	}

done:
	bh_unlock_sock(sk);
	return 0;
}

static inline int l2cap_disconnect_req(struct l2cap_conn *conn, struct l2cap_cmd_hdr *cmd, u8 *data)
{
	struct l2cap_disconn_req *req = (struct l2cap_disconn_req *) data;
	struct l2cap_disconn_rsp rsp;
	u16 dcid, scid;
	struct l2cap_chan *chan;
	struct sock *sk;

	scid = __le16_to_cpu(req->scid);
	dcid = __le16_to_cpu(req->dcid);

	BT_DBG("scid 0x%4.4x dcid 0x%4.4x", scid, dcid);

	chan = l2cap_get_chan_by_scid(conn, dcid);
	if (!chan)
		return 0;

	sk = chan->sk;

	rsp.dcid = cpu_to_le16(chan->scid);
	rsp.scid = cpu_to_le16(chan->dcid);
	l2cap_send_cmd(conn, cmd->ident, L2CAP_DISCONN_RSP, sizeof(rsp), &rsp);

	sk->sk_shutdown = SHUTDOWN_MASK;

	/* don't delete l2cap channel if sk is owned by user */
	if (sock_owned_by_user(sk)) {
		l2cap_state_change(chan, BT_DISCONN);
		__clear_chan_timer(chan);
		__set_chan_timer(chan, L2CAP_DISC_TIMEOUT);
		bh_unlock_sock(sk);
		return 0;
	}

	l2cap_chan_del(chan, ECONNRESET);
	bh_unlock_sock(sk);

	chan->ops->close(chan->data);
	return 0;
}

static inline int l2cap_disconnect_rsp(struct l2cap_conn *conn, struct l2cap_cmd_hdr *cmd, u8 *data)
{
	struct l2cap_disconn_rsp *rsp = (struct l2cap_disconn_rsp *) data;
	u16 dcid, scid;
	struct l2cap_chan *chan;
	struct sock *sk;

	scid = __le16_to_cpu(rsp->scid);
	dcid = __le16_to_cpu(rsp->dcid);

	BT_DBG("dcid 0x%4.4x scid 0x%4.4x", dcid, scid);

	chan = l2cap_get_chan_by_scid(conn, scid);
	if (!chan)
		return 0;

	sk = chan->sk;

	/* don't delete l2cap channel if sk is owned by user */
	if (sock_owned_by_user(sk)) {
		l2cap_state_change(chan, BT_DISCONN);
		__clear_chan_timer(chan);
		__set_chan_timer(chan, L2CAP_DISC_TIMEOUT);
		bh_unlock_sock(sk);
		return 0;
	}

	l2cap_chan_del(chan, 0);
	bh_unlock_sock(sk);

	chan->ops->close(chan->data);
	return 0;
}

static inline int l2cap_information_req(struct l2cap_conn *conn, struct l2cap_cmd_hdr *cmd, u8 *data)
{
	struct l2cap_info_req *req = (struct l2cap_info_req *) data;
	u16 type;

	type = __le16_to_cpu(req->type);

	BT_DBG("type 0x%4.4x", type);

	if (type == L2CAP_IT_FEAT_MASK) {
		u8 buf[8];
		u32 feat_mask = l2cap_feat_mask;
		struct l2cap_info_rsp *rsp = (struct l2cap_info_rsp *) buf;
		rsp->type   = cpu_to_le16(L2CAP_IT_FEAT_MASK);
		rsp->result = cpu_to_le16(L2CAP_IR_SUCCESS);
		if (!disable_ertm)
			feat_mask |= L2CAP_FEAT_ERTM | L2CAP_FEAT_STREAMING
							 | L2CAP_FEAT_FCS;
		if (enable_hs)
			feat_mask |= L2CAP_FEAT_EXT_FLOW
						| L2CAP_FEAT_EXT_WINDOW;

		put_unaligned_le32(feat_mask, rsp->data);
		l2cap_send_cmd(conn, cmd->ident,
					L2CAP_INFO_RSP, sizeof(buf), buf);
	} else if (type == L2CAP_IT_FIXED_CHAN) {
		u8 buf[12];
		struct l2cap_info_rsp *rsp = (struct l2cap_info_rsp *) buf;

		if (enable_hs)
			l2cap_fixed_chan[0] |= L2CAP_FC_A2MP;
		else
			l2cap_fixed_chan[0] &= ~L2CAP_FC_A2MP;

		rsp->type   = cpu_to_le16(L2CAP_IT_FIXED_CHAN);
		rsp->result = cpu_to_le16(L2CAP_IR_SUCCESS);
		memcpy(rsp->data, l2cap_fixed_chan, sizeof(l2cap_fixed_chan));
		l2cap_send_cmd(conn, cmd->ident,
					L2CAP_INFO_RSP, sizeof(buf), buf);
	} else {
		struct l2cap_info_rsp rsp;
		rsp.type   = cpu_to_le16(type);
		rsp.result = cpu_to_le16(L2CAP_IR_NOTSUPP);
		l2cap_send_cmd(conn, cmd->ident,
					L2CAP_INFO_RSP, sizeof(rsp), &rsp);
	}

	return 0;
}

static inline int l2cap_information_rsp(struct l2cap_conn *conn, struct l2cap_cmd_hdr *cmd, u8 *data)
{
	struct l2cap_info_rsp *rsp = (struct l2cap_info_rsp *) data;
	u16 type, result;

	type   = __le16_to_cpu(rsp->type);
	result = __le16_to_cpu(rsp->result);

	BT_DBG("type 0x%4.4x result 0x%2.2x", type, result);

	/* L2CAP Info req/rsp are unbound to channels, add extra checks */
	if (cmd->ident != conn->info_ident ||
			conn->info_state & L2CAP_INFO_FEAT_MASK_REQ_DONE)
		return 0;

	del_timer(&conn->info_timer);

	if (result != L2CAP_IR_SUCCESS) {
		conn->info_state |= L2CAP_INFO_FEAT_MASK_REQ_DONE;
		conn->info_ident = 0;

		l2cap_conn_start(conn);

		return 0;
	}

	if (type == L2CAP_IT_FEAT_MASK) {
		conn->feat_mask = get_unaligned_le32(rsp->data);

		if (conn->feat_mask & L2CAP_FEAT_FIXED_CHAN) {
			struct l2cap_info_req req;
			req.type = cpu_to_le16(L2CAP_IT_FIXED_CHAN);

			conn->info_ident = l2cap_get_ident(conn);

			l2cap_send_cmd(conn, conn->info_ident,
					L2CAP_INFO_REQ, sizeof(req), &req);
		} else {
			conn->info_state |= L2CAP_INFO_FEAT_MASK_REQ_DONE;
			conn->info_ident = 0;

			l2cap_conn_start(conn);
		}
	} else if (type == L2CAP_IT_FIXED_CHAN) {
		conn->info_state |= L2CAP_INFO_FEAT_MASK_REQ_DONE;
		conn->info_ident = 0;

		l2cap_conn_start(conn);
	}

	return 0;
}

static inline int l2cap_create_channel_req(struct l2cap_conn *conn,
					struct l2cap_cmd_hdr *cmd, u16 cmd_len,
					void *data)
{
	struct l2cap_create_chan_req *req = data;
	struct l2cap_create_chan_rsp rsp;
	u16 psm, scid;

	if (cmd_len != sizeof(*req))
		return -EPROTO;

	if (!enable_hs)
		return -EINVAL;

	psm = le16_to_cpu(req->psm);
	scid = le16_to_cpu(req->scid);

	BT_DBG("psm %d, scid %d, amp_id %d", psm, scid, req->amp_id);

	/* Placeholder: Always reject */
	rsp.dcid = 0;
	rsp.scid = cpu_to_le16(scid);
	rsp.result = L2CAP_CR_NO_MEM;
	rsp.status = L2CAP_CS_NO_INFO;

	l2cap_send_cmd(conn, cmd->ident, L2CAP_CREATE_CHAN_RSP,
		       sizeof(rsp), &rsp);

	return 0;
}

static inline int l2cap_create_channel_rsp(struct l2cap_conn *conn,
					struct l2cap_cmd_hdr *cmd, void *data)
{
	BT_DBG("conn %p", conn);

	return l2cap_connect_rsp(conn, cmd, data);
}

static void l2cap_send_move_chan_rsp(struct l2cap_conn *conn, u8 ident,
							u16 icid, u16 result)
{
	struct l2cap_move_chan_rsp rsp;

	BT_DBG("icid %d, result %d", icid, result);

	rsp.icid = cpu_to_le16(icid);
	rsp.result = cpu_to_le16(result);

	l2cap_send_cmd(conn, ident, L2CAP_MOVE_CHAN_RSP, sizeof(rsp), &rsp);
}

static void l2cap_send_move_chan_cfm(struct l2cap_conn *conn,
				struct l2cap_chan *chan, u16 icid, u16 result)
{
	struct l2cap_move_chan_cfm cfm;
	u8 ident;

	BT_DBG("icid %d, result %d", icid, result);

	ident = l2cap_get_ident(conn);
	if (chan)
		chan->ident = ident;

	cfm.icid = cpu_to_le16(icid);
	cfm.result = cpu_to_le16(result);

	l2cap_send_cmd(conn, ident, L2CAP_MOVE_CHAN_CFM, sizeof(cfm), &cfm);
}

static void l2cap_send_move_chan_cfm_rsp(struct l2cap_conn *conn, u8 ident,
								u16 icid)
{
	struct l2cap_move_chan_cfm_rsp rsp;

	BT_DBG("icid %d", icid);

	rsp.icid = cpu_to_le16(icid);
	l2cap_send_cmd(conn, ident, L2CAP_MOVE_CHAN_CFM_RSP, sizeof(rsp), &rsp);
}

static inline int l2cap_move_channel_req(struct l2cap_conn *conn,
			struct l2cap_cmd_hdr *cmd, u16 cmd_len, void *data)
{
	struct l2cap_move_chan_req *req = data;
	u16 icid = 0;
	u16 result = L2CAP_MR_NOT_ALLOWED;

	if (cmd_len != sizeof(*req))
		return -EPROTO;

	icid = le16_to_cpu(req->icid);

	BT_DBG("icid %d, dest_amp_id %d", icid, req->dest_amp_id);

	if (!enable_hs)
		return -EINVAL;

	/* Placeholder: Always refuse */
	l2cap_send_move_chan_rsp(conn, cmd->ident, icid, result);

	return 0;
}

static inline int l2cap_move_channel_rsp(struct l2cap_conn *conn,
			struct l2cap_cmd_hdr *cmd, u16 cmd_len, void *data)
{
	struct l2cap_move_chan_rsp *rsp = data;
	u16 icid, result;

	if (cmd_len != sizeof(*rsp))
		return -EPROTO;

	icid = le16_to_cpu(rsp->icid);
	result = le16_to_cpu(rsp->result);

	BT_DBG("icid %d, result %d", icid, result);

	/* Placeholder: Always unconfirmed */
	l2cap_send_move_chan_cfm(conn, NULL, icid, L2CAP_MC_UNCONFIRMED);

	return 0;
}

static inline int l2cap_move_channel_confirm(struct l2cap_conn *conn,
			struct l2cap_cmd_hdr *cmd, u16 cmd_len, void *data)
{
	struct l2cap_move_chan_cfm *cfm = data;
	u16 icid, result;

	if (cmd_len != sizeof(*cfm))
		return -EPROTO;

	icid = le16_to_cpu(cfm->icid);
	result = le16_to_cpu(cfm->result);

	BT_DBG("icid %d, result %d", icid, result);

	l2cap_send_move_chan_cfm_rsp(conn, cmd->ident, icid);

	return 0;
}

static inline int l2cap_move_channel_confirm_rsp(struct l2cap_conn *conn,
			struct l2cap_cmd_hdr *cmd, u16 cmd_len, void *data)
{
	struct l2cap_move_chan_cfm_rsp *rsp = data;
	u16 icid;

	if (cmd_len != sizeof(*rsp))
		return -EPROTO;

	icid = le16_to_cpu(rsp->icid);

	BT_DBG("icid %d", icid);

	return 0;
}

static inline int l2cap_check_conn_param(u16 min, u16 max, u16 latency,
							u16 to_multiplier)
{
	u16 max_latency;

	if (min > max || min < 6 || max > 3200)
		return -EINVAL;

	if (to_multiplier < 10 || to_multiplier > 3200)
		return -EINVAL;

	if (max >= to_multiplier * 8)
		return -EINVAL;

	max_latency = (to_multiplier * 8 / max) - 1;
	if (latency > 499 || latency > max_latency)
		return -EINVAL;

	return 0;
}

static inline int l2cap_conn_param_update_req(struct l2cap_conn *conn,
					struct l2cap_cmd_hdr *cmd, u8 *data)
{
	struct hci_conn *hcon = conn->hcon;
	struct l2cap_conn_param_update_req *req;
	struct l2cap_conn_param_update_rsp rsp;
	u16 min, max, latency, to_multiplier, cmd_len;
	int err;

	if (!(hcon->link_mode & HCI_LM_MASTER))
		return -EINVAL;

	cmd_len = __le16_to_cpu(cmd->len);
	if (cmd_len != sizeof(struct l2cap_conn_param_update_req))
		return -EPROTO;

	req = (struct l2cap_conn_param_update_req *) data;
	min		= __le16_to_cpu(req->min);
	max		= __le16_to_cpu(req->max);
	latency		= __le16_to_cpu(req->latency);
	to_multiplier	= __le16_to_cpu(req->to_multiplier);

	BT_DBG("min 0x%4.4x max 0x%4.4x latency: 0x%4.4x Timeout: 0x%4.4x",
						min, max, latency, to_multiplier);

	memset(&rsp, 0, sizeof(rsp));

	err = l2cap_check_conn_param(min, max, latency, to_multiplier);
	if (err)
		rsp.result = cpu_to_le16(L2CAP_CONN_PARAM_REJECTED);
	else
		rsp.result = cpu_to_le16(L2CAP_CONN_PARAM_ACCEPTED);

	l2cap_send_cmd(conn, cmd->ident, L2CAP_CONN_PARAM_UPDATE_RSP,
							sizeof(rsp), &rsp);

	if (!err)
		hci_le_conn_update(hcon, min, max, latency, to_multiplier);

	return 0;
}

static inline int l2cap_bredr_sig_cmd(struct l2cap_conn *conn,
			struct l2cap_cmd_hdr *cmd, u16 cmd_len, u8 *data)
{
	int err = 0;

	switch (cmd->code) {
	case L2CAP_COMMAND_REJ:
		l2cap_command_rej(conn, cmd, data);
		break;

	case L2CAP_CONN_REQ:
		err = l2cap_connect_req(conn, cmd, data);
		break;

	case L2CAP_CONN_RSP:
		err = l2cap_connect_rsp(conn, cmd, data);
		break;

	case L2CAP_CONF_REQ:
		err = l2cap_config_req(conn, cmd, cmd_len, data);
		break;

	case L2CAP_CONF_RSP:
		err = l2cap_config_rsp(conn, cmd, data);
		break;

	case L2CAP_DISCONN_REQ:
		err = l2cap_disconnect_req(conn, cmd, data);
		break;

	case L2CAP_DISCONN_RSP:
		err = l2cap_disconnect_rsp(conn, cmd, data);
		break;

	case L2CAP_ECHO_REQ:
		l2cap_send_cmd(conn, cmd->ident, L2CAP_ECHO_RSP, cmd_len, data);
		break;

	case L2CAP_ECHO_RSP:
		break;

	case L2CAP_INFO_REQ:
		err = l2cap_information_req(conn, cmd, data);
		break;

	case L2CAP_INFO_RSP:
		err = l2cap_information_rsp(conn, cmd, data);
		break;

	case L2CAP_CREATE_CHAN_REQ:
		err = l2cap_create_channel_req(conn, cmd, cmd_len, data);
		break;

	case L2CAP_CREATE_CHAN_RSP:
		err = l2cap_create_channel_rsp(conn, cmd, data);
		break;

	case L2CAP_MOVE_CHAN_REQ:
		err = l2cap_move_channel_req(conn, cmd, cmd_len, data);
		break;

	case L2CAP_MOVE_CHAN_RSP:
		err = l2cap_move_channel_rsp(conn, cmd, cmd_len, data);
		break;

	case L2CAP_MOVE_CHAN_CFM:
		err = l2cap_move_channel_confirm(conn, cmd, cmd_len, data);
		break;

	case L2CAP_MOVE_CHAN_CFM_RSP:
		err = l2cap_move_channel_confirm_rsp(conn, cmd, cmd_len, data);
		break;

	default:
		BT_ERR("Unknown BR/EDR signaling command 0x%2.2x", cmd->code);
		err = -EINVAL;
		break;
	}

	return err;
}

static inline int l2cap_le_sig_cmd(struct l2cap_conn *conn,
					struct l2cap_cmd_hdr *cmd, u8 *data)
{
	switch (cmd->code) {
	case L2CAP_COMMAND_REJ:
		return 0;

	case L2CAP_CONN_PARAM_UPDATE_REQ:
		return l2cap_conn_param_update_req(conn, cmd, data);

	case L2CAP_CONN_PARAM_UPDATE_RSP:
		return 0;

	default:
		BT_ERR("Unknown LE signaling command 0x%2.2x", cmd->code);
		return -EINVAL;
	}
}

static inline void l2cap_sig_channel(struct l2cap_conn *conn,
							struct sk_buff *skb)
{
	u8 *data = skb->data;
	int len = skb->len;
	struct l2cap_cmd_hdr cmd;
	int err;

	l2cap_raw_recv(conn, skb);

	while (len >= L2CAP_CMD_HDR_SIZE) {
		u16 cmd_len;
		memcpy(&cmd, data, L2CAP_CMD_HDR_SIZE);
		data += L2CAP_CMD_HDR_SIZE;
		len  -= L2CAP_CMD_HDR_SIZE;

		cmd_len = le16_to_cpu(cmd.len);

		BT_DBG("code 0x%2.2x len %d id 0x%2.2x", cmd.code, cmd_len, cmd.ident);

		if (cmd_len > len || !cmd.ident) {
			BT_DBG("corrupted command");
			break;
		}

		if (conn->hcon->type == LE_LINK)
			err = l2cap_le_sig_cmd(conn, &cmd, data);
		else
			err = l2cap_bredr_sig_cmd(conn, &cmd, cmd_len, data);

		if (err) {
			struct l2cap_cmd_rej_unk rej;

			BT_ERR("Wrong link type (%d)", err);

			/* FIXME: Map err to a valid reason */
			rej.reason = cpu_to_le16(L2CAP_REJ_NOT_UNDERSTOOD);
			l2cap_send_cmd(conn, cmd.ident, L2CAP_COMMAND_REJ, sizeof(rej), &rej);
		}

		data += cmd_len;
		len  -= cmd_len;
	}

	kfree_skb(skb);
}

static int l2cap_check_fcs(struct l2cap_chan *chan,  struct sk_buff *skb)
{
	u16 our_fcs, rcv_fcs;
	int hdr_size;

	if (test_bit(FLAG_EXT_CTRL, &chan->flags))
		hdr_size = L2CAP_EXT_HDR_SIZE;
	else
		hdr_size = L2CAP_ENH_HDR_SIZE;

	if (chan->fcs == L2CAP_FCS_CRC16) {
		skb_trim(skb, skb->len - L2CAP_FCS_SIZE);
		rcv_fcs = get_unaligned_le16(skb->data + skb->len);
		our_fcs = crc16(0, skb->data - hdr_size, skb->len + hdr_size);

		if (our_fcs != rcv_fcs)
			return -EBADMSG;
	}
	return 0;
}

static inline void l2cap_send_i_or_rr_or_rnr(struct l2cap_chan *chan)
{
	u32 control = 0;

	chan->frames_sent = 0;

	control |= __set_reqseq(chan, chan->buffer_seq);

	if (test_bit(CONN_LOCAL_BUSY, &chan->conn_state)) {
		control |= __set_ctrl_super(chan, L2CAP_SUPER_RNR);
		l2cap_send_sframe(chan, control);
		set_bit(CONN_RNR_SENT, &chan->conn_state);
	}

	if (test_bit(CONN_REMOTE_BUSY, &chan->conn_state))
		l2cap_retransmit_frames(chan);

	l2cap_ertm_send(chan);

	if (!test_bit(CONN_LOCAL_BUSY, &chan->conn_state) &&
			chan->frames_sent == 0) {
		control |= __set_ctrl_super(chan, L2CAP_SUPER_RR);
		l2cap_send_sframe(chan, control);
	}
}

static int l2cap_add_to_srej_queue(struct l2cap_chan *chan, struct sk_buff *skb, u16 tx_seq, u8 sar)
{
	struct sk_buff *next_skb;
	int tx_seq_offset, next_tx_seq_offset;

	bt_cb(skb)->tx_seq = tx_seq;
	bt_cb(skb)->sar = sar;

	next_skb = skb_peek(&chan->srej_q);

	tx_seq_offset = __seq_offset(chan, tx_seq, chan->buffer_seq);

	while (next_skb) {
		if (bt_cb(next_skb)->tx_seq == tx_seq)
			return -EINVAL;

		next_tx_seq_offset = __seq_offset(chan,
				bt_cb(next_skb)->tx_seq, chan->buffer_seq);

		if (next_tx_seq_offset > tx_seq_offset) {
			__skb_queue_before(&chan->srej_q, next_skb, skb);
			return 0;
		}

		if (skb_queue_is_last(&chan->srej_q, next_skb))
			next_skb = NULL;
		else
			next_skb = skb_queue_next(&chan->srej_q, next_skb);
	}

	__skb_queue_tail(&chan->srej_q, skb);

	return 0;
}

static void append_skb_frag(struct sk_buff *skb,
			struct sk_buff *new_frag, struct sk_buff **last_frag)
{
	/* skb->len reflects data in skb as well as all fragments
	 * skb->data_len reflects only data in fragments
	 */
	if (!skb_has_frag_list(skb))
		skb_shinfo(skb)->frag_list = new_frag;

	new_frag->next = NULL;

	(*last_frag)->next = new_frag;
	*last_frag = new_frag;

	skb->len += new_frag->len;
	skb->data_len += new_frag->len;
	skb->truesize += new_frag->truesize;
}

static int l2cap_reassemble_sdu(struct l2cap_chan *chan, struct sk_buff *skb, u32 control)
{
	int err = -EINVAL;

	switch (__get_ctrl_sar(chan, control)) {
	case L2CAP_SAR_UNSEGMENTED:
		if (chan->sdu)
			break;

		err = chan->ops->recv(chan->data, skb);
		break;

	case L2CAP_SAR_START:
		if (chan->sdu)
			break;

		chan->sdu_len = get_unaligned_le16(skb->data);
		skb_pull(skb, L2CAP_SDULEN_SIZE);

		if (chan->sdu_len > chan->imtu) {
			err = -EMSGSIZE;
			break;
		}

		if (skb->len >= chan->sdu_len)
			break;

		chan->sdu = skb;
		chan->sdu_last_frag = skb;

		skb = NULL;
		err = 0;
		break;

	case L2CAP_SAR_CONTINUE:
		if (!chan->sdu)
			break;

		append_skb_frag(chan->sdu, skb,
				&chan->sdu_last_frag);
		skb = NULL;

		if (chan->sdu->len >= chan->sdu_len)
			break;

		err = 0;
		break;

	case L2CAP_SAR_END:
		if (!chan->sdu)
			break;

		append_skb_frag(chan->sdu, skb,
				&chan->sdu_last_frag);
		skb = NULL;

		if (chan->sdu->len != chan->sdu_len)
			break;

		err = chan->ops->recv(chan->data, chan->sdu);

		if (!err) {
			/* Reassembly complete */
			chan->sdu = NULL;
			chan->sdu_last_frag = NULL;
			chan->sdu_len = 0;
		}
		break;
	}

	if (err) {
		kfree_skb(skb);
		kfree_skb(chan->sdu);
		chan->sdu = NULL;
		chan->sdu_last_frag = NULL;
		chan->sdu_len = 0;
	}

	return err;
}

static void l2cap_ertm_enter_local_busy(struct l2cap_chan *chan)
{
	u32 control;

	BT_DBG("chan %p, Enter local busy", chan);

	set_bit(CONN_LOCAL_BUSY, &chan->conn_state);

	control = __set_reqseq(chan, chan->buffer_seq);
	control |= __set_ctrl_super(chan, L2CAP_SUPER_RNR);
	l2cap_send_sframe(chan, control);

	set_bit(CONN_RNR_SENT, &chan->conn_state);

	__clear_ack_timer(chan);
}

static void l2cap_ertm_exit_local_busy(struct l2cap_chan *chan)
{
	u32 control;

	if (!test_bit(CONN_RNR_SENT, &chan->conn_state))
		goto done;

	control = __set_reqseq(chan, chan->buffer_seq);
	control |= __set_ctrl_poll(chan);
	control |= __set_ctrl_super(chan, L2CAP_SUPER_RR);
	l2cap_send_sframe(chan, control);
	chan->retry_count = 1;

	__clear_retrans_timer(chan);
	__set_monitor_timer(chan);

	set_bit(CONN_WAIT_F, &chan->conn_state);

done:
	clear_bit(CONN_LOCAL_BUSY, &chan->conn_state);
	clear_bit(CONN_RNR_SENT, &chan->conn_state);

	BT_DBG("chan %p, Exit local busy", chan);
}

void l2cap_chan_busy(struct l2cap_chan *chan, int busy)
{
	if (chan->mode == L2CAP_MODE_ERTM) {
		if (busy)
			l2cap_ertm_enter_local_busy(chan);
		else
			l2cap_ertm_exit_local_busy(chan);
	}
}

static void l2cap_check_srej_gap(struct l2cap_chan *chan, u16 tx_seq)
{
	struct sk_buff *skb;
	u32 control;

	while ((skb = skb_peek(&chan->srej_q)) &&
			!test_bit(CONN_LOCAL_BUSY, &chan->conn_state)) {
		int err;

		if (bt_cb(skb)->tx_seq != tx_seq)
			break;

		skb = skb_dequeue(&chan->srej_q);
		control = __set_ctrl_sar(chan, bt_cb(skb)->sar);
		err = l2cap_reassemble_sdu(chan, skb, control);

		if (err < 0) {
			l2cap_send_disconn_req(chan->conn, chan, ECONNRESET);
			break;
		}

		chan->buffer_seq_srej = __next_seq(chan, chan->buffer_seq_srej);
		tx_seq = __next_seq(chan, tx_seq);
	}
}

static void l2cap_resend_srejframe(struct l2cap_chan *chan, u16 tx_seq)
{
	struct srej_list *l, *tmp;
	u32 control;

	list_for_each_entry_safe(l, tmp, &chan->srej_l, list) {
		if (l->tx_seq == tx_seq) {
			list_del(&l->list);
			kfree(l);
			return;
		}
		control = __set_ctrl_super(chan, L2CAP_SUPER_SREJ);
		control |= __set_reqseq(chan, l->tx_seq);
		l2cap_send_sframe(chan, control);
		list_del(&l->list);
		list_add_tail(&l->list, &chan->srej_l);
	}
}

static int l2cap_send_srejframe(struct l2cap_chan *chan, u16 tx_seq)
{
	struct srej_list *new;
	u32 control;

	while (tx_seq != chan->expected_tx_seq) {
		control = __set_ctrl_super(chan, L2CAP_SUPER_SREJ);
		control |= __set_reqseq(chan, chan->expected_tx_seq);
		l2cap_send_sframe(chan, control);

		new = kzalloc(sizeof(struct srej_list), GFP_ATOMIC);
		if (!new)
			return -ENOMEM;

		new->tx_seq = chan->expected_tx_seq;

		chan->expected_tx_seq = __next_seq(chan, chan->expected_tx_seq);

		list_add_tail(&new->list, &chan->srej_l);
	}

	chan->expected_tx_seq = __next_seq(chan, chan->expected_tx_seq);

	return 0;
}

static inline int l2cap_data_channel_iframe(struct l2cap_chan *chan, u32 rx_control, struct sk_buff *skb)
{
	u16 tx_seq = __get_txseq(chan, rx_control);
	u16 req_seq = __get_reqseq(chan, rx_control);
	u8 sar = __get_ctrl_sar(chan, rx_control);
	int tx_seq_offset, expected_tx_seq_offset;
	int num_to_ack = (chan->tx_win/6) + 1;
	int err = 0;

	BT_DBG("chan %p len %d tx_seq %d rx_control 0x%8.8x", chan, skb->len,
							tx_seq, rx_control);

	if (__is_ctrl_final(chan, rx_control) &&
			test_bit(CONN_WAIT_F, &chan->conn_state)) {
		__clear_monitor_timer(chan);
		if (chan->unacked_frames > 0)
			__set_retrans_timer(chan);
		clear_bit(CONN_WAIT_F, &chan->conn_state);
	}

	chan->expected_ack_seq = req_seq;
	l2cap_drop_acked_frames(chan);

	tx_seq_offset = __seq_offset(chan, tx_seq, chan->buffer_seq);

	/* invalid tx_seq */
	if (tx_seq_offset >= chan->tx_win) {
		l2cap_send_disconn_req(chan->conn, chan, ECONNRESET);
		goto drop;
	}

	if (test_bit(CONN_LOCAL_BUSY, &chan->conn_state))
		goto drop;

	if (tx_seq == chan->expected_tx_seq)
		goto expected;

	if (test_bit(CONN_SREJ_SENT, &chan->conn_state)) {
		struct srej_list *first;

		first = list_first_entry(&chan->srej_l,
				struct srej_list, list);
		if (tx_seq == first->tx_seq) {
			l2cap_add_to_srej_queue(chan, skb, tx_seq, sar);
			l2cap_check_srej_gap(chan, tx_seq);

			list_del(&first->list);
			kfree(first);

			if (list_empty(&chan->srej_l)) {
				chan->buffer_seq = chan->buffer_seq_srej;
				clear_bit(CONN_SREJ_SENT, &chan->conn_state);
				l2cap_send_ack(chan);
				BT_DBG("chan %p, Exit SREJ_SENT", chan);
			}
		} else {
			struct srej_list *l;

			/* duplicated tx_seq */
			if (l2cap_add_to_srej_queue(chan, skb, tx_seq, sar) < 0)
				goto drop;

			list_for_each_entry(l, &chan->srej_l, list) {
				if (l->tx_seq == tx_seq) {
					l2cap_resend_srejframe(chan, tx_seq);
					return 0;
				}
			}

			err = l2cap_send_srejframe(chan, tx_seq);
			if (err < 0) {
				l2cap_send_disconn_req(chan->conn, chan, -err);
				return err;
			}
		}
	} else {
		expected_tx_seq_offset = __seq_offset(chan,
				chan->expected_tx_seq, chan->buffer_seq);

		/* duplicated tx_seq */
		if (tx_seq_offset < expected_tx_seq_offset)
			goto drop;

		set_bit(CONN_SREJ_SENT, &chan->conn_state);

		BT_DBG("chan %p, Enter SREJ", chan);

		INIT_LIST_HEAD(&chan->srej_l);
		chan->buffer_seq_srej = chan->buffer_seq;

		__skb_queue_head_init(&chan->srej_q);
		l2cap_add_to_srej_queue(chan, skb, tx_seq, sar);

		set_bit(CONN_SEND_PBIT, &chan->conn_state);

		err = l2cap_send_srejframe(chan, tx_seq);
		if (err < 0) {
			l2cap_send_disconn_req(chan->conn, chan, -err);
			return err;
		}

		__clear_ack_timer(chan);
	}
	return 0;

expected:
	chan->expected_tx_seq = __next_seq(chan, chan->expected_tx_seq);

	if (test_bit(CONN_SREJ_SENT, &chan->conn_state)) {
		bt_cb(skb)->tx_seq = tx_seq;
		bt_cb(skb)->sar = sar;
		__skb_queue_tail(&chan->srej_q, skb);
		return 0;
	}

	err = l2cap_reassemble_sdu(chan, skb, rx_control);
	chan->buffer_seq = __next_seq(chan, chan->buffer_seq);

	if (err < 0) {
		l2cap_send_disconn_req(chan->conn, chan, ECONNRESET);
		return err;
	}

	if (__is_ctrl_final(chan, rx_control)) {
		if (!test_and_clear_bit(CONN_REJ_ACT, &chan->conn_state))
			l2cap_retransmit_frames(chan);
	}


	chan->num_acked = (chan->num_acked + 1) % num_to_ack;
	if (chan->num_acked == num_to_ack - 1)
		l2cap_send_ack(chan);
	else
		__set_ack_timer(chan);

	return 0;

drop:
	kfree_skb(skb);
	return 0;
}

static inline void l2cap_data_channel_rrframe(struct l2cap_chan *chan, u32 rx_control)
{
	BT_DBG("chan %p, req_seq %d ctrl 0x%8.8x", chan,
				__get_reqseq(chan, rx_control), rx_control);

	chan->expected_ack_seq = __get_reqseq(chan, rx_control);
	l2cap_drop_acked_frames(chan);

	if (__is_ctrl_poll(chan, rx_control)) {
		set_bit(CONN_SEND_FBIT, &chan->conn_state);
		if (test_bit(CONN_SREJ_SENT, &chan->conn_state)) {
			if (test_bit(CONN_REMOTE_BUSY, &chan->conn_state) &&
					(chan->unacked_frames > 0))
				__set_retrans_timer(chan);

			clear_bit(CONN_REMOTE_BUSY, &chan->conn_state);
			l2cap_send_srejtail(chan);
		} else {
			l2cap_send_i_or_rr_or_rnr(chan);
		}

	} else if (__is_ctrl_final(chan, rx_control)) {
		clear_bit(CONN_REMOTE_BUSY, &chan->conn_state);

		if (!test_and_clear_bit(CONN_REJ_ACT, &chan->conn_state))
			l2cap_retransmit_frames(chan);

	} else {
		if (test_bit(CONN_REMOTE_BUSY, &chan->conn_state) &&
				(chan->unacked_frames > 0))
			__set_retrans_timer(chan);

		clear_bit(CONN_REMOTE_BUSY, &chan->conn_state);
		if (test_bit(CONN_SREJ_SENT, &chan->conn_state))
			l2cap_send_ack(chan);
		else
			l2cap_ertm_send(chan);
	}
}

static inline void l2cap_data_channel_rejframe(struct l2cap_chan *chan, u32 rx_control)
{
	u16 tx_seq = __get_reqseq(chan, rx_control);

	BT_DBG("chan %p, req_seq %d ctrl 0x%8.8x", chan, tx_seq, rx_control);

	clear_bit(CONN_REMOTE_BUSY, &chan->conn_state);

	chan->expected_ack_seq = tx_seq;
	l2cap_drop_acked_frames(chan);

	if (__is_ctrl_final(chan, rx_control)) {
		if (!test_and_clear_bit(CONN_REJ_ACT, &chan->conn_state))
			l2cap_retransmit_frames(chan);
	} else {
		l2cap_retransmit_frames(chan);

		if (test_bit(CONN_WAIT_F, &chan->conn_state))
			set_bit(CONN_REJ_ACT, &chan->conn_state);
	}
}
static inline void l2cap_data_channel_srejframe(struct l2cap_chan *chan, u32 rx_control)
{
	u16 tx_seq = __get_reqseq(chan, rx_control);

	BT_DBG("chan %p, req_seq %d ctrl 0x%8.8x", chan, tx_seq, rx_control);

	clear_bit(CONN_REMOTE_BUSY, &chan->conn_state);

	if (__is_ctrl_poll(chan, rx_control)) {
		chan->expected_ack_seq = tx_seq;
		l2cap_drop_acked_frames(chan);

		set_bit(CONN_SEND_FBIT, &chan->conn_state);
		l2cap_retransmit_one_frame(chan, tx_seq);

		l2cap_ertm_send(chan);

		if (test_bit(CONN_WAIT_F, &chan->conn_state)) {
			chan->srej_save_reqseq = tx_seq;
			set_bit(CONN_SREJ_ACT, &chan->conn_state);
		}
	} else if (__is_ctrl_final(chan, rx_control)) {
		if (test_bit(CONN_SREJ_ACT, &chan->conn_state) &&
				chan->srej_save_reqseq == tx_seq)
			clear_bit(CONN_SREJ_ACT, &chan->conn_state);
		else
			l2cap_retransmit_one_frame(chan, tx_seq);
	} else {
		l2cap_retransmit_one_frame(chan, tx_seq);
		if (test_bit(CONN_WAIT_F, &chan->conn_state)) {
			chan->srej_save_reqseq = tx_seq;
			set_bit(CONN_SREJ_ACT, &chan->conn_state);
		}
	}
}

static inline void l2cap_data_channel_rnrframe(struct l2cap_chan *chan, u32 rx_control)
{
	u16 tx_seq = __get_reqseq(chan, rx_control);

	BT_DBG("chan %p, req_seq %d ctrl 0x%8.8x", chan, tx_seq, rx_control);

	set_bit(CONN_REMOTE_BUSY, &chan->conn_state);
	chan->expected_ack_seq = tx_seq;
	l2cap_drop_acked_frames(chan);

	if (__is_ctrl_poll(chan, rx_control))
		set_bit(CONN_SEND_FBIT, &chan->conn_state);

	if (!test_bit(CONN_SREJ_SENT, &chan->conn_state)) {
		__clear_retrans_timer(chan);
		if (__is_ctrl_poll(chan, rx_control))
			l2cap_send_rr_or_rnr(chan, L2CAP_CTRL_FINAL);
		return;
	}

	if (__is_ctrl_poll(chan, rx_control)) {
		l2cap_send_srejtail(chan);
	} else {
		rx_control = __set_ctrl_super(chan, L2CAP_SUPER_RR);
		l2cap_send_sframe(chan, rx_control);
	}
}

static inline int l2cap_data_channel_sframe(struct l2cap_chan *chan, u32 rx_control, struct sk_buff *skb)
{
	BT_DBG("chan %p rx_control 0x%8.8x len %d", chan, rx_control, skb->len);

	if (__is_ctrl_final(chan, rx_control) &&
			test_bit(CONN_WAIT_F, &chan->conn_state)) {
		__clear_monitor_timer(chan);
		if (chan->unacked_frames > 0)
			__set_retrans_timer(chan);
		clear_bit(CONN_WAIT_F, &chan->conn_state);
	}

	switch (__get_ctrl_super(chan, rx_control)) {
	case L2CAP_SUPER_RR:
		l2cap_data_channel_rrframe(chan, rx_control);
		break;

	case L2CAP_SUPER_REJ:
		l2cap_data_channel_rejframe(chan, rx_control);
		break;

	case L2CAP_SUPER_SREJ:
		l2cap_data_channel_srejframe(chan, rx_control);
		break;

	case L2CAP_SUPER_RNR:
		l2cap_data_channel_rnrframe(chan, rx_control);
		break;
	}

	kfree_skb(skb);
	return 0;
}

static int l2cap_ertm_data_rcv(struct sock *sk, struct sk_buff *skb)
{
	struct l2cap_chan *chan = l2cap_pi(sk)->chan;
	u32 control;
	u16 req_seq;
	int len, next_tx_seq_offset, req_seq_offset;

	control = __get_control(chan, skb->data);
	skb_pull(skb, __ctrl_size(chan));
	len = skb->len;

	/*
	 * We can just drop the corrupted I-frame here.
	 * Receiver will miss it and start proper recovery
	 * procedures and ask retransmission.
	 */
	if (l2cap_check_fcs(chan, skb))
		goto drop;

	if (__is_sar_start(chan, control) && !__is_sframe(chan, control))
		len -= L2CAP_SDULEN_SIZE;

	if (chan->fcs == L2CAP_FCS_CRC16)
		len -= L2CAP_FCS_SIZE;

	if (len > chan->mps) {
		l2cap_send_disconn_req(chan->conn, chan, ECONNRESET);
		goto drop;
	}

	req_seq = __get_reqseq(chan, control);

	req_seq_offset = __seq_offset(chan, req_seq, chan->expected_ack_seq);

	next_tx_seq_offset = __seq_offset(chan, chan->next_tx_seq,
						chan->expected_ack_seq);

	/* check for invalid req-seq */
	if (req_seq_offset > next_tx_seq_offset) {
		l2cap_send_disconn_req(chan->conn, chan, ECONNRESET);
		goto drop;
	}

	if (!__is_sframe(chan, control)) {
		if (len < 0) {
			l2cap_send_disconn_req(chan->conn, chan, ECONNRESET);
			goto drop;
		}

		l2cap_data_channel_iframe(chan, control, skb);
	} else {
		if (len != 0) {
			BT_ERR("%d", len);
			l2cap_send_disconn_req(chan->conn, chan, ECONNRESET);
			goto drop;
		}

		l2cap_data_channel_sframe(chan, control, skb);
	}

	return 0;

drop:
	kfree_skb(skb);
	return 0;
}

static inline int l2cap_data_channel(struct l2cap_conn *conn, u16 cid, struct sk_buff *skb)
{
	struct l2cap_chan *chan;
	struct sock *sk = NULL;
	u32 control;
	u16 tx_seq;
	int len;

	chan = l2cap_get_chan_by_scid(conn, cid);
	if (!chan) {
		BT_DBG("unknown cid 0x%4.4x", cid);
		goto drop;
	}

	sk = chan->sk;

	BT_DBG("chan %p, len %d", chan, skb->len);

	if (chan->state != BT_CONNECTED)
		goto drop;

	switch (chan->mode) {
	case L2CAP_MODE_BASIC:
		/* If socket recv buffers overflows we drop data here
		 * which is *bad* because L2CAP has to be reliable.
		 * But we don't have any other choice. L2CAP doesn't
		 * provide flow control mechanism. */

		if (chan->imtu < skb->len)
			goto drop;

		if (!chan->ops->recv(chan->data, skb))
			goto done;
		break;

	case L2CAP_MODE_ERTM:
		if (!sock_owned_by_user(sk)) {
			l2cap_ertm_data_rcv(sk, skb);
		} else {
			if (sk_add_backlog(sk, skb))
				goto drop;
		}

		goto done;

	case L2CAP_MODE_STREAMING:
		control = __get_control(chan, skb->data);
		skb_pull(skb, __ctrl_size(chan));
		len = skb->len;

		if (l2cap_check_fcs(chan, skb))
			goto drop;

		if (__is_sar_start(chan, control))
			len -= L2CAP_SDULEN_SIZE;

		if (chan->fcs == L2CAP_FCS_CRC16)
			len -= L2CAP_FCS_SIZE;

		if (len > chan->mps || len < 0 || __is_sframe(chan, control))
			goto drop;

		tx_seq = __get_txseq(chan, control);

		if (chan->expected_tx_seq != tx_seq) {
			/* Frame(s) missing - must discard partial SDU */
			kfree_skb(chan->sdu);
			chan->sdu = NULL;
			chan->sdu_last_frag = NULL;
			chan->sdu_len = 0;

			/* TODO: Notify userland of missing data */
		}

		chan->expected_tx_seq = __next_seq(chan, tx_seq);

		if (l2cap_reassemble_sdu(chan, skb, control) == -EMSGSIZE)
			l2cap_send_disconn_req(chan->conn, chan, ECONNRESET);

		goto done;

	default:
		BT_DBG("chan %p: bad mode 0x%2.2x", chan, chan->mode);
		break;
	}

drop:
	kfree_skb(skb);

done:
	if (sk)
		bh_unlock_sock(sk);

	return 0;
}

static inline int l2cap_conless_channel(struct l2cap_conn *conn, __le16 psm, struct sk_buff *skb)
{
	struct sock *sk = NULL;
	struct l2cap_chan *chan;

	chan = l2cap_global_chan_by_psm(0, psm, conn->src);
	if (!chan)
		goto drop;

	sk = chan->sk;

	bh_lock_sock(sk);

	BT_DBG("sk %p, len %d", sk, skb->len);

	if (chan->state != BT_BOUND && chan->state != BT_CONNECTED)
		goto drop;

	if (chan->imtu < skb->len)
		goto drop;

	if (!chan->ops->recv(chan->data, skb))
		goto done;

drop:
	kfree_skb(skb);

done:
	if (sk)
		bh_unlock_sock(sk);
	return 0;
}

static inline int l2cap_att_channel(struct l2cap_conn *conn, __le16 cid, struct sk_buff *skb)
{
	struct sock *sk = NULL;
	struct l2cap_chan *chan;

	chan = l2cap_global_chan_by_scid(0, cid, conn->src);
	if (!chan)
		goto drop;

	sk = chan->sk;

	bh_lock_sock(sk);

	BT_DBG("sk %p, len %d", sk, skb->len);

	if (chan->state != BT_BOUND && chan->state != BT_CONNECTED)
		goto drop;

	if (chan->imtu < skb->len)
		goto drop;

	if (!chan->ops->recv(chan->data, skb))
		goto done;

drop:
	kfree_skb(skb);

done:
	if (sk)
		bh_unlock_sock(sk);
	return 0;
}

static void l2cap_recv_frame(struct l2cap_conn *conn, struct sk_buff *skb)
{
	struct l2cap_hdr *lh = (void *) skb->data;
	u16 cid, len;
	__le16 psm;

	skb_pull(skb, L2CAP_HDR_SIZE);
	cid = __le16_to_cpu(lh->cid);
	len = __le16_to_cpu(lh->len);

	if (len != skb->len) {
		kfree_skb(skb);
		return;
	}

	BT_DBG("len %d, cid 0x%4.4x", len, cid);

	switch (cid) {
	case L2CAP_CID_LE_SIGNALING:
	case L2CAP_CID_SIGNALING:
		l2cap_sig_channel(conn, skb);
		break;

	case L2CAP_CID_CONN_LESS:
		psm = get_unaligned_le16(skb->data);
		skb_pull(skb, 2);
		l2cap_conless_channel(conn, psm, skb);
		break;

	case L2CAP_CID_LE_DATA:
		l2cap_att_channel(conn, cid, skb);
		break;

	case L2CAP_CID_SMP:
		if (smp_sig_channel(conn, skb))
			l2cap_conn_del(conn->hcon, EACCES);
		break;

	default:
		l2cap_data_channel(conn, cid, skb);
		break;
	}
}

/* ---- L2CAP interface with lower layer (HCI) ---- */

static int l2cap_connect_ind(struct hci_dev *hdev, bdaddr_t *bdaddr, u8 type)
{
	int exact = 0, lm1 = 0, lm2 = 0;
	struct l2cap_chan *c;

	if (type != ACL_LINK)
		return -EINVAL;

	BT_DBG("hdev %s, bdaddr %s", hdev->name, batostr(bdaddr));

	/* Find listening sockets and check their link_mode */
	read_lock(&chan_list_lock);
	list_for_each_entry(c, &chan_list, global_l) {
		struct sock *sk = c->sk;

		if (c->state != BT_LISTEN)
			continue;

		if (!bacmp(&bt_sk(sk)->src, &hdev->bdaddr)) {
			lm1 |= HCI_LM_ACCEPT;
			if (test_bit(FLAG_ROLE_SWITCH, &c->flags))
				lm1 |= HCI_LM_MASTER;
			exact++;
		} else if (!bacmp(&bt_sk(sk)->src, BDADDR_ANY)) {
			lm2 |= HCI_LM_ACCEPT;
			if (test_bit(FLAG_ROLE_SWITCH, &c->flags))
				lm2 |= HCI_LM_MASTER;
		}
	}
	read_unlock(&chan_list_lock);

	return exact ? lm1 : lm2;
}

static int l2cap_connect_cfm(struct hci_conn *hcon, u8 status)
{
	struct l2cap_conn *conn;

	BT_DBG("hcon %p bdaddr %s status %d", hcon, batostr(&hcon->dst), status);

	if (!(hcon->type == ACL_LINK || hcon->type == LE_LINK))
		return -EINVAL;

	if (!status) {
		conn = l2cap_conn_add(hcon, status);
		if (conn)
			l2cap_conn_ready(conn);
	} else
		l2cap_conn_del(hcon, bt_to_errno(status));

	return 0;
}

static int l2cap_disconn_ind(struct hci_conn *hcon)
{
	struct l2cap_conn *conn = hcon->l2cap_data;

	BT_DBG("hcon %p", hcon);

	if ((hcon->type != ACL_LINK && hcon->type != LE_LINK) || !conn)
		return HCI_ERROR_REMOTE_USER_TERM;

	return conn->disc_reason;
}

static int l2cap_disconn_cfm(struct hci_conn *hcon, u8 reason)
{
	BT_DBG("hcon %p reason %d", hcon, reason);

	if (!(hcon->type == ACL_LINK || hcon->type == LE_LINK))
		return -EINVAL;

	l2cap_conn_del(hcon, bt_to_errno(reason));

	return 0;
}

static inline void l2cap_check_encryption(struct l2cap_chan *chan, u8 encrypt)
{
	if (chan->chan_type != L2CAP_CHAN_CONN_ORIENTED)
		return;

	if (encrypt == 0x00) {
		if (chan->sec_level == BT_SECURITY_MEDIUM) {
			__clear_chan_timer(chan);
			__set_chan_timer(chan, L2CAP_ENC_TIMEOUT);
		} else if (chan->sec_level == BT_SECURITY_HIGH)
			l2cap_chan_close(chan, ECONNREFUSED);
	} else {
		if (chan->sec_level == BT_SECURITY_MEDIUM)
			__clear_chan_timer(chan);
	}
}

static int l2cap_security_cfm(struct hci_conn *hcon, u8 status, u8 encrypt)
{
	struct l2cap_conn *conn = hcon->l2cap_data;
	struct l2cap_chan *chan;

	if (!conn)
		return 0;

	BT_DBG("conn %p", conn);

	if (hcon->type == LE_LINK) {
		smp_distribute_keys(conn, 0);
		del_timer(&conn->security_timer);
	}

	read_lock(&conn->chan_lock);

	list_for_each_entry(chan, &conn->chan_l, list) {
		struct sock *sk = chan->sk;

		bh_lock_sock(sk);

		BT_DBG("chan->scid %d", chan->scid);

		if (chan->scid == L2CAP_CID_LE_DATA) {
			if (!status && encrypt) {
				chan->sec_level = hcon->sec_level;
				l2cap_chan_ready(sk);
			}

			bh_unlock_sock(sk);
			continue;
		}

		if (test_bit(CONF_CONNECT_PEND, &chan->conf_state)) {
			bh_unlock_sock(sk);
			continue;
		}

		if (!status && (chan->state == BT_CONNECTED ||
						chan->state == BT_CONFIG)) {
			l2cap_check_encryption(chan, encrypt);
			bh_unlock_sock(sk);
			continue;
		}

		if (chan->state == BT_CONNECT) {
			if (!status) {
				struct l2cap_conn_req req;
				req.scid = cpu_to_le16(chan->scid);
				req.psm  = chan->psm;

				chan->ident = l2cap_get_ident(conn);
				set_bit(CONF_CONNECT_PEND, &chan->conf_state);

				l2cap_send_cmd(conn, chan->ident,
					L2CAP_CONN_REQ, sizeof(req), &req);
			} else {
				__clear_chan_timer(chan);
				__set_chan_timer(chan, L2CAP_DISC_TIMEOUT);
			}
		} else if (chan->state == BT_CONNECT2) {
			struct l2cap_conn_rsp rsp;
			__u16 res, stat;

			if (!status) {
				if (bt_sk(sk)->defer_setup) {
					struct sock *parent = bt_sk(sk)->parent;
					res = L2CAP_CR_PEND;
					stat = L2CAP_CS_AUTHOR_PEND;
					if (parent)
						parent->sk_data_ready(parent, 0);
				} else {
					l2cap_state_change(chan, BT_CONFIG);
					res = L2CAP_CR_SUCCESS;
					stat = L2CAP_CS_NO_INFO;
				}
			} else {
				l2cap_state_change(chan, BT_DISCONN);
				__set_chan_timer(chan, L2CAP_DISC_TIMEOUT);
				res = L2CAP_CR_SEC_BLOCK;
				stat = L2CAP_CS_NO_INFO;
			}

			rsp.scid   = cpu_to_le16(chan->dcid);
			rsp.dcid   = cpu_to_le16(chan->scid);
			rsp.result = cpu_to_le16(res);
			rsp.status = cpu_to_le16(stat);
			l2cap_send_cmd(conn, chan->ident, L2CAP_CONN_RSP,
							sizeof(rsp), &rsp);
		}

		bh_unlock_sock(sk);
	}

	read_unlock(&conn->chan_lock);

	return 0;
}

static int l2cap_recv_acldata(struct hci_conn *hcon, struct sk_buff *skb, u16 flags)
{
	struct l2cap_conn *conn = hcon->l2cap_data;

	if (!conn)
		conn = l2cap_conn_add(hcon, 0);

	if (!conn)
		goto drop;

	BT_DBG("conn %p len %d flags 0x%x", conn, skb->len, flags);

	if (!(flags & ACL_CONT)) {
		struct l2cap_hdr *hdr;
		struct l2cap_chan *chan;
		u16 cid;
		int len;

		if (conn->rx_len) {
			BT_ERR("Unexpected start frame (len %d)", skb->len);
			kfree_skb(conn->rx_skb);
			conn->rx_skb = NULL;
			conn->rx_len = 0;
			l2cap_conn_unreliable(conn, ECOMM);
		}

		/* Start fragment always begin with Basic L2CAP header */
		if (skb->len < L2CAP_HDR_SIZE) {
			BT_ERR("Frame is too short (len %d)", skb->len);
			l2cap_conn_unreliable(conn, ECOMM);
			goto drop;
		}

		hdr = (struct l2cap_hdr *) skb->data;
		len = __le16_to_cpu(hdr->len) + L2CAP_HDR_SIZE;
		cid = __le16_to_cpu(hdr->cid);

		if (len == skb->len) {
			/* Complete frame received */
			l2cap_recv_frame(conn, skb);
			return 0;
		}

		BT_DBG("Start: total len %d, frag len %d", len, skb->len);

		if (skb->len > len) {
			BT_ERR("Frame is too long (len %d, expected len %d)",
				skb->len, len);
			l2cap_conn_unreliable(conn, ECOMM);
			goto drop;
		}

		chan = l2cap_get_chan_by_scid(conn, cid);

		if (chan && chan->sk) {
			struct sock *sk = chan->sk;

			if (chan->imtu < len - L2CAP_HDR_SIZE) {
				BT_ERR("Frame exceeding recv MTU (len %d, "
							"MTU %d)", len,
							chan->imtu);
				bh_unlock_sock(sk);
				l2cap_conn_unreliable(conn, ECOMM);
				goto drop;
			}
			bh_unlock_sock(sk);
		}

		/* Allocate skb for the complete frame (with header) */
		conn->rx_skb = bt_skb_alloc(len, GFP_ATOMIC);
		if (!conn->rx_skb)
			goto drop;

		skb_copy_from_linear_data(skb, skb_put(conn->rx_skb, skb->len),
								skb->len);
		conn->rx_len = len - skb->len;
	} else {
		BT_DBG("Cont: frag len %d (expecting %d)", skb->len, conn->rx_len);

		if (!conn->rx_len) {
			BT_ERR("Unexpected continuation frame (len %d)", skb->len);
			l2cap_conn_unreliable(conn, ECOMM);
			goto drop;
		}

		if (skb->len > conn->rx_len) {
			BT_ERR("Fragment is too long (len %d, expected %d)",
					skb->len, conn->rx_len);
			kfree_skb(conn->rx_skb);
			conn->rx_skb = NULL;
			conn->rx_len = 0;
			l2cap_conn_unreliable(conn, ECOMM);
			goto drop;
		}

		skb_copy_from_linear_data(skb, skb_put(conn->rx_skb, skb->len),
								skb->len);
		conn->rx_len -= skb->len;

		if (!conn->rx_len) {
			/* Complete frame received */
			l2cap_recv_frame(conn, conn->rx_skb);
			conn->rx_skb = NULL;
		}
	}

drop:
	kfree_skb(skb);
	return 0;
}

static int l2cap_debugfs_show(struct seq_file *f, void *p)
{
	struct l2cap_chan *c;

	read_lock_bh(&chan_list_lock);

	list_for_each_entry(c, &chan_list, global_l) {
		struct sock *sk = c->sk;

		seq_printf(f, "%s %s %d %d 0x%4.4x 0x%4.4x %d %d %d %d\n",
					batostr(&bt_sk(sk)->src),
					batostr(&bt_sk(sk)->dst),
					c->state, __le16_to_cpu(c->psm),
					c->scid, c->dcid, c->imtu, c->omtu,
					c->sec_level, c->mode);
}

	read_unlock_bh(&chan_list_lock);

	return 0;
}

static int l2cap_debugfs_open(struct inode *inode, struct file *file)
{
	return single_open(file, l2cap_debugfs_show, inode->i_private);
}

static const struct file_operations l2cap_debugfs_fops = {
	.open		= l2cap_debugfs_open,
	.read		= seq_read,
	.llseek		= seq_lseek,
	.release	= single_release,
};

static struct dentry *l2cap_debugfs;

static struct hci_proto l2cap_hci_proto = {
	.name		= "L2CAP",
	.id		= HCI_PROTO_L2CAP,
	.connect_ind	= l2cap_connect_ind,
	.connect_cfm	= l2cap_connect_cfm,
	.disconn_ind	= l2cap_disconn_ind,
	.disconn_cfm	= l2cap_disconn_cfm,
	.security_cfm	= l2cap_security_cfm,
	.recv_acldata	= l2cap_recv_acldata
};

int __init l2cap_init(void)
{
	int err;

	err = l2cap_init_sockets();
	if (err < 0)
		return err;

	err = hci_register_proto(&l2cap_hci_proto);
	if (err < 0) {
		BT_ERR("L2CAP protocol registration failed");
		bt_sock_unregister(BTPROTO_L2CAP);
		goto error;
	}

	if (bt_debugfs) {
		l2cap_debugfs = debugfs_create_file("l2cap", 0444,
					bt_debugfs, NULL, &l2cap_debugfs_fops);
		if (!l2cap_debugfs)
			BT_ERR("Failed to create L2CAP debug file");
	}

	return 0;

error:
	l2cap_cleanup_sockets();
	return err;
}

void l2cap_exit(void)
{
	debugfs_remove(l2cap_debugfs);

	if (hci_unregister_proto(&l2cap_hci_proto) < 0)
		BT_ERR("L2CAP protocol unregistration failed");

	l2cap_cleanup_sockets();
}

module_param(disable_ertm, bool, 0644);
MODULE_PARM_DESC(disable_ertm, "Disable enhanced retransmission mode");<|MERGE_RESOLUTION|>--- conflicted
+++ resolved
@@ -2372,12 +2372,8 @@
 	void *ptr = req->data;
 	int type, olen;
 	unsigned long val;
-<<<<<<< HEAD
-	struct l2cap_conf_rfc rfc;
+	struct l2cap_conf_rfc rfc = { .mode = L2CAP_MODE_BASIC };
 	struct l2cap_conf_efs efs;
-=======
-	struct l2cap_conf_rfc rfc = { .mode = L2CAP_MODE_BASIC };
->>>>>>> 6350323a
 
 	BT_DBG("chan %p, rsp %p, len %d, req %p", chan, rsp, len, data);
 
