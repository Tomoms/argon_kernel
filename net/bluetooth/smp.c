--- conflicted
+++ resolved
@@ -245,15 +245,11 @@
 		req->max_key_size = SMP_MAX_ENC_KEY_SIZE;
 		req->init_key_dist = all_keys;
 		req->resp_key_dist = dist_keys;
-<<<<<<< HEAD
-		req->auth_req = authreq;
+		req->auth_req = (authreq & AUTH_REQ_MASK);
 		BT_DBG("SMP_CMD_PAIRING_REQ %d %d %d %d %2.2x %2.2x",
 				req->io_capability, req->oob_flag,
 				req->auth_req, req->max_key_size,
 				req->init_key_dist, req->resp_key_dist);
-=======
-		req->auth_req = (authreq & AUTH_REQ_MASK);
->>>>>>> 10a793e6
 		return;
 	}
 
@@ -268,15 +264,11 @@
 	rsp->max_key_size = SMP_MAX_ENC_KEY_SIZE;
 	rsp->init_key_dist = req->init_key_dist & all_keys;
 	rsp->resp_key_dist = req->resp_key_dist & dist_keys;
-<<<<<<< HEAD
-	rsp->auth_req = authreq;
+	rsp->auth_req = (authreq & AUTH_REQ_MASK);
 	BT_DBG("SMP_CMD_PAIRING_RSP %d %d %d %d %2.2x %2.2x",
 			req->io_capability, req->oob_flag, req->auth_req,
 			req->max_key_size, req->init_key_dist,
 			req->resp_key_dist);
-=======
-	rsp->auth_req = (authreq & AUTH_REQ_MASK);
->>>>>>> 10a793e6
 }
 
 static u8 check_enc_key_size(struct l2cap_conn *conn, __u8 max_key_size)
@@ -290,37 +282,6 @@
 	hcon->smp_key_size = max_key_size;
 
 	return 0;
-}
-
-<<<<<<< HEAD
-#define JUST_WORKS	SMP_JUST_WORKS
-#define REQ_PASSKEY	SMP_REQ_PASSKEY
-#define CFM_PASSKEY	SMP_CFM_PASSKEY
-#define JUST_CFM	SMP_JUST_CFM
-#define OVERLAP		SMP_OVERLAP
-static const u8	gen_method[5][5] = {
-	{JUST_WORKS,  JUST_CFM,    REQ_PASSKEY, JUST_WORKS, REQ_PASSKEY},
-	{JUST_WORKS,  JUST_CFM,    REQ_PASSKEY, JUST_WORKS, REQ_PASSKEY},
-	{CFM_PASSKEY, CFM_PASSKEY, REQ_PASSKEY, JUST_WORKS, CFM_PASSKEY},
-	{JUST_WORKS,  JUST_CFM,    JUST_WORKS,  JUST_WORKS, JUST_CFM},
-	{CFM_PASSKEY, CFM_PASSKEY, REQ_PASSKEY, JUST_WORKS, OVERLAP}
-=======
-static void smp_failure(struct l2cap_conn *conn, u8 reason, u8 send)
-{
-	struct hci_conn *hcon = conn->hcon;
-
-	if (send)
-		smp_send_cmd(conn, SMP_CMD_PAIRING_FAIL, sizeof(reason),
-								&reason);
-
-	clear_bit(HCI_CONN_ENCRYPT_PEND, &conn->hcon->flags);
-	mgmt_auth_failed(conn->hcon->hdev, conn->dst, hcon->type,
-			 hcon->dst_type, reason);
-
-	cancel_delayed_work_sync(&conn->security_timer);
-
-	if (test_and_clear_bit(HCI_CONN_LE_SMP_PEND, &conn->hcon->flags))
-		smp_chan_destroy(conn);
 }
 
 #define JUST_WORKS	0x00
@@ -336,7 +297,6 @@
 	{ CFM_PASSKEY, CFM_PASSKEY, REQ_PASSKEY, JUST_WORKS, CFM_PASSKEY },
 	{ JUST_WORKS,  JUST_CFM,    JUST_WORKS,  JUST_WORKS, JUST_CFM    },
 	{ CFM_PASSKEY, CFM_PASSKEY, REQ_PASSKEY, JUST_WORKS, OVERLAP     },
->>>>>>> 10a793e6
 };
 
 static int tk_request(struct l2cap_conn *conn, u8 remote_oob, u8 auth,
@@ -780,12 +740,7 @@
 
 int smp_conn_security(struct hci_conn *hcon, __u8 sec_level)
 {
-<<<<<<< HEAD
-	struct hci_conn *hcon = conn->hcon;
-=======
 	struct l2cap_conn *conn = hcon->l2cap_data;
-	struct smp_chan *smp = conn->smp_chan;
->>>>>>> 10a793e6
 	__u8 authreq;
 
 	BT_DBG("conn %p hcon %p %d req: %d",
@@ -915,19 +870,6 @@
 
 	hcon->smp_conn = conn;
 	skb_pull(skb, sizeof(code));
-
-	/*
-	 * The SMP context must be initialized for all other PDUs except
-	 * pairing and security requests. If we get any other PDU when
-	 * not initialized simply disconnect (done if this function
-	 * returns an error).
-	 */
-	if (code != SMP_CMD_PAIRING_REQ && code != SMP_CMD_SECURITY_REQ &&
-	    !conn->smp_chan) {
-		BT_ERR("Unexpected SMP command 0x%02x. Disconnecting.", code);
-		kfree_skb(skb);
-		return -ENOTSUPP;
-	}
 
 	switch (code) {
 	case SMP_CMD_PAIRING_REQ:
@@ -1112,7 +1054,7 @@
 
 	/* Fall back to Pairing request if failed a Link Security request */
 	else if (hcon->sec_req  && (status || !encrypt))
-		smp_conn_security(conn, hcon->pending_sec_level);
+		smp_conn_security(hcon, hcon->pending_sec_level);
 
 	hci_conn_put(hcon);
 
