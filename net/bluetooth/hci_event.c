/*
   BlueZ - Bluetooth protocol stack for Linux
   Copyright (c) 2000-2001, 2010-2013 The Linux Foundation. All rights reserved.

   Written 2000,2001 by Maxim Krasnyansky <maxk@qualcomm.com>

   This program is free software; you can redistribute it and/or modify
   it under the terms of the GNU General Public License version 2 as
   published by the Free Software Foundation;

   THE SOFTWARE IS PROVIDED "AS IS", WITHOUT WARRANTY OF ANY KIND, EXPRESS
   OR IMPLIED, INCLUDING BUT NOT LIMITED TO THE WARRANTIES OF MERCHANTABILITY,
   FITNESS FOR A PARTICULAR PURPOSE AND NONINFRINGEMENT OF THIRD PARTY RIGHTS.
   IN NO EVENT SHALL THE COPYRIGHT HOLDER(S) AND AUTHOR(S) BE LIABLE FOR ANY
   CLAIM, OR ANY SPECIAL INDIRECT OR CONSEQUENTIAL DAMAGES, OR ANY DAMAGES
   WHATSOEVER RESULTING FROM LOSS OF USE, DATA OR PROFITS, WHETHER IN AN
   ACTION OF CONTRACT, NEGLIGENCE OR OTHER TORTIOUS ACTION, ARISING OUT OF
   OR IN CONNECTION WITH THE USE OR PERFORMANCE OF THIS SOFTWARE.

   ALL LIABILITY, INCLUDING LIABILITY FOR INFRINGEMENT OF ANY PATENTS,
   COPYRIGHTS, TRADEMARKS OR OTHER RIGHTS, RELATING TO USE OF THIS
   SOFTWARE IS DISCLAIMED.
*/

/* Bluetooth HCI event handling. */

#include <linux/module.h>

#include <linux/types.h>
#include <linux/errno.h>
#include <linux/kernel.h>
#include <linux/slab.h>
#include <linux/poll.h>
#include <linux/fcntl.h>
#include <linux/init.h>
#include <linux/skbuff.h>
#include <linux/interrupt.h>
#include <linux/notifier.h>
#include <net/sock.h>

#include <asm/system.h>
#include <linux/uaccess.h>
#include <asm/unaligned.h>

#include <net/bluetooth/bluetooth.h>
#include <net/bluetooth/hci_core.h>

/* Handle HCI Event packets */

static void hci_cc_inquiry_cancel(struct hci_dev *hdev, struct sk_buff *skb)
{
	__u8 status = *((__u8 *) skb->data);

	BT_DBG("%s status 0x%x", hdev->name, status);

	if (status)
		return;

	clear_bit(HCI_INQUIRY, &hdev->flags);

	hci_req_complete(hdev, HCI_OP_INQUIRY_CANCEL, status);

	hci_conn_check_pending(hdev);
}

static void hci_cc_exit_periodic_inq(struct hci_dev *hdev, struct sk_buff *skb)
{
	__u8 status = *((__u8 *) skb->data);

	BT_DBG("%s status 0x%x", hdev->name, status);

	if (status)
		return;

	clear_bit(HCI_INQUIRY, &hdev->flags);

	hci_conn_check_pending(hdev);
}

static void hci_cc_link_key_reply(struct hci_dev *hdev, struct sk_buff *skb)
{
	struct hci_rp_link_key_reply *rp = (void *) skb->data;
	struct hci_conn *conn;
	struct hci_cp_link_key_reply *cp;

	BT_DBG("%s status 0x%x", hdev->name, rp->status);
	if (rp->status)
		return;

	cp = hci_sent_cmd_data(hdev, HCI_OP_LINK_KEY_REPLY);
	if (!cp)
		return;

	hci_dev_lock(hdev);
	conn = hci_conn_hash_lookup_ba(hdev, ACL_LINK, &cp->bdaddr);
	if (conn) {
		hci_conn_hold(conn);
		memcpy(conn->link_key, cp->link_key, sizeof(conn->link_key));
		conn->key_type = 5;
		hci_conn_put(conn);
	}
	hci_dev_unlock(hdev);
}

static void hci_cc_remote_name_req_cancel(struct hci_dev *hdev, struct sk_buff *skb)
{
	BT_DBG("%s", hdev->name);
}

static void hci_cc_role_discovery(struct hci_dev *hdev, struct sk_buff *skb)
{
	struct hci_rp_role_discovery *rp = (void *) skb->data;
	struct hci_conn *conn;

	BT_DBG("%s status 0x%x", hdev->name, rp->status);

	if (rp->status)
		return;

	hci_dev_lock(hdev);

	conn = hci_conn_hash_lookup_handle(hdev, __le16_to_cpu(rp->handle));
	if (conn) {
		if (rp->role)
			conn->link_mode &= ~HCI_LM_MASTER;
		else
			conn->link_mode |= HCI_LM_MASTER;
	}

	hci_dev_unlock(hdev);
}

static void hci_cc_read_link_policy(struct hci_dev *hdev, struct sk_buff *skb)
{
	struct hci_rp_read_link_policy *rp = (void *) skb->data;
	struct hci_conn *conn;

	BT_DBG("%s status 0x%x", hdev->name, rp->status);

	if (rp->status)
		return;

	hci_dev_lock(hdev);

	conn = hci_conn_hash_lookup_handle(hdev, __le16_to_cpu(rp->handle));
	if (conn)
		conn->link_policy = __le16_to_cpu(rp->policy);

	hci_dev_unlock(hdev);
}

static void hci_cc_write_link_policy(struct hci_dev *hdev, struct sk_buff *skb)
{
	struct hci_rp_write_link_policy *rp = (void *) skb->data;
	struct hci_conn *conn;
	void *sent;

	BT_DBG("%s status 0x%x", hdev->name, rp->status);

	if (rp->status)
		return;

	sent = hci_sent_cmd_data(hdev, HCI_OP_WRITE_LINK_POLICY);
	if (!sent)
		return;

	hci_dev_lock(hdev);

	conn = hci_conn_hash_lookup_handle(hdev, __le16_to_cpu(rp->handle));
	if (conn)
		conn->link_policy = get_unaligned_le16(sent + 2);

	hci_dev_unlock(hdev);
}

static void hci_cc_read_def_link_policy(struct hci_dev *hdev, struct sk_buff *skb)
{
	struct hci_rp_read_def_link_policy *rp = (void *) skb->data;

	BT_DBG("%s status 0x%x", hdev->name, rp->status);

	if (rp->status)
		return;

	hdev->link_policy = __le16_to_cpu(rp->policy);
}

static void hci_cc_write_def_link_policy(struct hci_dev *hdev, struct sk_buff *skb)
{
	__u8 status = *((__u8 *) skb->data);
	void *sent;

	BT_DBG("%s status 0x%x", hdev->name, status);

	sent = hci_sent_cmd_data(hdev, HCI_OP_WRITE_DEF_LINK_POLICY);
	if (!sent)
		return;

	if (!status)
		hdev->link_policy = get_unaligned_le16(sent);

	hci_req_complete(hdev, HCI_OP_WRITE_DEF_LINK_POLICY, status);
}

static void hci_cc_reset(struct hci_dev *hdev, struct sk_buff *skb)
{
	__u8 status = *((__u8 *) skb->data);

	BT_DBG("%s status 0x%x", hdev->name, status);

	clear_bit(HCI_RESET, &hdev->flags);

	hci_req_complete(hdev, HCI_OP_RESET, status);
}

static void hci_cc_write_local_name(struct hci_dev *hdev, struct sk_buff *skb)
{
	__u8 status = *((__u8 *) skb->data);
	void *sent;

	BT_DBG("%s status 0x%x", hdev->name, status);

	sent = hci_sent_cmd_data(hdev, HCI_OP_WRITE_LOCAL_NAME);
	if (!sent)
		return;
	hci_dev_lock(hdev);
	if (!status)
		memcpy(hdev->dev_name, sent, HCI_MAX_NAME_LENGTH);

	if (test_bit(HCI_MGMT, &hdev->flags))
		mgmt_set_local_name_complete(hdev->id, sent, status);
	hci_dev_unlock(hdev);
}

static void hci_cc_read_local_name(struct hci_dev *hdev, struct sk_buff *skb)
{
	struct hci_rp_read_local_name *rp = (void *) skb->data;

	BT_DBG("%s status 0x%x", hdev->name, rp->status);

	if (rp->status)
		return;

	memcpy(hdev->dev_name, rp->name, HCI_MAX_NAME_LENGTH);
}

static void hci_cc_write_auth_enable(struct hci_dev *hdev, struct sk_buff *skb)
{
	__u8 status = *((__u8 *) skb->data);
	void *sent;

	BT_DBG("%s status 0x%x", hdev->name, status);

	sent = hci_sent_cmd_data(hdev, HCI_OP_WRITE_AUTH_ENABLE);
	if (!sent)
		return;

	if (!status) {
		__u8 param = *((__u8 *) sent);

		if (param == AUTH_ENABLED)
			set_bit(HCI_AUTH, &hdev->flags);
		else
			clear_bit(HCI_AUTH, &hdev->flags);
	}

	hci_req_complete(hdev, HCI_OP_WRITE_AUTH_ENABLE, status);
}

static void hci_cc_write_encrypt_mode(struct hci_dev *hdev, struct sk_buff *skb)
{
	__u8 status = *((__u8 *) skb->data);
	void *sent;

	BT_DBG("%s status 0x%x", hdev->name, status);

	sent = hci_sent_cmd_data(hdev, HCI_OP_WRITE_ENCRYPT_MODE);
	if (!sent)
		return;

	if (!status) {
		__u8 param = *((__u8 *) sent);

		if (param)
			set_bit(HCI_ENCRYPT, &hdev->flags);
		else
			clear_bit(HCI_ENCRYPT, &hdev->flags);
	}

	hci_req_complete(hdev, HCI_OP_WRITE_ENCRYPT_MODE, status);
}

static void hci_cc_write_scan_enable(struct hci_dev *hdev, struct sk_buff *skb)
{
	__u8 status = *((__u8 *) skb->data);
	void *sent;

	BT_DBG("%s status 0x%x", hdev->name, status);

	sent = hci_sent_cmd_data(hdev, HCI_OP_WRITE_SCAN_ENABLE);
	if (!sent)
		return;

	if (!status) {
		__u8 param = *((__u8 *) sent);
		int old_pscan, old_iscan;
		hci_dev_lock(hdev);

		old_pscan = test_and_clear_bit(HCI_PSCAN, &hdev->flags);
		old_iscan = test_and_clear_bit(HCI_ISCAN, &hdev->flags);

		if (param & SCAN_INQUIRY) {
			set_bit(HCI_ISCAN, &hdev->flags);
			if (!old_iscan)
				mgmt_discoverable(hdev->id, 1);
		} else if (old_iscan)
			mgmt_discoverable(hdev->id, 0);

		if (param & SCAN_PAGE) {
			set_bit(HCI_PSCAN, &hdev->flags);
			if (!old_pscan)
				mgmt_connectable(hdev->id, 1);
		} else if (old_pscan)
			mgmt_connectable(hdev->id, 0);
		hci_dev_unlock(hdev);
	}

	hci_req_complete(hdev, HCI_OP_WRITE_SCAN_ENABLE, status);
}

static void hci_cc_read_class_of_dev(struct hci_dev *hdev, struct sk_buff *skb)
{
	struct hci_rp_read_class_of_dev *rp = (void *) skb->data;

	BT_DBG("%s status 0x%x", hdev->name, rp->status);

	if (rp->status)
		return;

	memcpy(hdev->dev_class, rp->dev_class, 3);

	BT_DBG("%s class 0x%.2x%.2x%.2x", hdev->name,
		hdev->dev_class[2], hdev->dev_class[1], hdev->dev_class[0]);
}

static void hci_cc_write_class_of_dev(struct hci_dev *hdev, struct sk_buff *skb)
{
	__u8 status = *((__u8 *) skb->data);
	void *sent;

	BT_DBG("%s status 0x%x", hdev->name, status);

	if (status)
		return;

	sent = hci_sent_cmd_data(hdev, HCI_OP_WRITE_CLASS_OF_DEV);
	if (!sent)
		return;

	memcpy(hdev->dev_class, sent, 3);
}

static void hci_cc_read_voice_setting(struct hci_dev *hdev, struct sk_buff *skb)
{
	struct hci_rp_read_voice_setting *rp = (void *) skb->data;
	__u16 setting;

	BT_DBG("%s status 0x%x", hdev->name, rp->status);

	if (rp->status)
		return;

	setting = __le16_to_cpu(rp->voice_setting);

	if (hdev->voice_setting == setting)
		return;

	hdev->voice_setting = setting;

	BT_DBG("%s voice setting 0x%04x", hdev->name, setting);

	if (hdev->notify) {
		tasklet_disable(&hdev->tx_task);
		hdev->notify(hdev, HCI_NOTIFY_VOICE_SETTING);
		tasklet_enable(&hdev->tx_task);
	}
}

static void hci_cc_write_voice_setting(struct hci_dev *hdev, struct sk_buff *skb)
{
	__u8 status = *((__u8 *) skb->data);
	__u16 setting;
	void *sent;

	BT_DBG("%s status 0x%x", hdev->name, status);

	if (status)
		return;

	sent = hci_sent_cmd_data(hdev, HCI_OP_WRITE_VOICE_SETTING);
	if (!sent)
		return;

	setting = get_unaligned_le16(sent);

	if (hdev->voice_setting == setting)
		return;

	hdev->voice_setting = setting;

	BT_DBG("%s voice setting 0x%04x", hdev->name, setting);

	if (hdev->notify) {
		tasklet_disable(&hdev->tx_task);
		hdev->notify(hdev, HCI_NOTIFY_VOICE_SETTING);
		tasklet_enable(&hdev->tx_task);
	}
}

static void hci_cc_host_buffer_size(struct hci_dev *hdev, struct sk_buff *skb)
{
	__u8 status = *((__u8 *) skb->data);

	BT_DBG("%s status 0x%x", hdev->name, status);

	hci_req_complete(hdev, HCI_OP_HOST_BUFFER_SIZE, status);
}

static void hci_cc_le_clear_white_list(struct hci_dev *hdev,
							struct sk_buff *skb)
{
	__u8 status = *((__u8 *) skb->data);

	BT_DBG("%s status 0x%x", hdev->name, status);

	hci_req_complete(hdev, HCI_OP_LE_CLEAR_WHITE_LIST, status);
}

static void hci_cc_read_ssp_mode(struct hci_dev *hdev, struct sk_buff *skb)
{
	struct hci_rp_read_ssp_mode *rp = (void *) skb->data;

	BT_DBG("%s status 0x%x", hdev->name, rp->status);

	if (rp->status)
		return;

	hdev->ssp_mode = rp->mode;
}

static void hci_cc_write_ssp_mode(struct hci_dev *hdev, struct sk_buff *skb)
{
	__u8 status = *((__u8 *) skb->data);
	void *sent;

	BT_DBG("%s status 0x%x", hdev->name, status);

	if (status)
		return;

	sent = hci_sent_cmd_data(hdev, HCI_OP_WRITE_SSP_MODE);
	if (!sent)
		return;

	hdev->ssp_mode = *((__u8 *) sent);
}

static u8 hci_get_inquiry_mode(struct hci_dev *hdev)
{
	if (hdev->features[6] & LMP_EXT_INQ)
		return 2;

	if (hdev->features[3] & LMP_RSSI_INQ)
		return 1;

	if (hdev->manufacturer == 11 && hdev->hci_rev == 0x00 &&
						hdev->lmp_subver == 0x0757)
		return 1;

	if (hdev->manufacturer == 15) {
		if (hdev->hci_rev == 0x03 && hdev->lmp_subver == 0x6963)
			return 1;
		if (hdev->hci_rev == 0x09 && hdev->lmp_subver == 0x6963)
			return 1;
		if (hdev->hci_rev == 0x00 && hdev->lmp_subver == 0x6965)
			return 1;
	}

	if (hdev->manufacturer == 31 && hdev->hci_rev == 0x2005 &&
						hdev->lmp_subver == 0x1805)
		return 1;

	return 0;
}

static void hci_setup_inquiry_mode(struct hci_dev *hdev)
{
	u8 mode;

	mode = hci_get_inquiry_mode(hdev);

	hci_send_cmd(hdev, HCI_OP_WRITE_INQUIRY_MODE, 1, &mode);
}

static void hci_setup_event_mask(struct hci_dev *hdev)
{
	/* The second byte is 0xff instead of 0x9f (two reserved bits
	 * disabled) since a Broadcom 1.2 dongle doesn't respond to the
	 * command otherwise */
	u8 events[8] = { 0xff, 0xff, 0xfb, 0xff, 0x00, 0x00, 0x00, 0x00 };

	BT_DBG("");

	/* Events for 1.2 and newer controllers */
	if (hdev->lmp_ver > 1) {
		events[4] |= 0x01; /* Flow Specification Complete */
		events[4] |= 0x02; /* Inquiry Result with RSSI */
		events[4] |= 0x04; /* Read Remote Extended Features Complete */
		events[5] |= 0x08; /* Synchronous Connection Complete */
		events[5] |= 0x10; /* Synchronous Connection Changed */
	}

	if (hdev->features[3] & LMP_RSSI_INQ)
		events[4] |= 0x04; /* Inquiry Result with RSSI */

	if (hdev->features[5] & LMP_SNIFF_SUBR)
		events[5] |= 0x20; /* Sniff Subrating */

	if (hdev->features[5] & LMP_PAUSE_ENC)
		events[5] |= 0x80; /* Encryption Key Refresh Complete */

	if (hdev->features[6] & LMP_EXT_INQ)
		events[5] |= 0x40; /* Extended Inquiry Result */

	if (hdev->features[6] & LMP_NO_FLUSH)
		events[7] |= 0x01; /* Enhanced Flush Complete */

	if (hdev->features[7] & LMP_LSTO)
		events[6] |= 0x80; /* Link Supervision Timeout Changed */

	if (hdev->features[6] & LMP_SIMPLE_PAIR) {
		events[6] |= 0x01;	/* IO Capability Request */
		events[6] |= 0x02;	/* IO Capability Response */
		events[6] |= 0x04;	/* User Confirmation Request */
		events[6] |= 0x08;	/* User Passkey Request */
		events[6] |= 0x10;	/* Remote OOB Data Request */
		events[6] |= 0x20;	/* Simple Pairing Complete */
		events[7] |= 0x04;	/* User Passkey Notification */
		events[7] |= 0x08;	/* Keypress Notification */
		events[7] |= 0x10;	/* Remote Host Supported
					 * Features Notification */
	}

	if (hdev->features[4] & LMP_LE)
		events[7] |= 0x20;	/* LE Meta-Event */

	hci_send_cmd(hdev, HCI_OP_SET_EVENT_MASK, sizeof(events), events);
}

static void hci_setup(struct hci_dev *hdev)
{
	if (hdev->lmp_ver > 1)
		hci_send_cmd(hdev, HCI_OP_READ_LOCAL_COMMANDS, 0, NULL);

	if (hdev->features[6] & LMP_SIMPLE_PAIR) {
		u8 mode = 0x01;
		hci_send_cmd(hdev, HCI_OP_WRITE_SSP_MODE, sizeof(mode), &mode);
	}

	if (hdev->features[3] & LMP_RSSI_INQ)
		hci_setup_inquiry_mode(hdev);

	if (hdev->features[7] & LMP_INQ_TX_PWR)
		hci_send_cmd(hdev, HCI_OP_READ_INQ_RSP_TX_POWER, 0, NULL);
}

static void hci_cc_read_local_version(struct hci_dev *hdev, struct sk_buff *skb)
{
	struct hci_rp_read_local_version *rp = (void *) skb->data;

	BT_DBG("%s status 0x%x", hdev->name, rp->status);

	if (rp->status)
		return;

	hdev->hci_ver = rp->hci_ver;
	hdev->hci_rev = __le16_to_cpu(rp->hci_rev);
	hdev->lmp_ver = rp->lmp_ver;
	hdev->manufacturer = __le16_to_cpu(rp->manufacturer);
	hdev->lmp_subver = __le16_to_cpu(rp->lmp_subver);

	BT_DBG("%s manufacturer %d hci ver %d:%d", hdev->name,
					hdev->manufacturer,
					hdev->hci_ver, hdev->hci_rev);

	if (hdev->dev_type == HCI_BREDR && test_bit(HCI_INIT, &hdev->flags))
		hci_setup(hdev);
}

static void hci_setup_link_policy(struct hci_dev *hdev)
{
	u16 link_policy = 0;

	if (hdev->features[0] & LMP_RSWITCH)
		link_policy |= HCI_LP_RSWITCH;
	if (hdev->features[0] & LMP_HOLD)
		link_policy |= HCI_LP_HOLD;
	if (hdev->features[0] & LMP_SNIFF)
		link_policy |= HCI_LP_SNIFF;
	if (hdev->features[1] & LMP_PARK)
		link_policy |= HCI_LP_PARK;

	link_policy = cpu_to_le16(link_policy);
	hci_send_cmd(hdev, HCI_OP_WRITE_DEF_LINK_POLICY,
					sizeof(link_policy), &link_policy);
}

static void hci_cc_read_local_commands(struct hci_dev *hdev, struct sk_buff *skb)
{
	struct hci_rp_read_local_commands *rp = (void *) skb->data;

	BT_DBG("%s status 0x%x", hdev->name, rp->status);

	if (rp->status)
		goto done;

	memcpy(hdev->commands, rp->commands, sizeof(hdev->commands));

	if (test_bit(HCI_INIT, &hdev->flags) && (hdev->commands[5] & 0x10))
		hci_setup_link_policy(hdev);

done:
	hci_req_complete(hdev, HCI_OP_READ_LOCAL_COMMANDS, rp->status);
}

static void hci_cc_read_local_features(struct hci_dev *hdev, struct sk_buff *skb)
{
	struct hci_rp_read_local_features *rp = (void *) skb->data;

	BT_DBG("%s status 0x%x", hdev->name, rp->status);

	if (rp->status)
		return;

	memcpy(hdev->features, rp->features, 8);

	if (hdev->dev_type == HCI_BREDR && test_bit(HCI_INIT, &hdev->flags)) {
		if (hdev->features[6] & LMP_SIMPLE_PAIR) {
			u8 mode = 0x01;
			hci_send_cmd(hdev, HCI_OP_WRITE_SSP_MODE,
					sizeof(mode), &mode);
		}

		if (hdev->features[3] & LMP_RSSI_INQ)
			hci_setup_inquiry_mode(hdev);

		if (hdev->features[7] & LMP_INQ_TX_PWR)
			hci_send_cmd(hdev, HCI_OP_READ_INQ_RSP_TX_POWER,
								0, NULL);

		hci_setup_event_mask(hdev);
	}

	/* Adjust default settings according to features
	 * supported by device. */

	if (hdev->features[0] & LMP_3SLOT)
		hdev->pkt_type |= (HCI_DM3 | HCI_DH3);

	if (hdev->features[0] & LMP_5SLOT)
		hdev->pkt_type |= (HCI_DM5 | HCI_DH5);

	if (hdev->features[1] & LMP_HV2) {
		hdev->pkt_type  |= (HCI_HV2);
		hdev->esco_type |= (ESCO_HV2);
	}

	if (hdev->features[1] & LMP_HV3) {
		hdev->pkt_type  |= (HCI_HV3);
		hdev->esco_type |= (ESCO_HV3);
	}

	if (hdev->features[3] & LMP_ESCO)
		hdev->esco_type |= (ESCO_EV3);

	if (hdev->features[4] & LMP_EV4)
		hdev->esco_type |= (ESCO_EV4);

	if (hdev->features[4] & LMP_EV5)
		hdev->esco_type |= (ESCO_EV5);

	if (hdev->features[5] & LMP_EDR_ESCO_2M)
		hdev->esco_type |= (ESCO_2EV3);

	if (hdev->features[5] & LMP_EDR_ESCO_3M)
		hdev->esco_type |= (ESCO_3EV3);

	if (hdev->features[5] & LMP_EDR_3S_ESCO)
		hdev->esco_type |= (ESCO_2EV5 | ESCO_3EV5);

	BT_DBG("%s features 0x%.2x%.2x%.2x%.2x%.2x%.2x%.2x%.2x", hdev->name,
					hdev->features[0], hdev->features[1],
					hdev->features[2], hdev->features[3],
					hdev->features[4], hdev->features[5],
					hdev->features[6], hdev->features[7]);
}

static void hci_cc_read_flow_control_mode(struct hci_dev *hdev,
					struct sk_buff *skb)
{
	struct hci_rp_read_flow_control_mode *rp = (void *) skb->data;

	BT_DBG("%s status 0x%x", hdev->name, rp->status);

	if (rp->status)
		return;

	hdev->flow_ctl_mode = rp->mode;
}

static void hci_cc_read_buffer_size(struct hci_dev *hdev, struct sk_buff *skb)
{
	struct hci_rp_read_buffer_size *rp = (void *) skb->data;

	BT_DBG("%s status 0x%x", hdev->name, rp->status);

	if (rp->status)
		return;

	if (hdev->flow_ctl_mode == HCI_PACKET_BASED_FLOW_CTL_MODE) {
		hdev->acl_mtu  = __le16_to_cpu(rp->acl_mtu);
		hdev->sco_mtu  = rp->sco_mtu;
		hdev->acl_pkts = __le16_to_cpu(rp->acl_max_pkt);
		hdev->sco_pkts = __le16_to_cpu(rp->sco_max_pkt);
		hdev->acl_cnt = hdev->acl_pkts;
		hdev->sco_cnt = hdev->sco_pkts;
	}

	if (test_bit(HCI_QUIRK_FIXUP_BUFFER_SIZE, &hdev->quirks)) {
		hdev->sco_mtu  = 64;
		hdev->sco_pkts = 8;
	}


	BT_DBG("%s acl mtu %d:%d sco mtu %d:%d", hdev->name,
					hdev->acl_mtu, hdev->acl_pkts,
					hdev->sco_mtu, hdev->sco_pkts);
}

static void hci_cc_read_bd_addr(struct hci_dev *hdev, struct sk_buff *skb)
{
	struct hci_rp_read_bd_addr *rp = (void *) skb->data;

	BT_DBG("%s status 0x%x", hdev->name, rp->status);

	if (!rp->status)
		bacpy(&hdev->bdaddr, &rp->bdaddr);

	hci_req_complete(hdev, HCI_OP_READ_BD_ADDR, rp->status);
}

static void hci_cc_write_ca_timeout(struct hci_dev *hdev, struct sk_buff *skb)
{
	__u8 status = *((__u8 *) skb->data);

	BT_DBG("%s status 0x%x", hdev->name, status);

	hci_req_complete(hdev, HCI_OP_WRITE_CA_TIMEOUT, status);
}

static void hci_cc_read_data_block_size(struct hci_dev *hdev,
					struct sk_buff *skb)
{
	struct hci_rp_read_data_block_size *rp = (void *) skb->data;

	BT_DBG("%s status 0x%x", hdev->name, rp->status);

	if (rp->status)
		return;

	if (hdev->flow_ctl_mode == HCI_BLOCK_BASED_FLOW_CTL_MODE) {
		hdev->acl_mtu  = __le16_to_cpu(rp->max_acl_len);
		hdev->sco_mtu = 0;
		hdev->data_block_len = __le16_to_cpu(rp->data_block_len);
		/* acl_pkts indicates the number of blocks */
		hdev->acl_pkts = __le16_to_cpu(rp->num_blocks);
		hdev->sco_pkts = 0;
		hdev->acl_cnt = hdev->acl_pkts;
		hdev->sco_cnt = 0;
	}

	BT_DBG("%s acl mtu %d:%d, data block len %d", hdev->name,
			hdev->acl_mtu, hdev->acl_cnt, hdev->data_block_len);
}

static void hci_cc_read_local_amp_info(struct hci_dev *hdev,
				struct sk_buff *skb)
{
	struct hci_rp_read_local_amp_info *rp = (void *) skb->data;

	BT_DBG("%s status 0x%x", hdev->name, rp->status);

	if (rp->status)
		return;

	hdev->amp_status = rp->amp_status;
	hdev->amp_total_bw = __le32_to_cpu(rp->total_bw);
	hdev->amp_max_bw = __le32_to_cpu(rp->max_bw);
	hdev->amp_min_latency = __le32_to_cpu(rp->min_latency);
	hdev->amp_max_pdu = __le32_to_cpu(rp->max_pdu);
	hdev->amp_type = rp->amp_type;
	hdev->amp_pal_cap = __le16_to_cpu(rp->pal_cap);
	hdev->amp_assoc_size = __le16_to_cpu(rp->max_assoc_size);
	hdev->amp_be_flush_to = __le32_to_cpu(rp->be_flush_to);
	hdev->amp_max_flush_to = __le32_to_cpu(rp->max_flush_to);

	hci_req_complete(hdev, HCI_OP_READ_LOCAL_AMP_INFO, rp->status);
}

static void hci_cc_delete_stored_link_key(struct hci_dev *hdev,
							struct sk_buff *skb)
{
	__u8 status = *((__u8 *) skb->data);

	BT_DBG("%s status 0x%x", hdev->name, status);

	hci_req_complete(hdev, HCI_OP_DELETE_STORED_LINK_KEY, status);
}

static void hci_cc_set_event_mask(struct hci_dev *hdev, struct sk_buff *skb)
{
	__u8 status = *((__u8 *) skb->data);

	BT_DBG("%s status 0x%x", hdev->name, status);

	hci_req_complete(hdev, HCI_OP_SET_EVENT_MASK, status);
}

static void hci_cc_write_inquiry_mode(struct hci_dev *hdev,
							struct sk_buff *skb)
{
	__u8 status = *((__u8 *) skb->data);

	BT_DBG("%s status 0x%x", hdev->name, status);

	hci_req_complete(hdev, HCI_OP_WRITE_INQUIRY_MODE, status);
}

static void hci_cc_read_inq_rsp_tx_power(struct hci_dev *hdev,
							struct sk_buff *skb)
{
	__u8 status = *((__u8 *) skb->data);

	BT_DBG("%s status 0x%x", hdev->name, status);

	hci_req_complete(hdev, HCI_OP_READ_INQ_RSP_TX_POWER, status);
}

static void hci_cc_set_event_flt(struct hci_dev *hdev, struct sk_buff *skb)
{
	__u8 status = *((__u8 *) skb->data);

	BT_DBG("%s status 0x%x", hdev->name, status);

	hci_req_complete(hdev, HCI_OP_SET_EVENT_FLT, status);
}

static void hci_cc_pin_code_reply(struct hci_dev *hdev, struct sk_buff *skb)
{
	struct hci_rp_pin_code_reply *rp = (void *) skb->data;
	struct hci_cp_pin_code_reply *cp;
	struct hci_conn *conn;

	BT_DBG("%s status 0x%x", hdev->name, rp->status);
	hci_dev_lock(hdev);

	if (test_bit(HCI_MGMT, &hdev->flags))
		mgmt_pin_code_reply_complete(hdev->id, &rp->bdaddr, rp->status);

	if (rp->status != 0)
		goto unlock;

	cp = hci_sent_cmd_data(hdev, HCI_OP_PIN_CODE_REPLY);
	if (!cp)
		goto unlock;

	conn = hci_conn_hash_lookup_ba(hdev, ACL_LINK, &cp->bdaddr);
	if (conn)
		conn->pin_length = cp->pin_len;
unlock:
	hci_dev_unlock(hdev);
}

static void hci_cc_pin_code_neg_reply(struct hci_dev *hdev, struct sk_buff *skb)
{
	struct hci_rp_pin_code_neg_reply *rp = (void *) skb->data;

	BT_DBG("%s status 0x%x", hdev->name, rp->status);
	hci_dev_lock(hdev);

	if (test_bit(HCI_MGMT, &hdev->flags))
		mgmt_pin_code_neg_reply_complete(hdev->id, &rp->bdaddr,
								rp->status);
	hci_dev_unlock(hdev);
}
static void hci_cc_le_read_buffer_size(struct hci_dev *hdev,
				       struct sk_buff *skb)
{
	struct hci_rp_le_read_buffer_size *rp = (void *) skb->data;

	BT_DBG("%s status 0x%x", hdev->name, rp->status);

	if (rp->status)
		return;

	hdev->le_mtu = __le16_to_cpu(rp->le_mtu);
	hdev->le_pkts = rp->le_max_pkt;

	hdev->le_cnt = hdev->le_pkts;

	BT_DBG("%s le mtu %d:%d", hdev->name, hdev->le_mtu, hdev->le_pkts);

	hci_req_complete(hdev, HCI_OP_LE_READ_BUFFER_SIZE, rp->status);
}

static void hci_cc_le_read_white_list_size(struct hci_dev *hdev,
				       struct sk_buff *skb)
{
	struct hci_rp_le_read_white_list_size *rp = (void *) skb->data;

	BT_DBG("%s status 0x%x", hdev->name, rp->status);

	if (rp->status)
		return;

	hdev->le_white_list_size = rp->size;

	BT_DBG("%s le white list %d", hdev->name, hdev->le_white_list_size);

	hci_req_complete(hdev, HCI_OP_LE_READ_WHITE_LIST_SIZE, rp->status);
}

static void hci_cc_user_confirm_reply(struct hci_dev *hdev, struct sk_buff *skb)
{
	struct hci_rp_user_confirm_reply *rp = (void *) skb->data;

	BT_DBG("%s status 0x%x", hdev->name, rp->status);
	hci_dev_lock(hdev);

	if (test_bit(HCI_MGMT, &hdev->flags))
		mgmt_user_confirm_reply_complete(hdev->id, &rp->bdaddr,
								rp->status);
	hci_dev_unlock(hdev);
}

static void hci_cc_user_confirm_neg_reply(struct hci_dev *hdev,
							struct sk_buff *skb)
{
	struct hci_rp_user_confirm_reply *rp = (void *) skb->data;

	BT_DBG("%s status 0x%x", hdev->name, rp->status);
	hci_dev_lock(hdev);

	if (test_bit(HCI_MGMT, &hdev->flags))
		mgmt_user_confirm_neg_reply_complete(hdev->id, &rp->bdaddr,
								rp->status);
	hci_dev_unlock(hdev);
}

static void hci_cc_read_rssi(struct hci_dev *hdev, struct sk_buff *skb)
{
	struct hci_conn *conn;
	struct hci_rp_read_rssi *rp = (void *) skb->data;

	BT_DBG("%s status 0x%x", hdev->name, rp->status);

	BT_DBG("%s rssi : %d handle : %d", hdev->name, rp->rssi, rp->handle);

	conn = hci_conn_hash_lookup_handle(hdev, __le16_to_cpu(rp->handle));
	if (conn)
		mgmt_read_rssi_complete(hdev->id, rp->rssi, &conn->dst,
			__le16_to_cpu(rp->handle), rp->status);
}

static void hci_cc_read_local_oob_data_reply(struct hci_dev *hdev,
							struct sk_buff *skb)
{
	struct hci_rp_read_local_oob_data *rp = (void *) skb->data;

	BT_DBG("%s status 0x%x", hdev->name, rp->status);
	hci_dev_lock(hdev);

	mgmt_read_local_oob_data_reply_complete(hdev->id, rp->hash,
						rp->randomizer, rp->status);
	hci_dev_unlock(hdev);
}

static void hci_cc_le_ltk_reply(struct hci_dev *hdev, struct sk_buff *skb)
{
	struct hci_rp_le_ltk_reply *rp = (void *) skb->data;

	BT_DBG("%s status 0x%x", hdev->name, rp->status);

	if (rp->status)
		return;

	hci_req_complete(hdev, HCI_OP_LE_LTK_REPLY, rp->status);
}

static void hci_cc_le_ltk_neg_reply(struct hci_dev *hdev, struct sk_buff *skb)
{
	struct hci_rp_le_ltk_neg_reply *rp = (void *) skb->data;

	BT_DBG("%s status 0x%x", hdev->name, rp->status);

	if (rp->status)
		return;

	hci_req_complete(hdev, HCI_OP_LE_LTK_NEG_REPLY, rp->status);
}

static void hci_cc_le_set_scan_enable(struct hci_dev *hdev,
					struct sk_buff *skb)
{
	void *sent;
	__u8 param_scan_enable;
	__u8 status = *((__u8 *) skb->data);

	if (status)
		return;

	sent = hci_sent_cmd_data(hdev, HCI_OP_LE_SET_SCAN_ENABLE);
	if (!sent)
		return;

	param_scan_enable = *((__u8 *) sent);
	if (param_scan_enable == 0x01) {
		del_timer(&hdev->adv_timer);
	} else if (param_scan_enable == 0x00) {
		mod_timer(&hdev->adv_timer, jiffies + ADV_CLEAR_TIMEOUT);
	}
}

static inline void hci_cs_inquiry(struct hci_dev *hdev, __u8 status)
{
	BT_DBG("%s status 0x%x", hdev->name, status);

	if (status) {
		hci_req_complete(hdev, HCI_OP_INQUIRY, status);

		hci_conn_check_pending(hdev);
	} else {
		set_bit(HCI_INQUIRY, &hdev->flags);
		hci_dev_lock(hdev);
		if (test_bit(HCI_MGMT, &hdev->flags))
			mgmt_inquiry_started(hdev->id);
		hci_dev_unlock(hdev);
	}
}

static inline void hci_cs_create_conn(struct hci_dev *hdev, __u8 status)
{
	struct hci_cp_create_conn *cp;
	struct hci_conn *conn;

	BT_DBG("%s status 0x%x", hdev->name, status);

	cp = hci_sent_cmd_data(hdev, HCI_OP_CREATE_CONN);
	if (!cp)
		return;

	hci_dev_lock(hdev);

	conn = hci_conn_hash_lookup_ba(hdev, ACL_LINK, &cp->bdaddr);

	BT_DBG("%s bdaddr %s conn %p", hdev->name, batostr(&cp->bdaddr), conn);

	if (status) {
		if (conn && conn->state == BT_CONNECT) {
			if (status != 0x0c || conn->attempt > 2) {
				conn->state = BT_CLOSED;
				hci_proto_connect_cfm(conn, status);
				hci_conn_del(conn);
			} else
				conn->state = BT_CONNECT2;
		}
	} else {
		if (!conn) {
			conn = hci_conn_add(hdev, ACL_LINK, 0, &cp->bdaddr);
			if (conn) {
				conn->out = 1;
				conn->link_mode |= HCI_LM_MASTER;
			} else
				BT_ERR("No memory for new connection");
		}
	}

	hci_dev_unlock(hdev);
}

static void hci_cs_add_sco(struct hci_dev *hdev, __u8 status)
{
	struct hci_cp_add_sco *cp;
	struct hci_conn *acl, *sco;
	__u16 handle;

	BT_DBG("%s status 0x%x", hdev->name, status);

	if (!status)
		return;

	cp = hci_sent_cmd_data(hdev, HCI_OP_ADD_SCO);
	if (!cp)
		return;

	handle = __le16_to_cpu(cp->handle);

	BT_DBG("%s handle %d", hdev->name, handle);

	hci_dev_lock(hdev);

	acl = hci_conn_hash_lookup_handle(hdev, handle);
	if (acl) {
		sco = acl->link;
		if (sco) {
			sco->state = BT_CLOSED;

			hci_proto_connect_cfm(sco, status);
			hci_conn_del(sco);
		}
	}

	hci_dev_unlock(hdev);
}

static void hci_cs_auth_requested(struct hci_dev *hdev, __u8 status)
{
	struct hci_cp_auth_requested *cp;
	struct hci_conn *conn;

	BT_DBG("%s status 0x%x", hdev->name, status);

	cp = hci_sent_cmd_data(hdev, HCI_OP_AUTH_REQUESTED);
	if (!cp)
		return;

	hci_dev_lock(hdev);

	conn = hci_conn_hash_lookup_handle(hdev, __le16_to_cpu(cp->handle));
	if (conn) {
		if (status) {
			mgmt_auth_failed(hdev->id, &conn->dst, status);
			clear_bit(HCI_CONN_AUTH_PEND, &conn->pend);

			if (conn->state == BT_CONFIG) {
				conn->state = BT_CONNECTED;
				hci_proto_connect_cfm(conn, status);
				hci_conn_put(conn);
			} else {
				hci_auth_cfm(conn, status);
				hci_conn_hold(conn);
				conn->disc_timeout = HCI_DISCONN_TIMEOUT;
				hci_conn_put(conn);
			}

			if (test_bit(HCI_CONN_ENCRYPT_PEND, &conn->pend)) {
				clear_bit(HCI_CONN_ENCRYPT_PEND, &conn->pend);
				hci_encrypt_cfm(conn, status, 0x00);
			}
		}
		conn->auth_initiator = 1;
	}

	hci_dev_unlock(hdev);
}

static void hci_cs_set_conn_encrypt(struct hci_dev *hdev, __u8 status)
{
	struct hci_cp_set_conn_encrypt *cp;
	struct hci_conn *conn;

	BT_DBG("%s status 0x%x", hdev->name, status);

	if (!status)
		return;

	cp = hci_sent_cmd_data(hdev, HCI_OP_SET_CONN_ENCRYPT);
	if (!cp)
		return;

	hci_dev_lock(hdev);

	conn = hci_conn_hash_lookup_handle(hdev, __le16_to_cpu(cp->handle));
	if (conn) {
		if (conn->state == BT_CONFIG) {
			hci_proto_connect_cfm(conn, status);
			hci_conn_put(conn);
		}
	}

	hci_dev_unlock(hdev);
}

static int hci_outgoing_auth_needed(struct hci_dev *hdev,
							struct hci_conn *conn)
{
	if (conn->state != BT_CONFIG || !conn->out)
		return 0;

	if (conn->pending_sec_level == BT_SECURITY_SDP)
		return 0;

	/* Only request authentication for SSP connections or non-SSP
	 * devices with sec_level >= BT_SECURITY_MEDIUM*/
	 BT_DBG("Pending sec level is %d", conn->pending_sec_level);
	if (!(hdev->ssp_mode > 0 && conn->ssp_mode > 0) &&
				conn->pending_sec_level < BT_SECURITY_MEDIUM)
		return 0;

	return 1;
}

<<<<<<< HEAD
=======
static inline int hci_resolve_name(struct hci_dev *hdev,
				   struct inquiry_entry *e)
{
	struct hci_cp_remote_name_req cp;

	memset(&cp, 0, sizeof(cp));

	bacpy(&cp.bdaddr, &e->data.bdaddr);
	cp.pscan_rep_mode = e->data.pscan_rep_mode;
	cp.pscan_mode = e->data.pscan_mode;
	cp.clock_offset = e->data.clock_offset;

	return hci_send_cmd(hdev, HCI_OP_REMOTE_NAME_REQ, sizeof(cp), &cp);
}

static bool hci_resolve_next_name(struct hci_dev *hdev)
{
	struct discovery_state *discov = &hdev->discovery;
	struct inquiry_entry *e;

	if (list_empty(&discov->resolve))
		return false;

	e = hci_inquiry_cache_lookup_resolve(hdev, BDADDR_ANY, NAME_NEEDED);
	if (!e)
		return false;

	if (hci_resolve_name(hdev, e) == 0) {
		e->name_state = NAME_PENDING;
		return true;
	}

	return false;
}

static void hci_check_pending_name(struct hci_dev *hdev, struct hci_conn *conn,
				   bdaddr_t *bdaddr, u8 *name, u8 name_len)
{
	struct discovery_state *discov = &hdev->discovery;
	struct inquiry_entry *e;

	if (conn && !test_and_set_bit(HCI_CONN_MGMT_CONNECTED, &conn->flags))
		mgmt_device_connected(hdev, bdaddr, ACL_LINK, 0x00, 0, name,
				      name_len, conn->dev_class);

	if (discov->state == DISCOVERY_STOPPED)
		return;

	if (discov->state == DISCOVERY_STOPPING)
		goto discov_complete;

	if (discov->state != DISCOVERY_RESOLVING)
		return;

	e = hci_inquiry_cache_lookup_resolve(hdev, bdaddr, NAME_PENDING);
	/* If the device was not found in a list of found devices names of which
	 * are pending. there is no need to continue resolving a next name as it
	 * will be done upon receiving another Remote Name Request Complete
	 * Event */
	if (!e)
		return;

	list_del(&e->list);
	if (name) {
		e->name_state = NAME_KNOWN;
		mgmt_remote_name(hdev, bdaddr, ACL_LINK, 0x00,
				 e->data.rssi, name, name_len);
	} else {
		e->name_state = NAME_NOT_KNOWN;
	}

	if (hci_resolve_next_name(hdev))
		return;

discov_complete:
	hci_discovery_set_state(hdev, DISCOVERY_STOPPED);
}

>>>>>>> 10a793e6
static void hci_cs_remote_name_req(struct hci_dev *hdev, __u8 status)
{
	struct hci_cp_remote_name_req *cp;
	struct hci_conn *conn;

	BT_DBG("%s status 0x%x", hdev->name, status);

	/* If successful wait for the name req complete event before
	 * checking for the need to do authentication */
	if (!status)
		return;

	cp = hci_sent_cmd_data(hdev, HCI_OP_REMOTE_NAME_REQ);
	if (!cp)
		return;

	hci_dev_lock(hdev);

	conn = hci_conn_hash_lookup_ba(hdev, ACL_LINK, &cp->bdaddr);
	if (conn && hci_outgoing_auth_needed(hdev, conn)) {
		struct hci_cp_auth_requested cp;
		cp.handle = __cpu_to_le16(conn->handle);
		hci_send_cmd(hdev, HCI_OP_AUTH_REQUESTED, sizeof(cp), &cp);
	}

	hci_dev_unlock(hdev);
}

static void hci_cs_read_remote_features(struct hci_dev *hdev, __u8 status)
{
	struct hci_cp_read_remote_features *cp;
	struct hci_conn *conn;

	BT_DBG("%s status 0x%x", hdev->name, status);

	if (!status)
		return;

	cp = hci_sent_cmd_data(hdev, HCI_OP_READ_REMOTE_FEATURES);
	if (!cp)
		return;

	hci_dev_lock(hdev);

	conn = hci_conn_hash_lookup_handle(hdev, __le16_to_cpu(cp->handle));
	if (conn) {
		if (conn->state == BT_CONFIG) {
			hci_proto_connect_cfm(conn, status);
			hci_conn_put(conn);
		}
	}

	hci_dev_unlock(hdev);
}

static void hci_cs_read_remote_ext_features(struct hci_dev *hdev, __u8 status)
{
	struct hci_cp_read_remote_ext_features *cp;
	struct hci_conn *conn;

	BT_DBG("%s status 0x%x", hdev->name, status);

	if (!status)
		return;

	cp = hci_sent_cmd_data(hdev, HCI_OP_READ_REMOTE_EXT_FEATURES);
	if (!cp)
		return;

	hci_dev_lock(hdev);

	conn = hci_conn_hash_lookup_handle(hdev, __le16_to_cpu(cp->handle));
	if (conn) {
		if (conn->state == BT_CONFIG) {
			hci_proto_connect_cfm(conn, status);
			hci_conn_put(conn);
		}
	}

	hci_dev_unlock(hdev);
}

static void hci_cs_setup_sync_conn(struct hci_dev *hdev, __u8 status)
{
	struct hci_cp_setup_sync_conn *cp;
	struct hci_conn *acl, *sco;
	__u16 handle;

	BT_DBG("%s status 0x%x", hdev->name, status);

	if (!status)
		return;

	cp = hci_sent_cmd_data(hdev, HCI_OP_SETUP_SYNC_CONN);
	if (!cp)
		return;

	handle = __le16_to_cpu(cp->handle);

	BT_DBG("%s handle %d", hdev->name, handle);

	hci_dev_lock(hdev);

	acl = hci_conn_hash_lookup_handle(hdev, handle);
	if (acl) {
		sco = acl->link;
		if (sco) {
			sco->state = BT_CLOSED;

			hci_proto_connect_cfm(sco, status);
			hci_conn_del(sco);
		}
	}

	hci_dev_unlock(hdev);
}

static void hci_cs_sniff_mode(struct hci_dev *hdev, __u8 status)
{
	struct hci_cp_sniff_mode *cp;
	struct hci_conn *conn;

	BT_DBG("%s status 0x%x", hdev->name, status);

	if (!status)
		return;

	cp = hci_sent_cmd_data(hdev, HCI_OP_SNIFF_MODE);
	if (!cp)
		return;

	hci_dev_lock(hdev);

	conn = hci_conn_hash_lookup_handle(hdev, __le16_to_cpu(cp->handle));
	if (conn) {
		clear_bit(HCI_CONN_MODE_CHANGE_PEND, &conn->pend);

		if (test_and_clear_bit(HCI_CONN_SCO_SETUP_PEND, &conn->pend))
			hci_sco_setup(conn, status);
	}

	hci_dev_unlock(hdev);
}

static void hci_cs_exit_sniff_mode(struct hci_dev *hdev, __u8 status)
{
	struct hci_cp_exit_sniff_mode *cp;
	struct hci_conn *conn;

	BT_DBG("%s status 0x%x", hdev->name, status);

	if (!status)
		return;

	cp = hci_sent_cmd_data(hdev, HCI_OP_EXIT_SNIFF_MODE);
	if (!cp)
		return;

	hci_dev_lock(hdev);

	conn = hci_conn_hash_lookup_handle(hdev, __le16_to_cpu(cp->handle));
	if (conn) {
		clear_bit(HCI_CONN_MODE_CHANGE_PEND, &conn->pend);

		if (test_and_clear_bit(HCI_CONN_SCO_SETUP_PEND, &conn->pend))
			hci_sco_setup(conn, status);
	}

	hci_dev_unlock(hdev);
}

static void hci_cs_le_create_conn(struct hci_dev *hdev, __u8 status)
{
	struct hci_cp_le_create_conn *cp;
	struct hci_conn *conn;
	unsigned long exp = msecs_to_jiffies(5000);

	BT_DBG("%s status 0x%x", hdev->name, status);

	cp = hci_sent_cmd_data(hdev, HCI_OP_LE_CREATE_CONN);
	if (!cp)
		return;

	hci_dev_lock(hdev);

	conn = hci_conn_hash_lookup_ba(hdev, LE_LINK, &cp->peer_addr);

	BT_DBG("%s bdaddr %s conn %p", hdev->name, batostr(&cp->peer_addr),
		conn);

	if (status) {
		if (conn && conn->state == BT_CONNECT) {
			conn->state = BT_CLOSED;
			hci_proto_connect_cfm(conn, status);
			hci_conn_del(conn);
		}
	} else {
		if (!conn) {
			conn = hci_le_conn_add(hdev, &cp->peer_addr,
						cp->peer_addr_type);
			if (conn)
				conn->out = 1;
			else
				BT_ERR("No memory for new connection");
		} else
			exp = msecs_to_jiffies(conn->conn_timeout * 1000);

		if (conn && exp)
			mod_timer(&conn->disc_timer, jiffies + exp);
	}

	hci_dev_unlock(hdev);
}

static void hci_cs_accept_logical_link(struct hci_dev *hdev, __u8 status)
{
	struct hci_cp_create_logical_link *ap;
	struct hci_chan *chan;

	BT_DBG("%s status 0x%x", hdev->name, status);

	ap = hci_sent_cmd_data(hdev, HCI_OP_ACCEPT_LOGICAL_LINK);
	if (!ap)
		return;

	hci_dev_lock(hdev);

	chan = hci_chan_list_lookup_id(hdev, ap->phy_handle);

	BT_DBG("%s chan %p", hdev->name, chan);

	if (status) {
		if (chan && chan->state == BT_CONNECT) {
			chan->state = BT_CLOSED;
			hci_proto_create_cfm(chan, status);
		}
	} else if (chan) {
		chan->state = BT_CONNECT2;
	}

	hci_dev_unlock(hdev);
}

static void hci_cs_create_logical_link(struct hci_dev *hdev, __u8 status)
{
	struct hci_cp_create_logical_link *cp;
	struct hci_chan *chan;

	BT_DBG("%s status 0x%x", hdev->name, status);

	cp = hci_sent_cmd_data(hdev, HCI_OP_CREATE_LOGICAL_LINK);
	if (!cp)
		return;

	hci_dev_lock(hdev);

	chan = hci_chan_list_lookup_id(hdev, cp->phy_handle);

	BT_DBG("%s chan %p", hdev->name, chan);

	if (status) {
		if (chan && chan->state == BT_CONNECT) {
			chan->state = BT_CLOSED;
			hci_proto_create_cfm(chan, status);
		}
	} else if (chan)
			chan->state = BT_CONNECT2;

	hci_dev_unlock(hdev);
}

static void hci_cs_flow_spec_modify(struct hci_dev *hdev, __u8 status)
{
	struct hci_cp_flow_spec_modify *cp;
	struct hci_chan *chan;

	BT_DBG("%s status 0x%x", hdev->name, status);

	cp = hci_sent_cmd_data(hdev, HCI_OP_FLOW_SPEC_MODIFY);
	if (!cp)
		return;

	hci_dev_lock(hdev);

	chan = hci_chan_list_lookup_handle(hdev, cp->log_handle);
	if (chan) {
		if (status)
			hci_proto_modify_cfm(chan, status);
		else {
			chan->tx_fs = cp->tx_fs;
			chan->rx_fs = cp->rx_fs;
		}
	}

	hci_dev_unlock(hdev);
}

static void hci_cs_disconn_logical_link(struct hci_dev *hdev, __u8 status)
{
	struct hci_cp_disconn_logical_link *cp;
	struct hci_chan *chan;

	if (!status)
		return;

	BT_DBG("%s status 0x%x", hdev->name, status);

	cp = hci_sent_cmd_data(hdev, HCI_OP_DISCONN_LOGICAL_LINK);
	if (!cp)
		return;

	hci_dev_lock(hdev);

	chan = hci_chan_list_lookup_handle(hdev, cp->log_handle);
	if (chan)
		hci_chan_del(chan);

	hci_dev_unlock(hdev);
}

static void hci_cs_disconn_physical_link(struct hci_dev *hdev, __u8 status)
{
	struct hci_cp_disconn_phys_link *cp;
	struct hci_conn *conn;

	if (!status)
		return;

	BT_DBG("%s status 0x%x", hdev->name, status);

	cp = hci_sent_cmd_data(hdev, HCI_OP_DISCONN_PHYS_LINK);
	if (!cp)
		return;

	hci_dev_lock(hdev);

	conn = hci_conn_hash_lookup_handle(hdev, cp->phy_handle);
	if (conn) {
		conn->state = BT_CLOSED;
		hci_conn_del(conn);
	}

	hci_dev_unlock(hdev);
}

static void hci_cs_le_start_enc(struct hci_dev *hdev, u8 status)
{
	BT_DBG("%s status 0x%x", hdev->name, status);
}

static inline void hci_inquiry_complete_evt(struct hci_dev *hdev, struct sk_buff *skb)
{
	__u8 status = *((__u8 *) skb->data);

	BT_DBG("%s status %d", hdev->name, status);

	if (!hdev->disco_state)
		clear_bit(HCI_INQUIRY, &hdev->flags);

	hci_req_complete(hdev, HCI_OP_INQUIRY, status);
	hci_dev_lock(hdev);

	if (test_bit(HCI_MGMT, &hdev->flags))
		mgmt_inquiry_complete_evt(hdev->id, status);
	hci_dev_unlock(hdev);

	if (!lmp_le_capable(hdev))
		hci_conn_check_pending(hdev);
}

static inline void hci_inquiry_result_evt(struct hci_dev *hdev, struct sk_buff *skb)
{
	struct inquiry_data data;
	struct inquiry_info *info = (void *) (skb->data + 1);
	int num_rsp = *((__u8 *) skb->data);

	BT_DBG("%s num_rsp %d", hdev->name, num_rsp);

	if (!num_rsp)
		return;

	hci_dev_lock(hdev);

	for (; num_rsp; num_rsp--, info++) {
		bacpy(&data.bdaddr, &info->bdaddr);
		data.pscan_rep_mode	= info->pscan_rep_mode;
		data.pscan_period_mode	= info->pscan_period_mode;
		data.pscan_mode		= info->pscan_mode;
		memcpy(data.dev_class, info->dev_class, 3);
		data.clock_offset	= info->clock_offset;
		data.rssi		= 0x00;
		data.ssp_mode		= 0x00;
		hci_inquiry_cache_update(hdev, &data);
		mgmt_device_found(hdev->id, &info->bdaddr, 0, 0,
					info->dev_class, 0, 0, NULL);
	}

	hci_dev_unlock(hdev);
}

static inline void hci_conn_complete_evt(struct hci_dev *hdev, struct sk_buff *skb)
{
	struct hci_ev_conn_complete *ev = (void *) skb->data;
	struct hci_conn *conn;

	BT_DBG("%s", hdev->name);

	hci_dev_lock(hdev);

	conn = hci_conn_hash_lookup_ba(hdev, ev->link_type, &ev->bdaddr);
	if (!conn) {
		if (ev->link_type != SCO_LINK)
			goto unlock;

		conn = hci_conn_hash_lookup_ba(hdev, ESCO_LINK, &ev->bdaddr);
		if (!conn)
			goto unlock;

		conn->type = SCO_LINK;
	}

	if (!ev->status) {
		conn->handle = __le16_to_cpu(ev->handle);

		if (conn->type == ACL_LINK) {
			conn->state = BT_CONFIG;
			hci_conn_hold(conn);
<<<<<<< HEAD
			conn->disc_timeout = HCI_DISCONN_TIMEOUT;
			mgmt_connected(hdev->id, &ev->bdaddr, 0);
		} else if (conn->type == LE_LINK) {
			conn->state = BT_CONNECTED;
			conn->disc_timeout = HCI_DISCONN_TIMEOUT;
			mgmt_connected(hdev->id, &ev->bdaddr, 1);
=======

			if (!conn->out && !hci_conn_ssp_enabled(conn) &&
			    !hci_find_link_key(hdev, &ev->bdaddr))
				conn->disc_timeout = HCI_PAIRING_TIMEOUT;
			else
				conn->disc_timeout = HCI_DISCONN_TIMEOUT;
>>>>>>> 10a793e6
		} else
			conn->state = BT_CONNECTED;

		hci_conn_hold_device(conn);
		hci_conn_add_sysfs(conn);

		if (test_bit(HCI_AUTH, &hdev->flags))
			conn->link_mode |= HCI_LM_AUTH;

		if (test_bit(HCI_ENCRYPT, &hdev->flags))
			conn->link_mode |= HCI_LM_ENCRYPT;

		/* Get remote version */
		if (conn->type == ACL_LINK) {
			struct hci_cp_read_remote_version cp;
			cp.handle = ev->handle;
			hci_send_cmd(hdev, HCI_OP_READ_CLOCK_OFFSET,
				sizeof(cp), &cp);
			hci_send_cmd(hdev, HCI_OP_READ_REMOTE_VERSION,
				sizeof(cp), &cp);
		}

		/* Set packet type for incoming connection */
		if (!conn->out && hdev->hci_ver < 3) {
			struct hci_cp_change_conn_ptype cp;
			cp.handle = ev->handle;
			cp.pkt_type = cpu_to_le16(conn->pkt_type);
			hci_send_cmd(hdev, HCI_OP_CHANGE_CONN_PTYPE,
							sizeof(cp), &cp);
		}
	} else {
		conn->state = BT_CLOSED;
		if (conn->type == ACL_LINK || conn->type == LE_LINK)
			mgmt_connect_failed(hdev->id, &ev->bdaddr, ev->status);
	}

	if (conn->type == ACL_LINK)
		hci_sco_setup(conn, ev->status);

	if (ev->status) {
		hci_proto_connect_cfm(conn, ev->status);
		hci_conn_del(conn);
	} else if (ev->link_type != ACL_LINK)
		hci_proto_connect_cfm(conn, ev->status);

unlock:
	hci_dev_unlock(hdev);

	hci_conn_check_pending(hdev);
}

static inline bool is_sco_active(struct hci_dev *hdev)
{
	if (hci_conn_hash_lookup_state(hdev, SCO_LINK, BT_CONNECTED) ||
			(hci_conn_hash_lookup_state(hdev, ESCO_LINK,
						    BT_CONNECTED)))
		return true;
	return false;
}

static inline void hci_conn_request_evt(struct hci_dev *hdev, struct sk_buff *skb)
{
	struct hci_ev_conn_request *ev = (void *) skb->data;
	int mask = hdev->link_mode;

	BT_DBG("%s bdaddr %s type 0x%x", hdev->name,
					batostr(&ev->bdaddr), ev->link_type);

	mask |= hci_proto_connect_ind(hdev, &ev->bdaddr, ev->link_type);

	if ((mask & HCI_LM_ACCEPT) &&
			!hci_blacklist_lookup(hdev, &ev->bdaddr)) {
		/* Connection accepted */
		struct inquiry_entry *ie;
		struct hci_conn *conn;

		hci_dev_lock(hdev);

		ie = hci_inquiry_cache_lookup(hdev, &ev->bdaddr);
		if (ie)
			memcpy(ie->data.dev_class, ev->dev_class, 3);

		conn = hci_conn_hash_lookup_ba(hdev, ev->link_type, &ev->bdaddr);
		if (!conn) {
			/* pkt_type not yet used for incoming connections */
			conn = hci_conn_add(hdev, ev->link_type, 0, &ev->bdaddr);
			if (!conn) {
				BT_ERR("No memory for new connection");
				hci_dev_unlock(hdev);
				return;
			}
		}

		memcpy(conn->dev_class, ev->dev_class, 3);
		/* For incoming connection update remote class to userspace */
		mgmt_remote_class(hdev->id, &ev->bdaddr, ev->dev_class);
		conn->state = BT_CONNECT;

		hci_dev_unlock(hdev);

		if (ev->link_type == ACL_LINK || !lmp_esco_capable(hdev)) {
			struct hci_cp_accept_conn_req cp;

			bacpy(&cp.bdaddr, &ev->bdaddr);

			if (lmp_rswitch_capable(hdev) && ((mask & HCI_LM_MASTER)
						|| is_sco_active(hdev)))
				cp.role = 0x00; /* Become master */
			else
				cp.role = 0x01; /* Remain slave */

			hci_send_cmd(hdev, HCI_OP_ACCEPT_CONN_REQ,
							sizeof(cp), &cp);
		} else {
			struct hci_cp_accept_sync_conn_req cp;

			bacpy(&cp.bdaddr, &ev->bdaddr);
			cp.pkt_type = cpu_to_le16(conn->pkt_type);

			cp.tx_bandwidth   = cpu_to_le32(0x00001f40);
			cp.rx_bandwidth   = cpu_to_le32(0x00001f40);
			cp.max_latency    = cpu_to_le16(0x000A);
			cp.content_format = cpu_to_le16(hdev->voice_setting);
			cp.retrans_effort = 0x01;

			hci_send_cmd(hdev, HCI_OP_ACCEPT_SYNC_CONN_REQ,
							sizeof(cp), &cp);
		}
	} else {
		/* Connection rejected */
		struct hci_cp_reject_conn_req cp;

		bacpy(&cp.bdaddr, &ev->bdaddr);
		cp.reason = 0x0f;
		hci_send_cmd(hdev, HCI_OP_REJECT_CONN_REQ, sizeof(cp), &cp);
	}
}

static inline void hci_disconn_complete_evt(struct hci_dev *hdev, struct sk_buff *skb)
{
	struct hci_ev_disconn_complete *ev = (void *) skb->data;
	struct hci_conn *conn;

	BT_DBG("%s status %d reason %d", hdev->name, ev->status, ev->reason);

	if (ev->status) {
		hci_dev_lock(hdev);
		mgmt_disconnect_failed(hdev->id);
		hci_dev_unlock(hdev);
		return;
	}

	hci_dev_lock(hdev);

	conn = hci_conn_hash_lookup_handle(hdev, __le16_to_cpu(ev->handle));
	if (!conn)
		goto unlock;

	conn->state = BT_CLOSED;

	if (conn->type == ACL_LINK || conn->type == LE_LINK)
		mgmt_disconnected(hdev->id, &conn->dst, ev->reason);

	if (conn->type == LE_LINK)
		del_timer(&conn->smp_timer);

	hci_proto_disconn_cfm(conn, ev->reason, 0);
	hci_conn_del(conn);

unlock:
	hci_dev_unlock(hdev);
}

static inline void hci_auth_complete_evt(struct hci_dev *hdev, struct sk_buff *skb)
{
	struct hci_ev_auth_complete *ev = (void *) skb->data;
	struct hci_conn *conn;

	BT_DBG("%s status %d", hdev->name, ev->status);

	hci_dev_lock(hdev);

	conn = hci_conn_hash_lookup_handle(hdev, __le16_to_cpu(ev->handle));
	if (conn) {
		if (ev->status == 0x06 && hdev->ssp_mode > 0 &&
							conn->ssp_mode > 0) {
			struct hci_cp_auth_requested cp;
			hci_remove_link_key(hdev, &conn->dst);
			cp.handle = cpu_to_le16(conn->handle);
			hci_send_cmd(conn->hdev, HCI_OP_AUTH_REQUESTED,
							sizeof(cp), &cp);
			hci_dev_unlock(hdev);
			BT_INFO("Pin or key missing");
			return;
		}

		if (!ev->status) {
			conn->link_mode |= HCI_LM_AUTH;
			conn->sec_level = conn->pending_sec_level;
		} else {
			mgmt_auth_failed(hdev->id, &conn->dst, ev->status);
			conn->sec_level = BT_SECURITY_LOW;
		}

		clear_bit(HCI_CONN_AUTH_PEND, &conn->pend);

		if (conn->state == BT_CONFIG) {
			if (!ev->status && hdev->ssp_mode > 0 &&
							conn->ssp_mode > 0) {
				struct hci_cp_set_conn_encrypt cp;
				cp.handle  = ev->handle;
				cp.encrypt = 0x01;
				hci_send_cmd(hdev, HCI_OP_SET_CONN_ENCRYPT,
							sizeof(cp), &cp);
			} else {
				conn->state = BT_CONNECTED;
				hci_proto_connect_cfm(conn, ev->status);
				hci_conn_put(conn);
			}
		} else {
			hci_auth_cfm(conn, ev->status);

			hci_conn_hold(conn);
			conn->disc_timeout = HCI_DISCONN_TIMEOUT;
			hci_conn_put(conn);
		}

		if (test_bit(HCI_CONN_ENCRYPT_PEND, &conn->pend)) {
			if (!ev->status) {
				if (conn->link_mode & HCI_LM_ENCRYPT) {
					/* Encryption implies authentication */
					conn->link_mode |= HCI_LM_AUTH;
					conn->link_mode |= HCI_LM_ENCRYPT;
					conn->sec_level =
						conn->pending_sec_level;
					clear_bit(HCI_CONN_ENCRYPT_PEND,
							&conn->pend);
					hci_encrypt_cfm(conn, ev->status, 1);

					if (test_bit(HCI_MGMT, &hdev->flags))
						mgmt_encrypt_change(hdev->id,
							&conn->dst,
							ev->status);

				} else {
					struct hci_cp_set_conn_encrypt cp;
					cp.handle  = ev->handle;
					cp.encrypt = 0x01;
					hci_send_cmd(hdev,
						HCI_OP_SET_CONN_ENCRYPT,
						sizeof(cp), &cp);
				}
			} else {
				clear_bit(HCI_CONN_ENCRYPT_PEND, &conn->pend);
				hci_encrypt_cfm(conn, ev->status, 0x00);
			}
		}
	}

	hci_dev_unlock(hdev);
}

static inline void hci_remote_name_evt(struct hci_dev *hdev, struct sk_buff *skb)
{
	struct hci_ev_remote_name *ev = (void *) skb->data;
	struct hci_conn *conn;

	BT_DBG("%s", hdev->name);

	hci_conn_check_pending(hdev);

	hci_dev_lock(hdev);

	if (test_bit(HCI_MGMT, &hdev->flags))
		mgmt_remote_name(hdev->id, &ev->bdaddr, ev->status, ev->name);

	conn = hci_conn_hash_lookup_ba(hdev, ACL_LINK, &ev->bdaddr);
	if (conn && hci_outgoing_auth_needed(hdev, conn)) {
		struct hci_cp_auth_requested cp;
		cp.handle = __cpu_to_le16(conn->handle);
		hci_send_cmd(hdev, HCI_OP_AUTH_REQUESTED, sizeof(cp), &cp);
	}

	hci_dev_unlock(hdev);
}

static inline void hci_encrypt_change_evt(struct hci_dev *hdev, struct sk_buff *skb)
{
	struct hci_ev_encrypt_change *ev = (void *) skb->data;
	struct hci_conn *conn;

	BT_DBG("%s status %d", hdev->name, ev->status);

	hci_dev_lock(hdev);

	conn = hci_conn_hash_lookup_handle(hdev, __le16_to_cpu(ev->handle));
	if (conn) {
		if (!ev->status) {
			if (ev->encrypt) {
				/* Encryption implies authentication */
				conn->link_mode |= HCI_LM_AUTH;
				conn->link_mode |= HCI_LM_ENCRYPT;
				conn->sec_level = conn->pending_sec_level;
			} else
				conn->link_mode &= ~HCI_LM_ENCRYPT;
		}

		clear_bit(HCI_CONN_ENCRYPT_PEND, &conn->pend);

		if (conn->state == BT_CONFIG) {
			if (!ev->status)
				conn->state = BT_CONNECTED;

			hci_proto_connect_cfm(conn, ev->status);
			hci_conn_put(conn);
		} else {
			/*
			* If the remote device does not support
			* Pause Encryption, usually during the
			* roleSwitch we see Encryption disable
			* for short duration. Allow remote device
			* to disable encryption
			* for short duration in this case.
			*/
			if ((ev->encrypt == 0) && (ev->status == 0) &&
				((conn->features[5] & LMP_PAUSE_ENC) == 0)) {
				mod_timer(&conn->encrypt_pause_timer,
					jiffies + msecs_to_jiffies(500));
				BT_INFO("enc pause timer, enc_pend_flag set");
			} else {
				del_timer(&conn->encrypt_pause_timer);
				hci_encrypt_cfm(conn, ev->status, ev->encrypt);
			}
		}

		if (test_bit(HCI_MGMT, &hdev->flags))
			mgmt_encrypt_change(hdev->id, &conn->dst, ev->status);
	}

	hci_dev_unlock(hdev);
}

static inline void hci_change_link_key_complete_evt(struct hci_dev *hdev, struct sk_buff *skb)
{
	struct hci_ev_change_link_key_complete *ev = (void *) skb->data;
	struct hci_conn *conn;

	BT_DBG("%s status %d", hdev->name, ev->status);

	hci_dev_lock(hdev);

	conn = hci_conn_hash_lookup_handle(hdev, __le16_to_cpu(ev->handle));
	if (conn) {
		if (!ev->status)
			conn->link_mode |= HCI_LM_SECURE;

		clear_bit(HCI_CONN_AUTH_PEND, &conn->pend);

		hci_key_change_cfm(conn, ev->status);
	}

	hci_dev_unlock(hdev);
}

static inline void hci_remote_features_evt(struct hci_dev *hdev, struct sk_buff *skb)
{
	struct hci_ev_remote_features *ev = (void *) skb->data;
	struct hci_conn *conn;

	BT_DBG("%s status %d", hdev->name, ev->status);

	hci_dev_lock(hdev);

	conn = hci_conn_hash_lookup_handle(hdev, __le16_to_cpu(ev->handle));
	if (!conn)
		goto unlock;

	if (!ev->status) {
		memcpy(conn->features, ev->features, 8);
		mgmt_remote_features(hdev->id, &conn->dst, ev->features);
	}

	if (conn->state != BT_CONFIG)
		goto unlock;

	if (!ev->status && lmp_ssp_capable(hdev) && lmp_ssp_capable(conn)) {
		struct hci_cp_read_remote_ext_features cp;
		cp.handle = ev->handle;
		cp.page = 0x01;
		hci_send_cmd(hdev, HCI_OP_READ_REMOTE_EXT_FEATURES,
							sizeof(cp), &cp);
		goto unlock;
	} else  if (!(lmp_ssp_capable(conn)) && conn->auth_initiator &&
		(conn->pending_sec_level == BT_SECURITY_VERY_HIGH)) {
		conn->pending_sec_level = BT_SECURITY_MEDIUM;
	}

	if (!ev->status) {
		struct hci_cp_remote_name_req cp;
		memset(&cp, 0, sizeof(cp));
		bacpy(&cp.bdaddr, &conn->dst);
		cp.pscan_rep_mode = 0x02;
		hci_send_cmd(hdev, HCI_OP_REMOTE_NAME_REQ, sizeof(cp), &cp);
	}

	if (!hci_outgoing_auth_needed(hdev, conn)) {
		conn->state = BT_CONNECTED;
		hci_proto_connect_cfm(conn, ev->status);
		hci_conn_put(conn);
	}

unlock:
	hci_dev_unlock(hdev);
}

static inline void hci_remote_version_evt(struct hci_dev *hdev, struct sk_buff *skb)
{
	struct hci_ev_remote_version *ev = (void *) skb->data;
	struct hci_cp_read_remote_features cp;
	struct hci_conn *conn;
	BT_DBG("%s status %d", hdev->name, ev->status);

	hci_dev_lock(hdev);
	cp.handle = ev->handle;
	hci_send_cmd(hdev, HCI_OP_READ_REMOTE_FEATURES,
				sizeof(cp), &cp);

	conn = hci_conn_hash_lookup_handle(hdev, __le16_to_cpu(ev->handle));
	if (!conn)
		goto unlock;
	if (!ev->status)
		mgmt_remote_version(hdev->id, &conn->dst, ev->lmp_ver,
				ev->manufacturer, ev->lmp_subver);
unlock:
	hci_dev_unlock(hdev);
}

static inline void hci_qos_setup_complete_evt(struct hci_dev *hdev, struct sk_buff *skb)
{
	BT_DBG("%s", hdev->name);
}

static inline void hci_cmd_complete_evt(struct hci_dev *hdev, struct sk_buff *skb)
{
	struct hci_ev_cmd_complete *ev = (void *) skb->data;
	__u16 opcode;

	skb_pull(skb, sizeof(*ev));

	opcode = __le16_to_cpu(ev->opcode);

	if (test_bit(HCI_RESET, &hdev->flags) && (opcode != HCI_OP_RESET))
		return;

	switch (opcode) {
	case HCI_OP_INQUIRY_CANCEL:
		hci_cc_inquiry_cancel(hdev, skb);
		break;

	case HCI_OP_EXIT_PERIODIC_INQ:
		hci_cc_exit_periodic_inq(hdev, skb);
		break;

	case HCI_OP_LINK_KEY_REPLY:
		hci_cc_link_key_reply(hdev, skb);
		break;

	case HCI_OP_REMOTE_NAME_REQ_CANCEL:
		hci_cc_remote_name_req_cancel(hdev, skb);
		break;

	case HCI_OP_ROLE_DISCOVERY:
		hci_cc_role_discovery(hdev, skb);
		break;

	case HCI_OP_READ_LINK_POLICY:
		hci_cc_read_link_policy(hdev, skb);
		break;

	case HCI_OP_WRITE_LINK_POLICY:
		hci_cc_write_link_policy(hdev, skb);
		break;

	case HCI_OP_READ_DEF_LINK_POLICY:
		hci_cc_read_def_link_policy(hdev, skb);
		break;

	case HCI_OP_WRITE_DEF_LINK_POLICY:
		hci_cc_write_def_link_policy(hdev, skb);
		break;

	case HCI_OP_RESET:
		hci_cc_reset(hdev, skb);
		break;

	case HCI_OP_WRITE_LOCAL_NAME:
		hci_cc_write_local_name(hdev, skb);
		break;

	case HCI_OP_READ_LOCAL_NAME:
		hci_cc_read_local_name(hdev, skb);
		break;

	case HCI_OP_WRITE_AUTH_ENABLE:
		hci_cc_write_auth_enable(hdev, skb);
		break;

	case HCI_OP_WRITE_ENCRYPT_MODE:
		hci_cc_write_encrypt_mode(hdev, skb);
		break;

	case HCI_OP_WRITE_SCAN_ENABLE:
		hci_cc_write_scan_enable(hdev, skb);
		break;

	case HCI_OP_READ_CLASS_OF_DEV:
		hci_cc_read_class_of_dev(hdev, skb);
		break;

	case HCI_OP_WRITE_CLASS_OF_DEV:
		hci_cc_write_class_of_dev(hdev, skb);
		break;

	case HCI_OP_READ_VOICE_SETTING:
		hci_cc_read_voice_setting(hdev, skb);
		break;

	case HCI_OP_WRITE_VOICE_SETTING:
		hci_cc_write_voice_setting(hdev, skb);
		break;

	case HCI_OP_HOST_BUFFER_SIZE:
		hci_cc_host_buffer_size(hdev, skb);
		break;

	case HCI_OP_READ_SSP_MODE:
		hci_cc_read_ssp_mode(hdev, skb);
		break;

	case HCI_OP_WRITE_SSP_MODE:
		hci_cc_write_ssp_mode(hdev, skb);
		break;

	case HCI_OP_READ_LOCAL_VERSION:
		hci_cc_read_local_version(hdev, skb);
		break;

	case HCI_OP_READ_LOCAL_COMMANDS:
		hci_cc_read_local_commands(hdev, skb);
		break;

	case HCI_OP_READ_LOCAL_FEATURES:
		hci_cc_read_local_features(hdev, skb);
		break;

	case HCI_OP_READ_BUFFER_SIZE:
		hci_cc_read_buffer_size(hdev, skb);
		break;

	case HCI_OP_READ_BD_ADDR:
		hci_cc_read_bd_addr(hdev, skb);
		break;

	case HCI_OP_WRITE_CA_TIMEOUT:
		hci_cc_write_ca_timeout(hdev, skb);
		break;

	case HCI_OP_READ_FLOW_CONTROL_MODE:
		hci_cc_read_flow_control_mode(hdev, skb);
		break;

	case HCI_OP_READ_DATA_BLOCK_SIZE:
		hci_cc_read_data_block_size(hdev, skb);
		break;

	case HCI_OP_READ_LOCAL_AMP_INFO:
		hci_cc_read_local_amp_info(hdev, skb);
		break;

	case HCI_OP_READ_LOCAL_AMP_ASSOC:
	case HCI_OP_WRITE_REMOTE_AMP_ASSOC:
		hci_amp_cmd_complete(hdev, opcode, skb);
		break;

	case HCI_OP_DELETE_STORED_LINK_KEY:
		hci_cc_delete_stored_link_key(hdev, skb);
		break;

	case HCI_OP_SET_EVENT_MASK:
		hci_cc_set_event_mask(hdev, skb);
		break;

	case HCI_OP_WRITE_INQUIRY_MODE:
		hci_cc_write_inquiry_mode(hdev, skb);
		break;

	case HCI_OP_READ_INQ_RSP_TX_POWER:
		hci_cc_read_inq_rsp_tx_power(hdev, skb);
		break;

	case HCI_OP_SET_EVENT_FLT:
		hci_cc_set_event_flt(hdev, skb);
		break;

	case HCI_OP_PIN_CODE_REPLY:
		hci_cc_pin_code_reply(hdev, skb);
		break;

	case HCI_OP_PIN_CODE_NEG_REPLY:
		hci_cc_pin_code_neg_reply(hdev, skb);
		break;

	case HCI_OP_READ_LOCAL_OOB_DATA:
		hci_cc_read_local_oob_data_reply(hdev, skb);
		break;

	case HCI_OP_LE_READ_BUFFER_SIZE:
		hci_cc_le_read_buffer_size(hdev, skb);
		break;

	case HCI_OP_LE_READ_WHITE_LIST_SIZE:
		hci_cc_le_read_white_list_size(hdev, skb);
		break;

	case HCI_OP_LE_CLEAR_WHITE_LIST:
		hci_cc_le_clear_white_list(hdev, skb);
		break;

	case HCI_OP_READ_RSSI:
		hci_cc_read_rssi(hdev, skb);
		break;

	case HCI_OP_USER_CONFIRM_REPLY:
		hci_cc_user_confirm_reply(hdev, skb);
		break;

	case HCI_OP_USER_CONFIRM_NEG_REPLY:
		hci_cc_user_confirm_neg_reply(hdev, skb);
		break;

	case HCI_OP_LE_LTK_REPLY:
		hci_cc_le_ltk_reply(hdev, skb);
		break;

	case HCI_OP_LE_LTK_NEG_REPLY:
		hci_cc_le_ltk_neg_reply(hdev, skb);
		break;

	case HCI_OP_LE_SET_SCAN_ENABLE:
		hci_cc_le_set_scan_enable(hdev, skb);
		break;

	default:
		BT_DBG("%s opcode 0x%x", hdev->name, opcode);
		break;
	}

	if (ev->opcode != HCI_OP_NOP)
		del_timer(&hdev->cmd_timer);

	if (ev->ncmd && !test_bit(HCI_RESET, &hdev->flags)) {
		atomic_set(&hdev->cmd_cnt, 1);
		if (!skb_queue_empty(&hdev->cmd_q))
			tasklet_schedule(&hdev->cmd_task);
	}
}

static inline void hci_cmd_status_evt(struct hci_dev *hdev, struct sk_buff *skb)
{
	struct hci_ev_cmd_status *ev = (void *) skb->data;
	__u16 opcode;

	skb_pull(skb, sizeof(*ev));

	opcode = __le16_to_cpu(ev->opcode);

	switch (opcode) {
	case HCI_OP_INQUIRY:
		hci_cs_inquiry(hdev, ev->status);
		break;

	case HCI_OP_CREATE_CONN:
		hci_cs_create_conn(hdev, ev->status);
		break;

	case HCI_OP_ADD_SCO:
		hci_cs_add_sco(hdev, ev->status);
		break;

	case HCI_OP_AUTH_REQUESTED:
		hci_cs_auth_requested(hdev, ev->status);
		break;

	case HCI_OP_SET_CONN_ENCRYPT:
		hci_cs_set_conn_encrypt(hdev, ev->status);
		break;

	case HCI_OP_REMOTE_NAME_REQ:
		hci_cs_remote_name_req(hdev, ev->status);
		break;

	case HCI_OP_READ_REMOTE_FEATURES:
		hci_cs_read_remote_features(hdev, ev->status);
		break;

	case HCI_OP_READ_REMOTE_EXT_FEATURES:
		hci_cs_read_remote_ext_features(hdev, ev->status);
		break;

	case HCI_OP_SETUP_SYNC_CONN:
		hci_cs_setup_sync_conn(hdev, ev->status);
		break;

	case HCI_OP_SNIFF_MODE:
		hci_cs_sniff_mode(hdev, ev->status);
		break;

	case HCI_OP_EXIT_SNIFF_MODE:
		hci_cs_exit_sniff_mode(hdev, ev->status);
		break;

	case HCI_OP_CREATE_LOGICAL_LINK:
		hci_cs_create_logical_link(hdev, ev->status);
		break;

	case HCI_OP_ACCEPT_LOGICAL_LINK:
		hci_cs_accept_logical_link(hdev, ev->status);
		break;

	case HCI_OP_DISCONN_LOGICAL_LINK:
		hci_cs_disconn_logical_link(hdev, ev->status);
		break;

	case HCI_OP_FLOW_SPEC_MODIFY:
		hci_cs_flow_spec_modify(hdev, ev->status);
		break;

	case HCI_OP_CREATE_PHYS_LINK:
	case HCI_OP_ACCEPT_PHYS_LINK:
		hci_amp_cmd_status(hdev, opcode, ev->status);
		break;

	case HCI_OP_DISCONN_PHYS_LINK:
		hci_cs_disconn_physical_link(hdev, ev->status);

	case HCI_OP_DISCONNECT:
		if (ev->status != 0)
			mgmt_disconnect_failed(hdev->id);
		break;

	case HCI_OP_LE_CREATE_CONN:
		hci_cs_le_create_conn(hdev, ev->status);
		break;

	case HCI_OP_LE_START_ENC:
		hci_cs_le_start_enc(hdev, ev->status);
		break;

	default:
		BT_DBG("%s opcode 0x%x", hdev->name, opcode);
		break;
	}

	if (ev->opcode != HCI_OP_NOP)
		del_timer(&hdev->cmd_timer);

	if (ev->ncmd && !test_bit(HCI_RESET, &hdev->flags)) {
		atomic_set(&hdev->cmd_cnt, 1);
		if (!skb_queue_empty(&hdev->cmd_q))
			tasklet_schedule(&hdev->cmd_task);
	}
}

static inline void hci_hardware_error_evt(struct hci_dev *hdev,
					struct sk_buff *skb)
{
	struct hci_ev_hardware_error *ev = (void *) skb->data;

	BT_ERR("hdev=%p, hw_err_code = %u", hdev, ev->hw_err_code);

	if (hdev && hdev->dev_type == HCI_BREDR) {
		hci_dev_lock_bh(hdev);
		mgmt_powered(hdev->id, 1);
		hci_dev_unlock_bh(hdev);
	}

}

static inline void hci_role_change_evt(struct hci_dev *hdev, struct sk_buff *skb)
{
	struct hci_ev_role_change *ev = (void *) skb->data;
	struct hci_conn *conn;

	BT_DBG("%s status %d", hdev->name, ev->status);

	hci_dev_lock(hdev);

	conn = hci_conn_hash_lookup_ba(hdev, ACL_LINK, &ev->bdaddr);
	if (conn) {
		if (!ev->status) {
			if (ev->role)
				conn->link_mode &= ~HCI_LM_MASTER;
			else
				conn->link_mode |= HCI_LM_MASTER;
		}

		clear_bit(HCI_CONN_RSWITCH_PEND, &conn->pend);

		hci_role_switch_cfm(conn, ev->status, ev->role);
	}

	hci_dev_unlock(hdev);
}

static inline void hci_num_comp_pkts_evt(struct hci_dev *hdev, struct sk_buff *skb)
{
	struct hci_ev_num_comp_pkts *ev = (void *) skb->data;
	__le16 *ptr;
	int i;

	skb_pull(skb, sizeof(*ev));

	BT_DBG("%s num_hndl %d", hdev->name, ev->num_hndl);

	if (skb->len < ev->num_hndl * 4) {
		BT_DBG("%s bad parameters", hdev->name);
		return;
	}

	tasklet_disable(&hdev->tx_task);

	for (i = 0, ptr = (__le16 *) skb->data; i < ev->num_hndl; i++) {
		struct hci_conn *conn = NULL;
		struct hci_chan *chan;
		__u16  handle, count;

		handle = get_unaligned_le16(ptr++);
		count  = get_unaligned_le16(ptr++);

		if (hdev->dev_type == HCI_BREDR)
			conn = hci_conn_hash_lookup_handle(hdev, handle);
		else {
			chan = hci_chan_list_lookup_handle(hdev, handle);
			if (chan)
				conn = chan->conn;
		}
		if (conn) {
			conn->sent -= count;

			if (conn->type == ACL_LINK) {
				hdev->acl_cnt += count;
				if (hdev->acl_cnt > hdev->acl_pkts)
					hdev->acl_cnt = hdev->acl_pkts;
			} else if (conn->type == LE_LINK) {
				if (hdev->le_pkts) {
					hdev->le_cnt += count;
					if (hdev->le_cnt > hdev->le_pkts)
						hdev->le_cnt = hdev->le_pkts;
				} else {
					hdev->acl_cnt += count;
					if (hdev->acl_cnt > hdev->acl_pkts)
						hdev->acl_cnt = hdev->acl_pkts;
				}
			} else {
				hdev->sco_cnt += count;
				if (hdev->sco_cnt > hdev->sco_pkts)
					hdev->sco_cnt = hdev->sco_pkts;
			}
		}
	}

	tasklet_schedule(&hdev->tx_task);

	tasklet_enable(&hdev->tx_task);
}

static inline void hci_num_comp_blocks_evt(struct hci_dev *hdev,
					struct sk_buff *skb)
{
	struct hci_ev_num_comp_blocks *ev = (void *) skb->data;
	__le16 *ptr;
	int i;

	skb_pull(skb, sizeof(*ev));

	BT_DBG("%s total_num_blocks %d num_hndl %d",
		hdev->name, ev->total_num_blocks, ev->num_hndl);

	if (skb->len < ev->num_hndl * 6) {
		BT_DBG("%s bad parameters", hdev->name);
		return;
	}

	tasklet_disable(&hdev->tx_task);

	for (i = 0, ptr = (__le16 *) skb->data; i < ev->num_hndl; i++) {
		struct hci_conn *conn = NULL;
		struct hci_chan *chan;
		__u16  handle, block_count;

		handle = get_unaligned_le16(ptr++);

		/* Skip packet count */
		ptr++;
		block_count  = get_unaligned_le16(ptr++);

		BT_DBG("%s handle %d count %d", hdev->name, handle,
			block_count);

		if (hdev->dev_type == HCI_BREDR)
			conn = hci_conn_hash_lookup_handle(hdev, handle);
		else {
			chan = hci_chan_list_lookup_handle(hdev, handle);
			if (chan)
				conn = chan->conn;
		}
		if (conn) {
			BT_DBG("%s conn %p sent %d", hdev->name,
				conn, conn->sent);

			conn->sent -= block_count;

			if (conn->type == ACL_LINK) {
				hdev->acl_cnt += block_count;
				if (hdev->acl_cnt > hdev->acl_pkts)
					hdev->acl_cnt = hdev->acl_pkts;
			} else {
				/* We should not find ourselves here */
				BT_DBG("Unexpected event for SCO connection");
			}
		}
	}

	tasklet_schedule(&hdev->tx_task);

	tasklet_enable(&hdev->tx_task);
}

static inline void hci_mode_change_evt(struct hci_dev *hdev, struct sk_buff *skb)
{
	struct hci_ev_mode_change *ev = (void *) skb->data;
	struct hci_conn *conn;

	BT_DBG("%s status %d", hdev->name, ev->status);

	hci_dev_lock(hdev);

	conn = hci_conn_hash_lookup_handle(hdev, __le16_to_cpu(ev->handle));
	if (conn) {
		conn->mode = ev->mode;
		conn->interval = __le16_to_cpu(ev->interval);

		if (!test_and_clear_bit(HCI_CONN_MODE_CHANGE_PEND, &conn->pend)) {
			if (conn->mode == HCI_CM_ACTIVE)
				conn->power_save = 1;
			else
				conn->power_save = 0;
		}

		if (test_and_clear_bit(HCI_CONN_SCO_SETUP_PEND, &conn->pend))
			hci_sco_setup(conn, ev->status);
	}

	hci_dev_unlock(hdev);
}

static inline void hci_pin_code_request_evt(struct hci_dev *hdev, struct sk_buff *skb)
{
	struct hci_ev_pin_code_req *ev = (void *) skb->data;
	struct hci_conn *conn;

	BT_DBG("%s", hdev->name);

	hci_dev_lock(hdev);

	conn = hci_conn_hash_lookup_ba(hdev, ACL_LINK, &ev->bdaddr);
	if (conn && conn->state == BT_CONNECTED) {
		hci_conn_hold(conn);
		conn->disc_timeout = HCI_PAIRING_TIMEOUT;
		hci_conn_put(conn);
		hci_conn_enter_active_mode(conn, 0);
	}

	if (!test_bit(HCI_PAIRABLE, &hdev->flags))
		hci_send_cmd(hdev, HCI_OP_PIN_CODE_NEG_REPLY,
					sizeof(ev->bdaddr), &ev->bdaddr);

	if (test_bit(HCI_MGMT, &hdev->flags))
		mgmt_pin_code_request(hdev->id, &ev->bdaddr);

	hci_dev_unlock(hdev);
}

static inline void hci_link_key_request_evt(struct hci_dev *hdev, struct sk_buff *skb)
{
	struct hci_ev_link_key_req *ev = (void *) skb->data;
	struct hci_cp_link_key_reply cp;
	struct hci_conn *conn;
	struct link_key *key;

	BT_DBG("%s", hdev->name);

	if (!test_bit(HCI_LINK_KEYS, &hdev->flags))
		return;

	hci_dev_lock(hdev);

	key = hci_find_link_key(hdev, &ev->bdaddr);
	if (!key) {
		BT_DBG("%s link key not found for %s", hdev->name,
							batostr(&ev->bdaddr));
		goto not_found;
	}

	BT_DBG("%s found key type %u for %s", hdev->name, key->key_type,
							batostr(&ev->bdaddr));

	if (!test_bit(HCI_DEBUG_KEYS, &hdev->flags) && key->key_type == 0x03) {
		BT_DBG("%s ignoring debug key", hdev->name);
		goto not_found;
	}

	conn = hci_conn_hash_lookup_ba(hdev, ACL_LINK, &ev->bdaddr);

	if (conn) {
		BT_DBG("Conn pending sec level is %d, ssp is %d, key len is %d",
			conn->pending_sec_level, conn->ssp_mode, key->pin_len);
	}
	if (conn && (conn->ssp_mode == 0) &&
		(conn->pending_sec_level == BT_SECURITY_VERY_HIGH) &&
		(key->pin_len != 16)) {
		BT_DBG("Security is high ignoring this key");
		goto not_found;
	}

	if (key->key_type == 0x04 && conn && conn->auth_type != 0xff &&
						(conn->auth_type & 0x01)) {
		BT_DBG("%s ignoring unauthenticated key", hdev->name);
		goto not_found;
	}

	bacpy(&cp.bdaddr, &ev->bdaddr);
	memcpy(cp.link_key, key->val, 16);

	hci_send_cmd(hdev, HCI_OP_LINK_KEY_REPLY, sizeof(cp), &cp);

	hci_dev_unlock(hdev);

	return;

not_found:
	hci_send_cmd(hdev, HCI_OP_LINK_KEY_NEG_REPLY, 6, &ev->bdaddr);
	hci_dev_unlock(hdev);
}

static inline void hci_link_key_notify_evt(struct hci_dev *hdev, struct sk_buff *skb)
{
	struct hci_ev_link_key_notify *ev = (void *) skb->data;
	struct hci_conn *conn;
	u8 pin_len = 0;

	BT_DBG("%s type %d", hdev->name, ev->key_type);

	hci_dev_lock(hdev);

	conn = hci_conn_hash_lookup_ba(hdev, ACL_LINK, &ev->bdaddr);
	if (conn) {
		hci_conn_hold(conn);
		conn->disc_timeout = HCI_DISCONN_TIMEOUT;

		memcpy(conn->link_key, ev->link_key, 16);
		conn->key_type = ev->key_type;
		hci_disconnect_amp(conn, 0x06);

		conn->link_mode &= ~HCI_LM_ENCRYPT;
		pin_len = conn->pin_length;
		hci_conn_put(conn);
		hci_conn_enter_active_mode(conn, 0);
	}

	if (test_bit(HCI_LINK_KEYS, &hdev->flags))
		hci_add_link_key(hdev, 1, &ev->bdaddr, ev->link_key,
							ev->key_type, pin_len);

	hci_dev_unlock(hdev);
}

static inline void hci_clock_offset_evt(struct hci_dev *hdev, struct sk_buff *skb)
{
	struct hci_ev_clock_offset *ev = (void *) skb->data;
	struct hci_conn *conn;

	BT_DBG("%s status %d", hdev->name, ev->status);

	hci_dev_lock(hdev);

	conn = hci_conn_hash_lookup_handle(hdev, __le16_to_cpu(ev->handle));
	if (conn && !ev->status) {
		struct inquiry_entry *ie;

		ie = hci_inquiry_cache_lookup(hdev, &conn->dst);
		if (ie) {
			ie->data.clock_offset = ev->clock_offset;
			ie->timestamp = jiffies;
		}
	}

	hci_dev_unlock(hdev);
}

static inline void hci_pkt_type_change_evt(struct hci_dev *hdev, struct sk_buff *skb)
{
	struct hci_ev_pkt_type_change *ev = (void *) skb->data;
	struct hci_conn *conn;

	BT_DBG("%s status %d", hdev->name, ev->status);

	hci_dev_lock(hdev);

	conn = hci_conn_hash_lookup_handle(hdev, __le16_to_cpu(ev->handle));
	if (conn && !ev->status)
		conn->pkt_type = __le16_to_cpu(ev->pkt_type);

	hci_dev_unlock(hdev);
}

static inline void hci_pscan_rep_mode_evt(struct hci_dev *hdev, struct sk_buff *skb)
{
	struct hci_ev_pscan_rep_mode *ev = (void *) skb->data;
	struct inquiry_entry *ie;

	BT_DBG("%s", hdev->name);

	hci_dev_lock(hdev);

	ie = hci_inquiry_cache_lookup(hdev, &ev->bdaddr);
	if (ie) {
		ie->data.pscan_rep_mode = ev->pscan_rep_mode;
		ie->timestamp = jiffies;
	}

	hci_dev_unlock(hdev);
}

static inline void hci_inquiry_result_with_rssi_evt(struct hci_dev *hdev, struct sk_buff *skb)
{
	struct inquiry_data data;
	int num_rsp = *((__u8 *) skb->data);

	BT_DBG("%s num_rsp %d", hdev->name, num_rsp);

	if (!num_rsp)
		return;

	hci_dev_lock(hdev);

	if ((skb->len - 1) / num_rsp != sizeof(struct inquiry_info_with_rssi)) {
		struct inquiry_info_with_rssi_and_pscan_mode *info;
		info = (void *) (skb->data + 1);

		for (; num_rsp; num_rsp--, info++) {
			bacpy(&data.bdaddr, &info->bdaddr);
			data.pscan_rep_mode	= info->pscan_rep_mode;
			data.pscan_period_mode	= info->pscan_period_mode;
			data.pscan_mode		= info->pscan_mode;
			memcpy(data.dev_class, info->dev_class, 3);
			data.clock_offset	= info->clock_offset;
			data.rssi		= info->rssi;
			data.ssp_mode		= 0x00;
			hci_inquiry_cache_update(hdev, &data);
			mgmt_device_found(hdev->id, &info->bdaddr, 0, 0,
						info->dev_class, info->rssi,
						0, NULL);
		}
	} else {
		struct inquiry_info_with_rssi *info = (void *) (skb->data + 1);

		for (; num_rsp; num_rsp--, info++) {
			bacpy(&data.bdaddr, &info->bdaddr);
			data.pscan_rep_mode	= info->pscan_rep_mode;
			data.pscan_period_mode	= info->pscan_period_mode;
			data.pscan_mode		= 0x00;
			memcpy(data.dev_class, info->dev_class, 3);
			data.clock_offset	= info->clock_offset;
			data.rssi		= info->rssi;
			data.ssp_mode		= 0x00;
			hci_inquiry_cache_update(hdev, &data);
			mgmt_device_found(hdev->id, &info->bdaddr, 0, 0,
						info->dev_class, info->rssi,
						0, NULL);
		}
	}

	hci_dev_unlock(hdev);
}

static inline void hci_remote_ext_features_evt(struct hci_dev *hdev, struct sk_buff *skb)
{
	struct hci_ev_remote_ext_features *ev = (void *) skb->data;
	struct hci_conn *conn;

	BT_DBG("%s", hdev->name);

	hci_dev_lock(hdev);

	conn = hci_conn_hash_lookup_handle(hdev, __le16_to_cpu(ev->handle));
	if (!conn)
		goto unlock;

	if (!ev->status && ev->page == 0x01) {
		struct inquiry_entry *ie;

		ie = hci_inquiry_cache_lookup(hdev, &conn->dst);
		if (ie)
			ie->data.ssp_mode = (ev->features[0] & 0x01);

		conn->ssp_mode = (ev->features[0] & 0x01);
		/*In case if remote device ssp supported/2.0 device
		reduce the security level to MEDIUM if it is VERY HIGH*/
		if (!conn->ssp_mode && conn->auth_initiator &&
			(conn->pending_sec_level == BT_SECURITY_VERY_HIGH))
			conn->pending_sec_level = BT_SECURITY_MEDIUM;

		if (conn->ssp_mode && conn->auth_initiator &&
			conn->io_capability != 0x03) {
			conn->pending_sec_level = BT_SECURITY_VERY_HIGH;
			conn->auth_type = HCI_AT_DEDICATED_BONDING_MITM;
		}
	}

	if (conn->state != BT_CONFIG)
		goto unlock;

	if (!ev->status) {
		struct hci_cp_remote_name_req cp;
		memset(&cp, 0, sizeof(cp));
		bacpy(&cp.bdaddr, &conn->dst);
		cp.pscan_rep_mode = 0x02;
		hci_send_cmd(hdev, HCI_OP_REMOTE_NAME_REQ, sizeof(cp), &cp);
	}

	if (!hci_outgoing_auth_needed(hdev, conn)) {
		conn->state = BT_CONNECTED;
		hci_proto_connect_cfm(conn, ev->status);
		hci_conn_put(conn);
	}

unlock:
	hci_dev_unlock(hdev);
}

static inline void hci_sync_conn_complete_evt(struct hci_dev *hdev, struct sk_buff *skb)
{
	struct hci_ev_sync_conn_complete *ev = (void *) skb->data;
	struct hci_conn *conn;

	BT_DBG("%s status %d", hdev->name, ev->status);

	hci_dev_lock(hdev);

	conn = hci_conn_hash_lookup_ba(hdev, ev->link_type, &ev->bdaddr);
	if (!conn) {
		if (ev->link_type == ESCO_LINK)
			goto unlock;

		conn = hci_conn_hash_lookup_ba(hdev, ESCO_LINK, &ev->bdaddr);
		if (!conn)
			goto unlock;

		conn->type = SCO_LINK;
	}

	switch (ev->status) {
	case 0x00:
		conn->handle = __le16_to_cpu(ev->handle);
		conn->state  = BT_CONNECTED;

		hci_conn_hold_device(conn);
		hci_conn_add_sysfs(conn);
		break;

	case 0x11:	/* Unsupported Feature or Parameter Value */
	case 0x1c:	/* SCO interval rejected */
	case 0x1a:	/* Unsupported Remote Feature */
	case 0x1f:	/* Unspecified error */
		if (conn->out && conn->attempt < 2) {
			if (!conn->hdev->is_wbs)
				conn->pkt_type =
					(hdev->esco_type & SCO_ESCO_MASK) |
					(hdev->esco_type & EDR_ESCO_MASK);
			hci_setup_sync(conn, conn->link->handle);
			goto unlock;
		}
		/* fall through */

	default:
		conn->state = BT_CLOSED;
		break;
	}

	hci_proto_connect_cfm(conn, ev->status);
	if (ev->status)
		hci_conn_del(conn);

unlock:
	hci_dev_unlock(hdev);
}

static inline void hci_sync_conn_changed_evt(struct hci_dev *hdev, struct sk_buff *skb)
{
	BT_DBG("%s", hdev->name);
}

static inline void hci_sniff_subrate_evt(struct hci_dev *hdev, struct sk_buff *skb)
{
	struct hci_ev_sniff_subrate *ev = (void *) skb->data;
	struct hci_conn *conn =
		hci_conn_hash_lookup_handle(hdev, __le16_to_cpu(ev->handle));

	BT_DBG("%s status %d", hdev->name, ev->status);
	if (conn && (ev->max_rx_latency > hdev->sniff_max_interval)) {
		BT_ERR("value of rx_latency:%d", ev->max_rx_latency);
		hci_dev_lock(hdev);
		hci_conn_enter_active_mode(conn, 1);
		hci_dev_unlock(hdev);
	}
}

static inline void hci_extended_inquiry_result_evt(struct hci_dev *hdev, struct sk_buff *skb)
{
	struct inquiry_data data;
	struct extended_inquiry_info *info = (void *) (skb->data + 1);
	int num_rsp = *((__u8 *) skb->data);

	BT_DBG("%s num_rsp %d", hdev->name, num_rsp);

	if (!num_rsp)
		return;

	hci_dev_lock(hdev);

	for (; num_rsp; num_rsp--, info++) {
		bacpy(&data.bdaddr, &info->bdaddr);
		data.pscan_rep_mode	= info->pscan_rep_mode;
		data.pscan_period_mode	= info->pscan_period_mode;
		data.pscan_mode		= 0x00;
		memcpy(data.dev_class, info->dev_class, 3);
		data.clock_offset	= info->clock_offset;
		data.rssi		= info->rssi;
		data.ssp_mode		= 0x01;
		hci_inquiry_cache_update(hdev, &data);
		mgmt_device_found(hdev->id, &info->bdaddr, 0, 0,
				info->dev_class, info->rssi,
				HCI_MAX_EIR_LENGTH, info->data);
	}

	hci_dev_unlock(hdev);
}

static inline u8 hci_get_auth_req(struct hci_conn *conn)
{
	BT_DBG("%p", conn);

	/* If remote requests dedicated bonding follow that lead */
	if (conn->remote_auth == 0x02 || conn->remote_auth == 0x03) {
		/* If both remote and local IO capabilities allow MITM
		 * protection then require it, otherwise don't */
		if (conn->remote_cap == 0x03 || conn->io_capability == 0x03) {
			return 0x02;
		} else {
			conn->auth_type |= 0x01;
			return 0x03;
		}
	}

	/* If remote requests no-bonding follow that lead */
	if (conn->remote_auth <= 0x01)
		return 0x00;

	return conn->auth_type;
}

static inline void hci_io_capa_request_evt(struct hci_dev *hdev, struct sk_buff *skb)
{
	struct hci_ev_io_capa_request *ev = (void *) skb->data;
	struct hci_conn *conn;

	BT_DBG("%s", hdev->name);

	hci_dev_lock(hdev);

	conn = hci_conn_hash_lookup_ba(hdev, ACL_LINK, &ev->bdaddr);
	if (!conn)
		goto unlock;

	hci_conn_hold(conn);

	if (!test_bit(HCI_MGMT, &hdev->flags))
		goto unlock;

	if (test_bit(HCI_PAIRABLE, &hdev->flags) ||
			(conn->remote_auth & ~0x01) == HCI_AT_NO_BONDING) {
		struct hci_cp_io_capability_reply cp;
		u8 io_cap = conn->io_capability;

		/* ACL-SSP does not support IO CAP 0x04 */
		cp.capability = (io_cap == 0x04) ? 0x01 : io_cap;
		bacpy(&cp.bdaddr, &ev->bdaddr);
		if (conn->auth_initiator)
			cp.authentication = conn->auth_type;
		else
			cp.authentication = hci_get_auth_req(conn);

		if ((conn->out == 0x01 || conn->remote_oob == 0x01) &&
				hci_find_remote_oob_data(hdev, &conn->dst))
			cp.oob_data = 0x01;
		else
			cp.oob_data = 0x00;

		hci_send_cmd(hdev, HCI_OP_IO_CAPABILITY_REPLY,
							sizeof(cp), &cp);
	} else {
		struct hci_cp_io_capability_neg_reply cp;

		bacpy(&cp.bdaddr, &ev->bdaddr);
		cp.reason = 0x16; /* Pairing not allowed */

		hci_send_cmd(hdev, HCI_OP_IO_CAPABILITY_NEG_REPLY,
							sizeof(cp), &cp);
	}

unlock:
	hci_dev_unlock(hdev);
}

static inline void hci_io_capa_reply_evt(struct hci_dev *hdev, struct sk_buff *skb)
{
	struct hci_ev_io_capa_reply *ev = (void *) skb->data;
	struct hci_conn *conn;

	BT_DBG("%s", hdev->name);

	hci_dev_lock(hdev);

	conn = hci_conn_hash_lookup_ba(hdev, ACL_LINK, &ev->bdaddr);
	if (!conn)
		goto unlock;

	conn->remote_cap = ev->capability;
	conn->remote_oob = ev->oob_data;
	conn->remote_auth = ev->authentication;

unlock:
	hci_dev_unlock(hdev);
}

static inline void hci_user_ssp_confirmation_evt(struct hci_dev *hdev,
						u8 event, struct sk_buff *skb)
{
	struct hci_ev_user_confirm_req *ev = (void *) skb->data;

	BT_DBG("%s", hdev->name);

	hci_dev_lock(hdev);

	if (test_bit(HCI_MGMT, &hdev->flags)) {
		if (event == HCI_EV_USER_PASSKEY_REQUEST)
			mgmt_user_confirm_request(hdev->id, event,
							&ev->bdaddr, 0);
		else
			mgmt_user_confirm_request(hdev->id, event,
						&ev->bdaddr, ev->passkey);
	}

	hci_dev_unlock(hdev);
}

static inline void hci_simple_pair_complete_evt(struct hci_dev *hdev, struct sk_buff *skb)
{
	struct hci_ev_simple_pair_complete *ev = (void *) skb->data;
	struct hci_conn *conn;

	BT_DBG("%s", hdev->name);

	hci_dev_lock(hdev);

	conn = hci_conn_hash_lookup_ba(hdev, ACL_LINK, &ev->bdaddr);
	if (!conn)
		goto unlock;

	/* To avoid duplicate auth_failed events to user space we check
	 * the HCI_CONN_AUTH_PEND flag which will be set if we
	 * initiated the authentication. A traditional auth_complete
	 * event gets always produced as initiator and is also mapped to
	 * the mgmt_auth_failed event */
	if (!test_bit(HCI_CONN_AUTH_PEND, &conn->pend) && ev->status != 0)
		mgmt_auth_failed(hdev->id, &conn->dst, ev->status);

	hci_conn_put(conn);

unlock:
	hci_dev_unlock(hdev);
}

static inline void hci_remote_host_features_evt(struct hci_dev *hdev, struct sk_buff *skb)
{
	struct hci_ev_remote_host_features *ev = (void *) skb->data;
	struct inquiry_entry *ie;

	BT_DBG("%s", hdev->name);

	hci_dev_lock(hdev);

	ie = hci_inquiry_cache_lookup(hdev, &ev->bdaddr);
	if (ie)
		ie->data.ssp_mode = (ev->features[0] & 0x01);

	hci_dev_unlock(hdev);
}

static inline void hci_remote_oob_data_request_evt(struct hci_dev *hdev,
							struct sk_buff *skb)
{
	struct hci_ev_remote_oob_data_request *ev = (void *) skb->data;
	struct oob_data *data;

	BT_DBG("%s", hdev->name);

	hci_dev_lock(hdev);

	if (!test_bit(HCI_MGMT, &hdev->flags))
		goto unlock;

	data = hci_find_remote_oob_data(hdev, &ev->bdaddr);
	if (data) {
		struct hci_cp_remote_oob_data_reply cp;

		bacpy(&cp.bdaddr, &ev->bdaddr);
		memcpy(cp.hash, data->hash, sizeof(cp.hash));
		memcpy(cp.randomizer, data->randomizer, sizeof(cp.randomizer));

		hci_send_cmd(hdev, HCI_OP_REMOTE_OOB_DATA_REPLY, sizeof(cp),
									&cp);
	} else {
		struct hci_cp_remote_oob_data_neg_reply cp;

		bacpy(&cp.bdaddr, &ev->bdaddr);
		hci_send_cmd(hdev, HCI_OP_REMOTE_OOB_DATA_NEG_REPLY, sizeof(cp),
									&cp);
	}

unlock:
	hci_dev_unlock(hdev);
}

static inline void hci_le_conn_complete_evt(struct hci_dev *hdev, struct sk_buff *skb)
{
	struct hci_ev_le_conn_complete *ev = (void *) skb->data;
	struct hci_conn *conn;
	u8 white_list;

	BT_DBG("%s status %d", hdev->name, ev->status);

	hci_dev_lock(hdev);

	/* Ignore event for LE cancel create conn whitelist */
	if (ev->status && !bacmp(&ev->bdaddr, BDADDR_ANY))
		goto unlock;

	if (hci_conn_hash_lookup_ba(hdev, LE_LINK, BDADDR_ANY))
		white_list = 1;
	else
		white_list = 0;

	BT_DBG("w_list %d", white_list);

	conn = hci_conn_hash_lookup_ba(hdev, LE_LINK, &ev->bdaddr);
	if (!conn) {
		conn = hci_le_conn_add(hdev, &ev->bdaddr, ev->bdaddr_type);
		if (!conn) {
			BT_ERR("No memory for new connection");
			hci_dev_unlock(hdev);
			return;
		}
	}

	if (ev->status) {
		hci_proto_connect_cfm(conn, ev->status);
		conn->state = BT_CLOSED;
		hci_conn_del(conn);
		goto unlock;
	}

	conn->sec_level = BT_SECURITY_LOW;
	conn->handle = __le16_to_cpu(ev->handle);
	conn->state = BT_CONNECTED;
	conn->disc_timeout = HCI_DISCONN_TIMEOUT;
	mgmt_connected(hdev->id, &ev->bdaddr, 1);
	mgmt_le_conn_params(hdev->id, &ev->bdaddr,
			__le16_to_cpu(ev->interval),
			__le16_to_cpu(ev->latency),
			__le16_to_cpu(ev->supervision_timeout));

	hci_conn_hold(conn);
	hci_conn_hold_device(conn);
	hci_conn_add_sysfs(conn);

	if (!white_list)
		hci_proto_connect_cfm(conn, ev->status);

unlock:
	hci_dev_unlock(hdev);
}

static inline void hci_le_conn_update_complete_evt(struct hci_dev *hdev,
							struct sk_buff *skb)
{
	struct hci_ev_le_conn_update_complete *ev = (void *) skb->data;
	struct hci_conn *conn;

	BT_DBG("%s status %d", hdev->name, ev->status);

	hci_dev_lock(hdev);

	conn = hci_conn_hash_lookup_handle(hdev,
				__le16_to_cpu(ev->handle));
	if (conn == NULL) {
		BT_ERR("Unknown connection update");
		goto unlock;
	}

	if (ev->status) {
		BT_ERR("Connection update unsuccessful");
		goto unlock;
	}

	mgmt_le_conn_params(hdev->id, &conn->dst,
			__le16_to_cpu(ev->interval),
			__le16_to_cpu(ev->latency),
			__le16_to_cpu(ev->supervision_timeout));

unlock:
	hci_dev_unlock(hdev);
}

static inline void hci_le_ltk_request_evt(struct hci_dev *hdev,
						struct sk_buff *skb)
{
	struct hci_ev_le_ltk_req *ev = (void *) skb->data;
	struct hci_cp_le_ltk_reply cp;
	struct hci_cp_le_ltk_neg_reply neg;
	struct hci_conn *conn;
	struct link_key *ltk;

	BT_DBG("%s handle %d", hdev->name, cpu_to_le16(ev->handle));

	hci_dev_lock(hdev);

	conn = hci_conn_hash_lookup_handle(hdev, __le16_to_cpu(ev->handle));
	if (conn == NULL)
		goto not_found;

	ltk = hci_find_ltk(hdev, ev->ediv, ev->random);
	if (ltk == NULL)
		goto not_found;

	memcpy(cp.ltk, ltk->val, sizeof(ltk->val));
	cp.handle = cpu_to_le16(conn->handle);
<<<<<<< HEAD
	conn->pin_length = ltk->pin_len;
=======

	if (ltk->authenticated)
		conn->pending_sec_level = BT_SECURITY_HIGH;
	else
		conn->pending_sec_level = BT_SECURITY_MEDIUM;

	conn->enc_key_size = ltk->enc_size;
>>>>>>> 10a793e6

	hci_send_cmd(hdev, HCI_OP_LE_LTK_REPLY, sizeof(cp), &cp);

	hci_dev_unlock(hdev);

	return;

not_found:
	neg.handle = ev->handle;
	hci_send_cmd(hdev, HCI_OP_LE_LTK_NEG_REPLY, sizeof(neg), &neg);
	hci_dev_unlock(hdev);
}

static inline void hci_le_adv_report_evt(struct hci_dev *hdev,
						struct sk_buff *skb)
{
	struct hci_ev_le_advertising_info *ev;
	u8 num_reports;

	num_reports = skb->data[0];
	ev = (void *) &skb->data[1];

	hci_dev_lock(hdev);

	while (num_reports--) {
		mgmt_device_found(hdev->id, &ev->bdaddr, ev->bdaddr_type,
				1, NULL, 0, ev->length, ev->data);
		hci_add_adv_entry(hdev, ev);
		ev = (void *) (ev->data + ev->length + 1);
	}

	hci_dev_unlock(hdev);
}

static inline void hci_le_meta_evt(struct hci_dev *hdev, struct sk_buff *skb)
{
	struct hci_ev_le_meta *le_ev = (void *) skb->data;

	skb_pull(skb, sizeof(*le_ev));

	switch (le_ev->subevent) {
	case HCI_EV_LE_CONN_COMPLETE:
		hci_le_conn_complete_evt(hdev, skb);
		break;

	case HCI_EV_LE_CONN_UPDATE_COMPLETE:
		hci_le_conn_update_complete_evt(hdev, skb);
		break;

	case HCI_EV_LE_LTK_REQ:
		hci_le_ltk_request_evt(hdev, skb);
		break;

	case HCI_EV_LE_ADVERTISING_REPORT:
		hci_le_adv_report_evt(hdev, skb);
		break;

	default:
		break;
	}
}

static inline void hci_phy_link_complete(struct hci_dev *hdev,
					struct sk_buff *skb)
{
	struct hci_ev_phys_link_complete *ev = (void *) skb->data;
	struct hci_conn *conn;

	BT_DBG("%s handle %d status %d", hdev->name, ev->phy_handle,
		ev->status);

	hci_dev_lock(hdev);

	if (ev->status == 0) {
		conn = hci_conn_add(hdev, ACL_LINK, 0, BDADDR_ANY);
		if (conn) {
			conn->handle = ev->phy_handle;
			conn->state = BT_CONNECTED;

			hci_conn_hold(conn);
			conn->disc_timeout = HCI_DISCONN_TIMEOUT/2;
			hci_conn_put(conn);

			hci_conn_hold_device(conn);
			hci_conn_add_sysfs(conn);
		} else
			BT_ERR("No memory for new connection");
	}

	hci_dev_unlock(hdev);
}

static inline void hci_log_link_complete(struct hci_dev *hdev,
					struct sk_buff *skb)
{
	struct hci_ev_log_link_complete *ev = (void *) skb->data;
	struct hci_chan *chan;

	BT_DBG("%s handle %d status %d", hdev->name,
		__le16_to_cpu(ev->log_handle), ev->status);

	hci_dev_lock(hdev);

	chan = hci_chan_list_lookup_id(hdev, ev->phy_handle);

	if (chan) {
		if (ev->status == 0) {
			chan->ll_handle = __le16_to_cpu(ev->log_handle);
			chan->state = BT_CONNECTED;
		} else {
			chan->state = BT_CLOSED;
		}

		hci_proto_create_cfm(chan, ev->status);
	}

	hci_dev_unlock(hdev);
}

static inline void hci_flow_spec_modify_complete(struct hci_dev *hdev,
					struct sk_buff *skb)
{
	struct hci_ev_flow_spec_modify_complete *ev = (void *) skb->data;
	struct hci_chan *chan;

	BT_DBG("%s handle %d status %d", hdev->name,
		__le16_to_cpu(ev->log_handle), ev->status);

	hci_dev_lock(hdev);

	chan = hci_chan_list_lookup_handle(hdev, ev->log_handle);
	if (chan)
		hci_proto_modify_cfm(chan, ev->status);

	hci_dev_unlock(hdev);
}

static inline void hci_disconn_log_link_complete_evt(struct hci_dev *hdev,
						struct sk_buff *skb)
{
	struct hci_ev_disconn_log_link_complete *ev = (void *) skb->data;
	struct hci_chan *chan;

	BT_DBG("%s handle %d status %d", hdev->name,
		__le16_to_cpu(ev->log_handle), ev->status);

	if (ev->status)
		return;

	hci_dev_lock(hdev);

	chan = hci_chan_list_lookup_handle(hdev, __le16_to_cpu(ev->log_handle));
	if (chan)
		hci_proto_destroy_cfm(chan, ev->reason);

	hci_dev_unlock(hdev);
}

static inline void hci_disconn_phy_link_complete_evt(struct hci_dev *hdev,
						struct sk_buff *skb)
{
	struct hci_ev_disconn_phys_link_complete *ev = (void *) skb->data;
	struct hci_conn *conn;

	BT_DBG("%s status %d", hdev->name, ev->status);

	if (ev->status)
		return;

	hci_dev_lock(hdev);

	conn = hci_conn_hash_lookup_handle(hdev, ev->phy_handle);
	if (conn) {
		conn->state = BT_CLOSED;

		hci_proto_disconn_cfm(conn, ev->reason, 0);
		hci_conn_del(conn);
	}

	hci_dev_unlock(hdev);
}

void hci_event_packet(struct hci_dev *hdev, struct sk_buff *skb)
{
	struct hci_event_hdr *hdr = (void *) skb->data;
	__u8 event = hdr->evt;

	BT_DBG("");

	skb_pull(skb, HCI_EVENT_HDR_SIZE);

	switch (event) {
	case HCI_EV_INQUIRY_COMPLETE:
		hci_inquiry_complete_evt(hdev, skb);
		break;

	case HCI_EV_INQUIRY_RESULT:
		hci_inquiry_result_evt(hdev, skb);
		break;

	case HCI_EV_CONN_COMPLETE:
		hci_conn_complete_evt(hdev, skb);
		break;

	case HCI_EV_CONN_REQUEST:
		hci_conn_request_evt(hdev, skb);
		break;

	case HCI_EV_DISCONN_COMPLETE:
		hci_disconn_complete_evt(hdev, skb);
		break;

	case HCI_EV_AUTH_COMPLETE:
		hci_auth_complete_evt(hdev, skb);
		break;

	case HCI_EV_REMOTE_NAME:
		hci_remote_name_evt(hdev, skb);
		break;

	case HCI_EV_ENCRYPT_CHANGE:
		hci_encrypt_change_evt(hdev, skb);
		break;

	case HCI_EV_CHANGE_LINK_KEY_COMPLETE:
		hci_change_link_key_complete_evt(hdev, skb);
		break;

	case HCI_EV_REMOTE_FEATURES:
		hci_remote_features_evt(hdev, skb);
		break;

	case HCI_EV_REMOTE_VERSION:
		hci_remote_version_evt(hdev, skb);
		break;

	case HCI_EV_QOS_SETUP_COMPLETE:
		hci_qos_setup_complete_evt(hdev, skb);
		break;

	case HCI_EV_CMD_COMPLETE:
		hci_cmd_complete_evt(hdev, skb);
		break;

	case HCI_EV_CMD_STATUS:
		hci_cmd_status_evt(hdev, skb);
		break;

	case HCI_EV_HARDWARE_ERROR:
		hci_hardware_error_evt(hdev, skb);
		break;

	case HCI_EV_ROLE_CHANGE:
		hci_role_change_evt(hdev, skb);
		break;

	case HCI_EV_NUM_COMP_PKTS:
		hci_num_comp_pkts_evt(hdev, skb);
		break;

	case HCI_EV_MODE_CHANGE:
		hci_mode_change_evt(hdev, skb);
		break;

	case HCI_EV_PIN_CODE_REQ:
		hci_pin_code_request_evt(hdev, skb);
		break;

	case HCI_EV_LINK_KEY_REQ:
		hci_link_key_request_evt(hdev, skb);
		break;

	case HCI_EV_LINK_KEY_NOTIFY:
		hci_link_key_notify_evt(hdev, skb);
		break;

	case HCI_EV_CLOCK_OFFSET:
		hci_clock_offset_evt(hdev, skb);
		break;

	case HCI_EV_PKT_TYPE_CHANGE:
		hci_pkt_type_change_evt(hdev, skb);
		break;

	case HCI_EV_PSCAN_REP_MODE:
		hci_pscan_rep_mode_evt(hdev, skb);
		break;

	case HCI_EV_INQUIRY_RESULT_WITH_RSSI:
		hci_inquiry_result_with_rssi_evt(hdev, skb);
		break;

	case HCI_EV_REMOTE_EXT_FEATURES:
		hci_remote_ext_features_evt(hdev, skb);
		break;

	case HCI_EV_SYNC_CONN_COMPLETE:
		hci_sync_conn_complete_evt(hdev, skb);
		break;

	case HCI_EV_SYNC_CONN_CHANGED:
		hci_sync_conn_changed_evt(hdev, skb);
		break;

	case HCI_EV_SNIFF_SUBRATE:
		hci_sniff_subrate_evt(hdev, skb);
		break;

	case HCI_EV_EXTENDED_INQUIRY_RESULT:
		hci_extended_inquiry_result_evt(hdev, skb);
		break;

	case HCI_EV_IO_CAPA_REQUEST:
		hci_io_capa_request_evt(hdev, skb);
		break;

	case HCI_EV_IO_CAPA_REPLY:
		hci_io_capa_reply_evt(hdev, skb);
		break;

	case HCI_EV_USER_PASSKEY_REQUEST:
	case HCI_EV_USER_PASSKEY_NOTIFICATION:
	case HCI_EV_USER_CONFIRM_REQUEST:
		hci_user_ssp_confirmation_evt(hdev, event, skb);
		break;

	case HCI_EV_SIMPLE_PAIR_COMPLETE:
		hci_simple_pair_complete_evt(hdev, skb);
		break;

	case HCI_EV_REMOTE_HOST_FEATURES:
		hci_remote_host_features_evt(hdev, skb);
		break;

	case HCI_EV_LE_META:
		hci_le_meta_evt(hdev, skb);
		break;

	case HCI_EV_REMOTE_OOB_DATA_REQUEST:
		hci_remote_oob_data_request_evt(hdev, skb);
		break;

	case HCI_EV_PHYS_LINK_COMPLETE:
		hci_phy_link_complete(hdev, skb);
		hci_amp_event_packet(hdev, event, skb);
		break;

	case HCI_EV_LOG_LINK_COMPLETE:
		hci_log_link_complete(hdev, skb);
		break;

	case HCI_EV_FLOW_SPEC_MODIFY_COMPLETE:
		hci_flow_spec_modify_complete(hdev, skb);
		break;

	case HCI_EV_DISCONN_LOG_LINK_COMPLETE:
		hci_disconn_log_link_complete_evt(hdev, skb);
		break;

	case HCI_EV_DISCONN_PHYS_LINK_COMPLETE:
		hci_disconn_phy_link_complete_evt(hdev, skb);
		hci_amp_event_packet(hdev, event, skb);
		break;

	case HCI_EV_NUM_COMP_BLOCKS:
		hci_num_comp_blocks_evt(hdev, skb);
		break;

	case HCI_EV_CHANNEL_SELECTED:
		hci_amp_event_packet(hdev, event, skb);
		break;

	case HCI_EV_AMP_STATUS_CHANGE:
		hci_amp_event_packet(hdev, event, skb);
		break;

	default:
		BT_DBG("%s event 0x%x", hdev->name, event);
		break;
	}

	kfree_skb(skb);
	hdev->stat.evt_rx++;
}

/* Generate internal stack event */
void hci_si_event(struct hci_dev *hdev, int type, int dlen, void *data)
{
	struct hci_event_hdr *hdr;
	struct hci_ev_stack_internal *ev;
	struct sk_buff *skb;

	skb = bt_skb_alloc(HCI_EVENT_HDR_SIZE + sizeof(*ev) + dlen, GFP_ATOMIC);
	if (!skb)
		return;

	hdr = (void *) skb_put(skb, HCI_EVENT_HDR_SIZE);
	hdr->evt  = HCI_EV_STACK_INTERNAL;
	hdr->plen = sizeof(*ev) + dlen;

	ev  = (void *) skb_put(skb, sizeof(*ev) + dlen);
	ev->type = type;
	memcpy(ev->data, data, dlen);

	bt_cb(skb)->incoming = 1;
	__net_timestamp(skb);

	bt_cb(skb)->pkt_type = HCI_EVENT_PKT;
	skb->dev = (void *) hdev;
	hci_send_to_sock(hdev, skb, NULL);
	kfree_skb(skb);
}<|MERGE_RESOLUTION|>--- conflicted
+++ resolved
@@ -1220,8 +1220,6 @@
 	return 1;
 }
 
-<<<<<<< HEAD
-=======
 static inline int hci_resolve_name(struct hci_dev *hdev,
 				   struct inquiry_entry *e)
 {
@@ -1237,70 +1235,6 @@
 	return hci_send_cmd(hdev, HCI_OP_REMOTE_NAME_REQ, sizeof(cp), &cp);
 }
 
-static bool hci_resolve_next_name(struct hci_dev *hdev)
-{
-	struct discovery_state *discov = &hdev->discovery;
-	struct inquiry_entry *e;
-
-	if (list_empty(&discov->resolve))
-		return false;
-
-	e = hci_inquiry_cache_lookup_resolve(hdev, BDADDR_ANY, NAME_NEEDED);
-	if (!e)
-		return false;
-
-	if (hci_resolve_name(hdev, e) == 0) {
-		e->name_state = NAME_PENDING;
-		return true;
-	}
-
-	return false;
-}
-
-static void hci_check_pending_name(struct hci_dev *hdev, struct hci_conn *conn,
-				   bdaddr_t *bdaddr, u8 *name, u8 name_len)
-{
-	struct discovery_state *discov = &hdev->discovery;
-	struct inquiry_entry *e;
-
-	if (conn && !test_and_set_bit(HCI_CONN_MGMT_CONNECTED, &conn->flags))
-		mgmt_device_connected(hdev, bdaddr, ACL_LINK, 0x00, 0, name,
-				      name_len, conn->dev_class);
-
-	if (discov->state == DISCOVERY_STOPPED)
-		return;
-
-	if (discov->state == DISCOVERY_STOPPING)
-		goto discov_complete;
-
-	if (discov->state != DISCOVERY_RESOLVING)
-		return;
-
-	e = hci_inquiry_cache_lookup_resolve(hdev, bdaddr, NAME_PENDING);
-	/* If the device was not found in a list of found devices names of which
-	 * are pending. there is no need to continue resolving a next name as it
-	 * will be done upon receiving another Remote Name Request Complete
-	 * Event */
-	if (!e)
-		return;
-
-	list_del(&e->list);
-	if (name) {
-		e->name_state = NAME_KNOWN;
-		mgmt_remote_name(hdev, bdaddr, ACL_LINK, 0x00,
-				 e->data.rssi, name, name_len);
-	} else {
-		e->name_state = NAME_NOT_KNOWN;
-	}
-
-	if (hci_resolve_next_name(hdev))
-		return;
-
-discov_complete:
-	hci_discovery_set_state(hdev, DISCOVERY_STOPPED);
-}
-
->>>>>>> 10a793e6
 static void hci_cs_remote_name_req(struct hci_dev *hdev, __u8 status)
 {
 	struct hci_cp_remote_name_req *cp;
@@ -1728,21 +1662,12 @@
 		if (conn->type == ACL_LINK) {
 			conn->state = BT_CONFIG;
 			hci_conn_hold(conn);
-<<<<<<< HEAD
 			conn->disc_timeout = HCI_DISCONN_TIMEOUT;
 			mgmt_connected(hdev->id, &ev->bdaddr, 0);
 		} else if (conn->type == LE_LINK) {
 			conn->state = BT_CONNECTED;
 			conn->disc_timeout = HCI_DISCONN_TIMEOUT;
 			mgmt_connected(hdev->id, &ev->bdaddr, 1);
-=======
-
-			if (!conn->out && !hci_conn_ssp_enabled(conn) &&
-			    !hci_find_link_key(hdev, &ev->bdaddr))
-				conn->disc_timeout = HCI_PAIRING_TIMEOUT;
-			else
-				conn->disc_timeout = HCI_DISCONN_TIMEOUT;
->>>>>>> 10a793e6
 		} else
 			conn->state = BT_CONNECTED;
 
@@ -3411,17 +3336,7 @@
 
 	memcpy(cp.ltk, ltk->val, sizeof(ltk->val));
 	cp.handle = cpu_to_le16(conn->handle);
-<<<<<<< HEAD
 	conn->pin_length = ltk->pin_len;
-=======
-
-	if (ltk->authenticated)
-		conn->pending_sec_level = BT_SECURITY_HIGH;
-	else
-		conn->pending_sec_level = BT_SECURITY_MEDIUM;
-
-	conn->enc_key_size = ltk->enc_size;
->>>>>>> 10a793e6
 
 	hci_send_cmd(hdev, HCI_OP_LE_LTK_REPLY, sizeof(cp), &cp);
 
