--- conflicted
+++ resolved
@@ -214,13 +214,7 @@
 			error = posix_acl_update_mode(inode, &inode->i_mode, &acl);
 			if (error)
 				return error;
-<<<<<<< HEAD
-			set_acl_inode(fi, inode->i_mode);
-=======
 			set_acl_inode(inode, inode->i_mode);
-			if (error == 0)
-				acl = NULL;
->>>>>>> 2220ac23
 		}
 		break;
 
