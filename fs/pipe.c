/*
 *  linux/fs/pipe.c
 *
 *  Copyright (C) 1991, 1992, 1999  Linus Torvalds
 */

#include <linux/mm.h>
#include <linux/file.h>
#include <linux/poll.h>
#include <linux/slab.h>
#include <linux/module.h>
#include <linux/init.h>
#include <linux/fs.h>
#include <linux/log2.h>
#include <linux/mount.h>
#include <linux/magic.h>
#include <linux/pipe_fs_i.h>
#include <linux/uio.h>
#include <linux/highmem.h>
#include <linux/pagemap.h>
#include <linux/audit.h>
#include <linux/syscalls.h>
#include <linux/fcntl.h>

#include <asm/uaccess.h>
#include <asm/ioctls.h>

/*
 * The max size that a non-root user is allowed to grow the pipe. Can
 * be set by root in /proc/sys/fs/pipe-max-size
 */
unsigned int pipe_max_size = 1048576;

/*
 * Minimum pipe size, as required by POSIX
 */
unsigned int pipe_min_size = PAGE_SIZE;

/* Maximum allocatable pages per user. Hard limit is unset by default, soft
 * matches default values.
 */
unsigned long pipe_user_pages_hard;
unsigned long pipe_user_pages_soft = PIPE_DEF_BUFFERS * INR_OPEN_CUR;

/*
 * We use a start+len construction, which provides full use of the 
 * allocated memory.
 * -- Florian Coosmann (FGC)
 * 
 * Reads with count = 0 should always return 0.
 * -- Julian Bradfield 1999-06-07.
 *
 * FIFOs and Pipes now generate SIGIO for both readers and writers.
 * -- Jeremy Elson <jelson@circlemud.org> 2001-08-16
 *
 * pipe_read & write cleanup
 * -- Manfred Spraul <manfred@colorfullife.com> 2002-05-09
 */

static void pipe_lock_nested(struct pipe_inode_info *pipe, int subclass)
{
	if (pipe->inode)
		mutex_lock_nested(&pipe->inode->i_mutex, subclass);
}

void pipe_lock(struct pipe_inode_info *pipe)
{
	/*
	 * pipe_lock() nests non-pipe inode locks (for writing to a file)
	 */
	pipe_lock_nested(pipe, I_MUTEX_PARENT);
}
EXPORT_SYMBOL(pipe_lock);

void pipe_unlock(struct pipe_inode_info *pipe)
{
	if (pipe->inode)
		mutex_unlock(&pipe->inode->i_mutex);
}
EXPORT_SYMBOL(pipe_unlock);

void pipe_double_lock(struct pipe_inode_info *pipe1,
		      struct pipe_inode_info *pipe2)
{
	BUG_ON(pipe1 == pipe2);

	if (pipe1 < pipe2) {
		pipe_lock_nested(pipe1, I_MUTEX_PARENT);
		pipe_lock_nested(pipe2, I_MUTEX_CHILD);
	} else {
		pipe_lock_nested(pipe2, I_MUTEX_PARENT);
		pipe_lock_nested(pipe1, I_MUTEX_CHILD);
	}
}

/* Drop the inode semaphore and wait for a pipe event, atomically */
void pipe_wait(struct pipe_inode_info *pipe)
{
	DEFINE_WAIT(wait);

	/*
	 * Pipes are system-local resources, so sleeping on them
	 * is considered a noninteractive wait:
	 */
	prepare_to_wait(&pipe->wait, &wait, TASK_INTERRUPTIBLE);
	pipe_unlock(pipe);
	schedule();
	finish_wait(&pipe->wait, &wait);
	pipe_lock(pipe);
}

static int
pipe_iov_copy_from_user(void *addr, int *offset, struct iovec *iov,
			size_t *remaining, int atomic)
{
	unsigned long copy;

	while (*remaining > 0) {
		while (!iov->iov_len)
			iov++;
		copy = min_t(unsigned long, *remaining, iov->iov_len);

		if (atomic) {
			if (__copy_from_user_inatomic(addr + *offset,
						      iov->iov_base, copy))
				return -EFAULT;
		} else {
			if (copy_from_user(addr + *offset,
					   iov->iov_base, copy))
				return -EFAULT;
		}
		*offset += copy;
		*remaining -= copy;
		iov->iov_base += copy;
		iov->iov_len -= copy;
	}
	return 0;
}

static int
pipe_iov_copy_to_user(struct iovec *iov, void *addr, int *offset,
		      size_t *remaining, int atomic)
{
	unsigned long copy;

	while (*remaining > 0) {
		while (!iov->iov_len)
			iov++;
		copy = min_t(unsigned long, *remaining, iov->iov_len);

		if (atomic) {
			if (__copy_to_user_inatomic(iov->iov_base,
						    addr + *offset, copy))
				return -EFAULT;
		} else {
			if (copy_to_user(iov->iov_base,
					 addr + *offset, copy))
				return -EFAULT;
		}
		*offset += copy;
		*remaining -= copy;
		iov->iov_base += copy;
		iov->iov_len -= copy;
	}
	return 0;
}

/*
 * Attempt to pre-fault in the user memory, so we can use atomic copies.
 * Returns the number of bytes not faulted in.
 */
static int iov_fault_in_pages_write(struct iovec *iov, unsigned long len)
{
	while (!iov->iov_len)
		iov++;

	while (len > 0) {
		unsigned long this_len;

		this_len = min_t(unsigned long, len, iov->iov_len);
		if (fault_in_pages_writeable(iov->iov_base, this_len))
			break;

		len -= this_len;
		iov++;
	}

	return len;
}

/*
 * Pre-fault in the user memory, so we can use atomic copies.
 */
static void iov_fault_in_pages_read(struct iovec *iov, unsigned long len)
{
	while (!iov->iov_len)
		iov++;

	while (len > 0) {
		unsigned long this_len;

		this_len = min_t(unsigned long, len, iov->iov_len);
		fault_in_pages_readable(iov->iov_base, this_len);
		len -= this_len;
		iov++;
	}
}

static void anon_pipe_buf_release(struct pipe_inode_info *pipe,
				  struct pipe_buffer *buf)
{
	struct page *page = buf->page;

	/*
	 * If nobody else uses this page, and we don't already have a
	 * temporary page, let's keep track of it as a one-deep
	 * allocation cache. (Otherwise just release our reference to it)
	 */
	if (page_count(page) == 1 && !pipe->tmp_page)
		pipe->tmp_page = page;
	else
		page_cache_release(page);
}

/**
 * generic_pipe_buf_map - virtually map a pipe buffer
 * @pipe:	the pipe that the buffer belongs to
 * @buf:	the buffer that should be mapped
 * @atomic:	whether to use an atomic map
 *
 * Description:
 *	This function returns a kernel virtual address mapping for the
 *	pipe_buffer passed in @buf. If @atomic is set, an atomic map is provided
 *	and the caller has to be careful not to fault before calling
 *	the unmap function.
 *
 *	Note that this function occupies KM_USER0 if @atomic != 0.
 */
void *generic_pipe_buf_map(struct pipe_inode_info *pipe,
			   struct pipe_buffer *buf, int atomic)
{
	if (atomic) {
		buf->flags |= PIPE_BUF_FLAG_ATOMIC;
		return kmap_atomic(buf->page);
	}

	return kmap(buf->page);
}
EXPORT_SYMBOL(generic_pipe_buf_map);

/**
 * generic_pipe_buf_unmap - unmap a previously mapped pipe buffer
 * @pipe:	the pipe that the buffer belongs to
 * @buf:	the buffer that should be unmapped
 * @map_data:	the data that the mapping function returned
 *
 * Description:
 *	This function undoes the mapping that ->map() provided.
 */
void generic_pipe_buf_unmap(struct pipe_inode_info *pipe,
			    struct pipe_buffer *buf, void *map_data)
{
	if (buf->flags & PIPE_BUF_FLAG_ATOMIC) {
		buf->flags &= ~PIPE_BUF_FLAG_ATOMIC;
		kunmap_atomic(map_data);
	} else
		kunmap(buf->page);
}
EXPORT_SYMBOL(generic_pipe_buf_unmap);

/**
 * generic_pipe_buf_steal - attempt to take ownership of a &pipe_buffer
 * @pipe:	the pipe that the buffer belongs to
 * @buf:	the buffer to attempt to steal
 *
 * Description:
 *	This function attempts to steal the &struct page attached to
 *	@buf. If successful, this function returns 0 and returns with
 *	the page locked. The caller may then reuse the page for whatever
 *	he wishes; the typical use is insertion into a different file
 *	page cache.
 */
int generic_pipe_buf_steal(struct pipe_inode_info *pipe,
			   struct pipe_buffer *buf)
{
	struct page *page = buf->page;

	/*
	 * A reference of one is golden, that means that the owner of this
	 * page is the only one holding a reference to it. lock the page
	 * and return OK.
	 */
	if (page_count(page) == 1) {
		lock_page(page);
		return 0;
	}

	return 1;
}
EXPORT_SYMBOL(generic_pipe_buf_steal);

/**
 * generic_pipe_buf_get - get a reference to a &struct pipe_buffer
 * @pipe:	the pipe that the buffer belongs to
 * @buf:	the buffer to get a reference to
 *
 * Description:
 *	This function grabs an extra reference to @buf. It's used in
 *	in the tee() system call, when we duplicate the buffers in one
 *	pipe into another.
 */
void generic_pipe_buf_get(struct pipe_inode_info *pipe, struct pipe_buffer *buf)
{
	page_cache_get(buf->page);
}
EXPORT_SYMBOL(generic_pipe_buf_get);

/**
 * generic_pipe_buf_confirm - verify contents of the pipe buffer
 * @info:	the pipe that the buffer belongs to
 * @buf:	the buffer to confirm
 *
 * Description:
 *	This function does nothing, because the generic pipe code uses
 *	pages that are always good when inserted into the pipe.
 */
int generic_pipe_buf_confirm(struct pipe_inode_info *info,
			     struct pipe_buffer *buf)
{
	return 0;
}
EXPORT_SYMBOL(generic_pipe_buf_confirm);

/**
 * generic_pipe_buf_release - put a reference to a &struct pipe_buffer
 * @pipe:	the pipe that the buffer belongs to
 * @buf:	the buffer to put a reference to
 *
 * Description:
 *	This function releases a reference to @buf.
 */
void generic_pipe_buf_release(struct pipe_inode_info *pipe,
			      struct pipe_buffer *buf)
{
	page_cache_release(buf->page);
}
EXPORT_SYMBOL(generic_pipe_buf_release);

static const struct pipe_buf_operations anon_pipe_buf_ops = {
	.can_merge = 1,
	.map = generic_pipe_buf_map,
	.unmap = generic_pipe_buf_unmap,
	.confirm = generic_pipe_buf_confirm,
	.release = anon_pipe_buf_release,
	.steal = generic_pipe_buf_steal,
	.get = generic_pipe_buf_get,
};

static const struct pipe_buf_operations packet_pipe_buf_ops = {
	.can_merge = 0,
	.map = generic_pipe_buf_map,
	.unmap = generic_pipe_buf_unmap,
	.confirm = generic_pipe_buf_confirm,
	.release = anon_pipe_buf_release,
	.steal = generic_pipe_buf_steal,
	.get = generic_pipe_buf_get,
};

static ssize_t
pipe_read(struct kiocb *iocb, const struct iovec *_iov,
	   unsigned long nr_segs, loff_t pos)
{
	struct file *filp = iocb->ki_filp;
	struct inode *inode = filp->f_path.dentry->d_inode;
	struct pipe_inode_info *pipe;
	int do_wakeup;
	ssize_t ret;
	struct iovec *iov = (struct iovec *)_iov;
	size_t total_len;

	total_len = iov_length(iov, nr_segs);
	/* Null read succeeds. */
	if (unlikely(total_len == 0))
		return 0;

	do_wakeup = 0;
	ret = 0;
	mutex_lock(&inode->i_mutex);
	pipe = inode->i_pipe;
	for (;;) {
		int bufs = pipe->nrbufs;
		if (bufs) {
			int curbuf = pipe->curbuf;
			struct pipe_buffer *buf = pipe->bufs + curbuf;
			const struct pipe_buf_operations *ops = buf->ops;
			void *addr;
			size_t chars = buf->len, remaining;
			int error, atomic;
			int offset;

			if (chars > total_len)
				chars = total_len;

			error = ops->confirm(pipe, buf);
			if (error) {
				if (!ret)
					ret = error;
				break;
			}

			atomic = !iov_fault_in_pages_write(iov, chars);
			remaining = chars;
<<<<<<< HEAD
			offset = buf->offset;
redo:
			addr = ops->map(pipe, buf, atomic);
			error = pipe_iov_copy_to_user(iov, addr, &offset,
=======
redo:
			addr = ops->map(pipe, buf, atomic);
			error = pipe_iov_copy_to_user(iov, addr, &buf->offset,
>>>>>>> 804e9ca7
						      &remaining, atomic);
			ops->unmap(pipe, buf, addr);
			if (unlikely(error)) {
				/*
				 * Just retry with the slow path if we failed.
				 */
				if (atomic) {
					atomic = 0;
					goto redo;
				}
				if (!ret)
					ret = error;
				break;
			}
			ret += chars;
			buf->len -= chars;

			/* Was it a packet buffer? Clean up and exit */
			if (buf->flags & PIPE_BUF_FLAG_PACKET) {
				total_len = chars;
				buf->len = 0;
			}

			if (!buf->len) {
				buf->ops = NULL;
				ops->release(pipe, buf);
				curbuf = (curbuf + 1) & (pipe->buffers - 1);
				pipe->curbuf = curbuf;
				pipe->nrbufs = --bufs;
				do_wakeup = 1;
			}
			total_len -= chars;
			if (!total_len)
				break;	/* common path: read succeeded */
		}
		if (bufs)	/* More to do? */
			continue;
		if (!pipe->writers)
			break;
		if (!pipe->waiting_writers) {
			/* syscall merging: Usually we must not sleep
			 * if O_NONBLOCK is set, or if we got some data.
			 * But if a writer sleeps in kernel space, then
			 * we can wait for that data without violating POSIX.
			 */
			if (ret)
				break;
			if (filp->f_flags & O_NONBLOCK) {
				ret = -EAGAIN;
				break;
			}
		}
		if (signal_pending(current)) {
			if (!ret)
				ret = -ERESTARTSYS;
			break;
		}
		if (do_wakeup) {
			wake_up_interruptible_sync_poll(&pipe->wait, POLLOUT | POLLWRNORM);
 			kill_fasync(&pipe->fasync_writers, SIGIO, POLL_OUT);
		}
		pipe_wait(pipe);
	}
	mutex_unlock(&inode->i_mutex);

	/* Signal writers asynchronously that there is more room. */
	if (do_wakeup) {
		wake_up_interruptible_sync_poll(&pipe->wait, POLLOUT | POLLWRNORM);
		kill_fasync(&pipe->fasync_writers, SIGIO, POLL_OUT);
	}
	if (ret > 0)
		file_accessed(filp);
	return ret;
}

static inline int is_packetized(struct file *file)
{
	return (file->f_flags & O_DIRECT) != 0;
}

static ssize_t
pipe_write(struct kiocb *iocb, const struct iovec *_iov,
	    unsigned long nr_segs, loff_t ppos)
{
	struct file *filp = iocb->ki_filp;
	struct inode *inode = filp->f_path.dentry->d_inode;
	struct pipe_inode_info *pipe;
	ssize_t ret;
	int do_wakeup;
	struct iovec *iov = (struct iovec *)_iov;
	size_t total_len;
	ssize_t chars;

	total_len = iov_length(iov, nr_segs);
	/* Null write succeeds. */
	if (unlikely(total_len == 0))
		return 0;

	do_wakeup = 0;
	ret = 0;
	mutex_lock(&inode->i_mutex);
	pipe = inode->i_pipe;

	if (!pipe->readers) {
		send_sig(SIGPIPE, current, 0);
		ret = -EPIPE;
		goto out;
	}

	/* We try to merge small writes */
	chars = total_len & (PAGE_SIZE-1); /* size of the last buffer */
	if (pipe->nrbufs && chars != 0) {
		int lastbuf = (pipe->curbuf + pipe->nrbufs - 1) &
							(pipe->buffers - 1);
		struct pipe_buffer *buf = pipe->bufs + lastbuf;
		const struct pipe_buf_operations *ops = buf->ops;
		int offset = buf->offset + buf->len;

		if (ops->can_merge && offset + chars <= PAGE_SIZE) {
			int error, atomic = 1;
			void *addr;
			size_t remaining = chars;

			error = ops->confirm(pipe, buf);
			if (error)
				goto out;

			iov_fault_in_pages_read(iov, chars);
redo1:
			addr = ops->map(pipe, buf, atomic);
			error = pipe_iov_copy_from_user(addr, &offset, iov,
							&remaining, atomic);
			ops->unmap(pipe, buf, addr);
			ret = error;
			do_wakeup = 1;
			if (error) {
				if (atomic) {
					atomic = 0;
					goto redo1;
				}
				goto out;
			}
			buf->len += chars;
			total_len -= chars;
			ret = chars;
			if (!total_len)
				goto out;
		}
	}

	for (;;) {
		int bufs;

		if (!pipe->readers) {
			send_sig(SIGPIPE, current, 0);
			if (!ret)
				ret = -EPIPE;
			break;
		}
		bufs = pipe->nrbufs;
		if (bufs < pipe->buffers) {
			int newbuf = (pipe->curbuf + bufs) & (pipe->buffers-1);
			struct pipe_buffer *buf = pipe->bufs + newbuf;
			struct page *page = pipe->tmp_page;
			char *src;
			int error, atomic = 1;
			int offset = 0;
			size_t remaining;

			if (!page) {
				page = alloc_page(GFP_HIGHUSER);
				if (unlikely(!page)) {
					ret = ret ? : -ENOMEM;
					break;
				}
				pipe->tmp_page = page;
			}
			/* Always wake up, even if the copy fails. Otherwise
			 * we lock up (O_NONBLOCK-)readers that sleep due to
			 * syscall merging.
			 * FIXME! Is this really true?
			 */
			do_wakeup = 1;
			chars = PAGE_SIZE;
			if (chars > total_len)
				chars = total_len;

			iov_fault_in_pages_read(iov, chars);
			remaining = chars;
redo2:
			if (atomic)
				src = kmap_atomic(page);
			else
				src = kmap(page);

			error = pipe_iov_copy_from_user(src, &offset, iov,
							&remaining, atomic);
			if (atomic)
				kunmap_atomic(src);
			else
				kunmap(page);

			if (unlikely(error)) {
				if (atomic) {
					atomic = 0;
					goto redo2;
				}
				if (!ret)
					ret = error;
				break;
			}
			ret += chars;

			/* Insert it into the buffer array */
			buf->page = page;
			buf->ops = &anon_pipe_buf_ops;
			buf->offset = 0;
			buf->len = chars;
			buf->flags = 0;
			if (is_packetized(filp)) {
				buf->ops = &packet_pipe_buf_ops;
				buf->flags = PIPE_BUF_FLAG_PACKET;
			}
			pipe->nrbufs = ++bufs;
			pipe->tmp_page = NULL;

			total_len -= chars;
			if (!total_len)
				break;
		}
		if (bufs < pipe->buffers)
			continue;
		if (filp->f_flags & O_NONBLOCK) {
			if (!ret)
				ret = -EAGAIN;
			break;
		}
		if (signal_pending(current)) {
			if (!ret)
				ret = -ERESTARTSYS;
			break;
		}
		if (do_wakeup) {
			wake_up_interruptible_sync_poll(&pipe->wait, POLLIN | POLLRDNORM);
			kill_fasync(&pipe->fasync_readers, SIGIO, POLL_IN);
			do_wakeup = 0;
		}
		pipe->waiting_writers++;
		pipe_wait(pipe);
		pipe->waiting_writers--;
	}
out:
	mutex_unlock(&inode->i_mutex);
	if (do_wakeup) {
		wake_up_interruptible_sync_poll(&pipe->wait, POLLIN | POLLRDNORM);
		kill_fasync(&pipe->fasync_readers, SIGIO, POLL_IN);
	}
	if (ret > 0) {
		int err = file_update_time(filp);
		if (err)
			ret = err;
	}
	return ret;
}

static ssize_t
bad_pipe_r(struct file *filp, char __user *buf, size_t count, loff_t *ppos)
{
	return -EBADF;
}

static ssize_t
bad_pipe_w(struct file *filp, const char __user *buf, size_t count,
	   loff_t *ppos)
{
	return -EBADF;
}

static long pipe_ioctl(struct file *filp, unsigned int cmd, unsigned long arg)
{
	struct inode *inode = filp->f_path.dentry->d_inode;
	struct pipe_inode_info *pipe;
	int count, buf, nrbufs;

	switch (cmd) {
		case FIONREAD:
			mutex_lock(&inode->i_mutex);
			pipe = inode->i_pipe;
			count = 0;
			buf = pipe->curbuf;
			nrbufs = pipe->nrbufs;
			while (--nrbufs >= 0) {
				count += pipe->bufs[buf].len;
				buf = (buf+1) & (pipe->buffers - 1);
			}
			mutex_unlock(&inode->i_mutex);

			return put_user(count, (int __user *)arg);
		default:
			return -EINVAL;
	}
}

/* No kernel lock held - fine */
static unsigned int
pipe_poll(struct file *filp, poll_table *wait)
{
	unsigned int mask;
	struct inode *inode = filp->f_path.dentry->d_inode;
	struct pipe_inode_info *pipe = inode->i_pipe;
	int nrbufs;

	poll_wait(filp, &pipe->wait, wait);

	/* Reading only -- no need for acquiring the semaphore.  */
	nrbufs = pipe->nrbufs;
	mask = 0;
	if (filp->f_mode & FMODE_READ) {
		mask = (nrbufs > 0) ? POLLIN | POLLRDNORM : 0;
		if (!pipe->writers && filp->f_version != pipe->w_counter)
			mask |= POLLHUP;
	}

	if (filp->f_mode & FMODE_WRITE) {
		mask |= (nrbufs < pipe->buffers) ? POLLOUT | POLLWRNORM : 0;
		/*
		 * Most Unices do not set POLLERR for FIFOs but on Linux they
		 * behave exactly like pipes for poll().
		 */
		if (!pipe->readers)
			mask |= POLLERR;
	}

	return mask;
}

static int
pipe_release(struct inode *inode, int decr, int decw)
{
	struct pipe_inode_info *pipe;

	mutex_lock(&inode->i_mutex);
	pipe = inode->i_pipe;
	pipe->readers -= decr;
	pipe->writers -= decw;

	if (!pipe->readers && !pipe->writers) {
		free_pipe_info(inode);
	} else {
		wake_up_interruptible_sync_poll(&pipe->wait, POLLIN | POLLOUT | POLLRDNORM | POLLWRNORM | POLLERR | POLLHUP);
		kill_fasync(&pipe->fasync_readers, SIGIO, POLL_IN);
		kill_fasync(&pipe->fasync_writers, SIGIO, POLL_OUT);
	}
	mutex_unlock(&inode->i_mutex);

	return 0;
}

static int
pipe_read_fasync(int fd, struct file *filp, int on)
{
	struct inode *inode = filp->f_path.dentry->d_inode;
	int retval;

	mutex_lock(&inode->i_mutex);
	retval = fasync_helper(fd, filp, on, &inode->i_pipe->fasync_readers);
	mutex_unlock(&inode->i_mutex);

	return retval;
}


static int
pipe_write_fasync(int fd, struct file *filp, int on)
{
	struct inode *inode = filp->f_path.dentry->d_inode;
	int retval;

	mutex_lock(&inode->i_mutex);
	retval = fasync_helper(fd, filp, on, &inode->i_pipe->fasync_writers);
	mutex_unlock(&inode->i_mutex);

	return retval;
}


static int
pipe_rdwr_fasync(int fd, struct file *filp, int on)
{
	struct inode *inode = filp->f_path.dentry->d_inode;
	struct pipe_inode_info *pipe = inode->i_pipe;
	int retval;

	mutex_lock(&inode->i_mutex);
	retval = fasync_helper(fd, filp, on, &pipe->fasync_readers);
	if (retval >= 0) {
		retval = fasync_helper(fd, filp, on, &pipe->fasync_writers);
		if (retval < 0) /* this can happen only if on == T */
			fasync_helper(-1, filp, 0, &pipe->fasync_readers);
	}
	mutex_unlock(&inode->i_mutex);
	return retval;
}


static int
pipe_read_release(struct inode *inode, struct file *filp)
{
	return pipe_release(inode, 1, 0);
}

static int
pipe_write_release(struct inode *inode, struct file *filp)
{
	return pipe_release(inode, 0, 1);
}

static int
pipe_rdwr_release(struct inode *inode, struct file *filp)
{
	int decr, decw;

	decr = (filp->f_mode & FMODE_READ) != 0;
	decw = (filp->f_mode & FMODE_WRITE) != 0;
	return pipe_release(inode, decr, decw);
}

static int
pipe_read_open(struct inode *inode, struct file *filp)
{
	int ret = -ENOENT;

	mutex_lock(&inode->i_mutex);

	if (inode->i_pipe) {
		ret = 0;
		inode->i_pipe->readers++;
	}

	mutex_unlock(&inode->i_mutex);

	return ret;
}

static int
pipe_write_open(struct inode *inode, struct file *filp)
{
	int ret = -ENOENT;

	mutex_lock(&inode->i_mutex);

	if (inode->i_pipe) {
		ret = 0;
		inode->i_pipe->writers++;
	}

	mutex_unlock(&inode->i_mutex);

	return ret;
}

static int
pipe_rdwr_open(struct inode *inode, struct file *filp)
{
	int ret = -ENOENT;

	if (!(filp->f_mode & (FMODE_READ|FMODE_WRITE)))
		return -EINVAL;

	mutex_lock(&inode->i_mutex);

	if (inode->i_pipe) {
		ret = 0;
		if (filp->f_mode & FMODE_READ)
			inode->i_pipe->readers++;
		if (filp->f_mode & FMODE_WRITE)
			inode->i_pipe->writers++;
	}

	mutex_unlock(&inode->i_mutex);

	return ret;
}

/*
 * The file_operations structs are not static because they
 * are also used in linux/fs/fifo.c to do operations on FIFOs.
 *
 * Pipes reuse fifos' file_operations structs.
 */
const struct file_operations read_pipefifo_fops = {
	.llseek		= no_llseek,
	.read		= do_sync_read,
	.aio_read	= pipe_read,
	.write		= bad_pipe_w,
	.poll		= pipe_poll,
	.unlocked_ioctl	= pipe_ioctl,
	.open		= pipe_read_open,
	.release	= pipe_read_release,
	.fasync		= pipe_read_fasync,
};

const struct file_operations write_pipefifo_fops = {
	.llseek		= no_llseek,
	.read		= bad_pipe_r,
	.write		= do_sync_write,
	.aio_write	= pipe_write,
	.poll		= pipe_poll,
	.unlocked_ioctl	= pipe_ioctl,
	.open		= pipe_write_open,
	.release	= pipe_write_release,
	.fasync		= pipe_write_fasync,
};

const struct file_operations rdwr_pipefifo_fops = {
	.llseek		= no_llseek,
	.read		= do_sync_read,
	.aio_read	= pipe_read,
	.write		= do_sync_write,
	.aio_write	= pipe_write,
	.poll		= pipe_poll,
	.unlocked_ioctl	= pipe_ioctl,
	.open		= pipe_rdwr_open,
	.release	= pipe_rdwr_release,
	.fasync		= pipe_rdwr_fasync,
};

static void account_pipe_buffers(struct pipe_inode_info *pipe,
                                 unsigned long old, unsigned long new)
{
	atomic_long_add(new - old, &pipe->user->pipe_bufs);
}

static bool too_many_pipe_buffers_soft(struct user_struct *user)
{
	return pipe_user_pages_soft &&
	       atomic_long_read(&user->pipe_bufs) >= pipe_user_pages_soft;
}

static bool too_many_pipe_buffers_hard(struct user_struct *user)
{
	return pipe_user_pages_hard &&
	       atomic_long_read(&user->pipe_bufs) >= pipe_user_pages_hard;
}

struct pipe_inode_info * alloc_pipe_info(struct inode *inode)
{
	struct pipe_inode_info *pipe;

	pipe = kzalloc(sizeof(struct pipe_inode_info), GFP_KERNEL);
	if (pipe) {
		unsigned long pipe_bufs = PIPE_DEF_BUFFERS;
		struct user_struct *user = get_current_user();

		if (!too_many_pipe_buffers_hard(user)) {
			if (too_many_pipe_buffers_soft(user))
				pipe_bufs = 1;
			pipe->bufs = kzalloc(sizeof(struct pipe_buffer) * pipe_bufs, GFP_KERNEL);
		}

		if (pipe->bufs) {
			init_waitqueue_head(&pipe->wait);
			pipe->r_counter = pipe->w_counter = 1;
			pipe->inode = inode;
			pipe->buffers = pipe_bufs;
			pipe->user = user;
			account_pipe_buffers(pipe, 0, pipe_bufs);
			return pipe;
		}
		free_uid(user);
		kfree(pipe);
	}

	return NULL;
}

void __free_pipe_info(struct pipe_inode_info *pipe)
{
	int i;

	account_pipe_buffers(pipe, pipe->buffers, 0);
	free_uid(pipe->user);
	for (i = 0; i < pipe->buffers; i++) {
		struct pipe_buffer *buf = pipe->bufs + i;
		if (buf->ops)
			buf->ops->release(pipe, buf);
	}
	if (pipe->tmp_page)
		__free_page(pipe->tmp_page);
	kfree(pipe->bufs);
	kfree(pipe);
}

void free_pipe_info(struct inode *inode)
{
	__free_pipe_info(inode->i_pipe);
	inode->i_pipe = NULL;
}

static struct vfsmount *pipe_mnt __read_mostly;

/*
 * pipefs_dname() is called from d_path().
 */
static char *pipefs_dname(struct dentry *dentry, char *buffer, int buflen)
{
	return dynamic_dname(dentry, buffer, buflen, "pipe:[%lu]",
				dentry->d_inode->i_ino);
}

static const struct dentry_operations pipefs_dentry_operations = {
	.d_dname	= pipefs_dname,
};

static struct inode * get_pipe_inode(void)
{
	struct inode *inode = new_inode_pseudo(pipe_mnt->mnt_sb);
	struct pipe_inode_info *pipe;

	if (!inode)
		goto fail_inode;

	inode->i_ino = get_next_ino();

	pipe = alloc_pipe_info(inode);
	if (!pipe)
		goto fail_iput;
	inode->i_pipe = pipe;

	pipe->readers = pipe->writers = 1;
	inode->i_fop = &rdwr_pipefifo_fops;

	/*
	 * Mark the inode dirty from the very beginning,
	 * that way it will never be moved to the dirty
	 * list because "mark_inode_dirty()" will think
	 * that it already _is_ on the dirty list.
	 */
	inode->i_state = I_DIRTY;
	inode->i_mode = S_IFIFO | S_IRUSR | S_IWUSR;
	inode->i_uid = current_fsuid();
	inode->i_gid = current_fsgid();
	inode->i_atime = inode->i_mtime = inode->i_ctime = CURRENT_TIME;

	return inode;

fail_iput:
	iput(inode);

fail_inode:
	return NULL;
}

struct file *create_write_pipe(int flags)
{
	int err;
	struct inode *inode;
	struct file *f;
	struct path path;
	struct qstr name = { .name = "" };

	err = -ENFILE;
	inode = get_pipe_inode();
	if (!inode)
		goto err;

	err = -ENOMEM;
	path.dentry = d_alloc_pseudo(pipe_mnt->mnt_sb, &name);
	if (!path.dentry)
		goto err_inode;
	path.mnt = mntget(pipe_mnt);

	d_instantiate(path.dentry, inode);

	err = -ENFILE;
	f = alloc_file(&path, FMODE_WRITE, &write_pipefifo_fops);
	if (!f)
		goto err_dentry;
	f->f_mapping = inode->i_mapping;

	f->f_flags = O_WRONLY | (flags & (O_NONBLOCK | O_DIRECT));
	f->f_version = 0;

	return f;

 err_dentry:
	free_pipe_info(inode);
	path_put(&path);
	return ERR_PTR(err);

 err_inode:
	free_pipe_info(inode);
	iput(inode);
 err:
	return ERR_PTR(err);
}

void free_write_pipe(struct file *f)
{
	free_pipe_info(f->f_dentry->d_inode);
	path_put(&f->f_path);
	put_filp(f);
}

struct file *create_read_pipe(struct file *wrf, int flags)
{
	/* Grab pipe from the writer */
	struct file *f = alloc_file(&wrf->f_path, FMODE_READ,
				    &read_pipefifo_fops);
	if (!f)
		return ERR_PTR(-ENFILE);

	path_get(&wrf->f_path);
	f->f_flags = O_RDONLY | (flags & O_NONBLOCK);

	return f;
}

int do_pipe_flags(int *fd, int flags)
{
	struct file *fw, *fr;
	int error;
	int fdw, fdr;

	if (flags & ~(O_CLOEXEC | O_NONBLOCK | O_DIRECT))
		return -EINVAL;

	fw = create_write_pipe(flags);
	if (IS_ERR(fw))
		return PTR_ERR(fw);
	fr = create_read_pipe(fw, flags);
	error = PTR_ERR(fr);
	if (IS_ERR(fr))
		goto err_write_pipe;

	error = get_unused_fd_flags(flags);
	if (error < 0)
		goto err_read_pipe;
	fdr = error;

	error = get_unused_fd_flags(flags);
	if (error < 0)
		goto err_fdr;
	fdw = error;

	audit_fd_pair(fdr, fdw);
	fd_install(fdr, fr);
	fd_install(fdw, fw);
	fd[0] = fdr;
	fd[1] = fdw;

	return 0;

 err_fdr:
	put_unused_fd(fdr);
 err_read_pipe:
	path_put(&fr->f_path);
	put_filp(fr);
 err_write_pipe:
	free_write_pipe(fw);
	return error;
}

/*
 * sys_pipe() is the normal C calling standard for creating
 * a pipe. It's not the way Unix traditionally does this, though.
 */
SYSCALL_DEFINE2(pipe2, int __user *, fildes, int, flags)
{
	int fd[2];
	int error;

	error = do_pipe_flags(fd, flags);
	if (!error) {
		if (copy_to_user(fildes, fd, sizeof(fd))) {
			sys_close(fd[0]);
			sys_close(fd[1]);
			error = -EFAULT;
		}
	}
	return error;
}

SYSCALL_DEFINE1(pipe, int __user *, fildes)
{
	return sys_pipe2(fildes, 0);
}

/*
 * Allocate a new array of pipe buffers and copy the info over. Returns the
 * pipe size if successful, or return -ERROR on error.
 */
static long pipe_set_size(struct pipe_inode_info *pipe, unsigned long nr_pages)
{
	struct pipe_buffer *bufs;

	/*
	 * We can shrink the pipe, if arg >= pipe->nrbufs. Since we don't
	 * expect a lot of shrink+grow operations, just free and allocate
	 * again like we would do for growing. If the pipe currently
	 * contains more buffers than arg, then return busy.
	 */
	if (nr_pages < pipe->nrbufs)
		return -EBUSY;

	bufs = kcalloc(nr_pages, sizeof(*bufs), GFP_KERNEL | __GFP_NOWARN);
	if (unlikely(!bufs))
		return -ENOMEM;

	/*
	 * The pipe array wraps around, so just start the new one at zero
	 * and adjust the indexes.
	 */
	if (pipe->nrbufs) {
		unsigned int tail;
		unsigned int head;

		tail = pipe->curbuf + pipe->nrbufs;
		if (tail < pipe->buffers)
			tail = 0;
		else
			tail &= (pipe->buffers - 1);

		head = pipe->nrbufs - tail;
		if (head)
			memcpy(bufs, pipe->bufs + pipe->curbuf, head * sizeof(struct pipe_buffer));
		if (tail)
			memcpy(bufs + head, pipe->bufs, tail * sizeof(struct pipe_buffer));
	}

	account_pipe_buffers(pipe, pipe->buffers, nr_pages);
	pipe->curbuf = 0;
	kfree(pipe->bufs);
	pipe->bufs = bufs;
	pipe->buffers = nr_pages;
	return nr_pages * PAGE_SIZE;
}

/*
 * Currently we rely on the pipe array holding a power-of-2 number
 * of pages.
 */
static inline unsigned int round_pipe_size(unsigned int size)
{
	unsigned long nr_pages;

	nr_pages = (size + PAGE_SIZE - 1) >> PAGE_SHIFT;
	return roundup_pow_of_two(nr_pages) << PAGE_SHIFT;
}

/*
 * This should work even if CONFIG_PROC_FS isn't set, as proc_dointvec_minmax
 * will return an error.
 */
int pipe_proc_fn(struct ctl_table *table, int write, void __user *buf,
		 size_t *lenp, loff_t *ppos)
{
	int ret;

	ret = proc_dointvec_minmax(table, write, buf, lenp, ppos);
	if (ret < 0 || !write)
		return ret;

	pipe_max_size = round_pipe_size(pipe_max_size);
	return ret;
}

/*
 * After the inode slimming patch, i_pipe/i_bdev/i_cdev share the same
 * location, so checking ->i_pipe is not enough to verify that this is a
 * pipe.
 */
struct pipe_inode_info *get_pipe_info(struct file *file)
{
	struct inode *i = file->f_path.dentry->d_inode;

	return S_ISFIFO(i->i_mode) ? i->i_pipe : NULL;
}

long pipe_fcntl(struct file *file, unsigned int cmd, unsigned long arg)
{
	struct pipe_inode_info *pipe;
	long ret;

	pipe = get_pipe_info(file);
	if (!pipe)
		return -EBADF;

	mutex_lock(&pipe->inode->i_mutex);

	switch (cmd) {
	case F_SETPIPE_SZ: {
		unsigned int size, nr_pages;

		size = round_pipe_size(arg);
		nr_pages = size >> PAGE_SHIFT;

		ret = -EINVAL;
		if (!nr_pages)
			goto out;

		if (!capable(CAP_SYS_RESOURCE) && size > pipe_max_size) {
			ret = -EPERM;
			goto out;
		} else if ((too_many_pipe_buffers_hard(pipe->user) ||
			    too_many_pipe_buffers_soft(pipe->user)) &&
		           !capable(CAP_SYS_RESOURCE) && !capable(CAP_SYS_ADMIN)) {
			ret = -EPERM;
			goto out;
		}
		ret = pipe_set_size(pipe, nr_pages);
		break;
		}
	case F_GETPIPE_SZ:
		ret = pipe->buffers * PAGE_SIZE;
		break;
	default:
		ret = -EINVAL;
		break;
	}

out:
	mutex_unlock(&pipe->inode->i_mutex);
	return ret;
}

static const struct super_operations pipefs_ops = {
	.destroy_inode = free_inode_nonrcu,
	.statfs = simple_statfs,
};

/*
 * pipefs should _never_ be mounted by userland - too much of security hassle,
 * no real gain from having the whole whorehouse mounted. So we don't need
 * any operations on the root directory. However, we need a non-trivial
 * d_name - pipe: will go nicely and kill the special-casing in procfs.
 */
static struct dentry *pipefs_mount(struct file_system_type *fs_type,
			 int flags, const char *dev_name, void *data)
{
	return mount_pseudo(fs_type, "pipe:", &pipefs_ops,
			&pipefs_dentry_operations, PIPEFS_MAGIC);
}

static struct file_system_type pipe_fs_type = {
	.name		= "pipefs",
	.mount		= pipefs_mount,
	.kill_sb	= kill_anon_super,
};

static int __init init_pipe_fs(void)
{
	int err = register_filesystem(&pipe_fs_type);

	if (!err) {
		pipe_mnt = kern_mount(&pipe_fs_type);
		if (IS_ERR(pipe_mnt)) {
			err = PTR_ERR(pipe_mnt);
			unregister_filesystem(&pipe_fs_type);
		}
	}
	return err;
}

fs_initcall(init_pipe_fs);<|MERGE_RESOLUTION|>--- conflicted
+++ resolved
@@ -396,7 +396,6 @@
 			void *addr;
 			size_t chars = buf->len, remaining;
 			int error, atomic;
-			int offset;
 
 			if (chars > total_len)
 				chars = total_len;
@@ -410,16 +409,9 @@
 
 			atomic = !iov_fault_in_pages_write(iov, chars);
 			remaining = chars;
-<<<<<<< HEAD
-			offset = buf->offset;
-redo:
-			addr = ops->map(pipe, buf, atomic);
-			error = pipe_iov_copy_to_user(iov, addr, &offset,
-=======
 redo:
 			addr = ops->map(pipe, buf, atomic);
 			error = pipe_iov_copy_to_user(iov, addr, &buf->offset,
->>>>>>> 804e9ca7
 						      &remaining, atomic);
 			ops->unmap(pipe, buf, addr);
 			if (unlikely(error)) {
