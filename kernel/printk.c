/*
 *  linux/kernel/printk.c
 *
 *  Copyright (C) 1991, 1992  Linus Torvalds
 *
 * Modified to make sys_syslog() more flexible: added commands to
 * return the last 4k of kernel messages, regardless of whether
 * they've been read or not.  Added option to suppress kernel printk's
 * to the console.  Added hook for sending the console messages
 * elsewhere, in preparation for a serial line console (someday).
 * Ted Ts'o, 2/11/93.
 * Modified for sysctl support, 1/8/97, Chris Horn.
 * Fixed SMP synchronization, 08/08/99, Manfred Spraul
 *     manfred@colorfullife.com
 * Rewrote bits to get rid of console_lock
 *	01Mar01 Andrew Morton
 */

#include <linux/kernel.h>
#include <linux/mm.h>
#include <linux/tty.h>
#include <linux/tty_driver.h>
#include <linux/console.h>
#include <linux/init.h>
#include <linux/jiffies.h>
#include <linux/nmi.h>
#include <linux/module.h>
#include <linux/moduleparam.h>
#include <linux/interrupt.h>			/* For in_interrupt() */
#include <linux/delay.h>
#include <linux/smp.h>
#include <linux/security.h>
#include <linux/bootmem.h>
#include <linux/memblock.h>
#include <linux/syscalls.h>
#include <linux/kexec.h>
#include <linux/kdb.h>
#include <linux/ratelimit.h>
#include <linux/kmsg_dump.h>
#include <linux/syslog.h>
#include <linux/cpu.h>
#include <linux/notifier.h>
#include <linux/rculist.h>
#include <linux/poll.h>

#include <asm/uaccess.h>

#include <mach/msm_rtb.h>
#define CREATE_TRACE_POINTS
#include <trace/events/printk.h>

/*
 * Architectures can override it:
 */
void asmlinkage __attribute__((weak)) early_printk(const char *fmt, ...)
{
}

/* printk's without a loglevel use this.. */
#define DEFAULT_MESSAGE_LOGLEVEL CONFIG_DEFAULT_MESSAGE_LOGLEVEL

/* We show everything that is MORE important than this.. */
#define MINIMUM_CONSOLE_LOGLEVEL 1 /* Minimum loglevel we let people use */
#define DEFAULT_CONSOLE_LOGLEVEL 7 /* anything MORE serious than KERN_DEBUG */

DECLARE_WAIT_QUEUE_HEAD(log_wait);

int console_printk[4] = {
	DEFAULT_CONSOLE_LOGLEVEL,	/* console_loglevel */
	DEFAULT_MESSAGE_LOGLEVEL,	/* default_message_loglevel */
	MINIMUM_CONSOLE_LOGLEVEL,	/* minimum_console_loglevel */
	DEFAULT_CONSOLE_LOGLEVEL,	/* default_console_loglevel */
};

/*
 * Low level drivers may need that to know if they can schedule in
 * their unblank() callback or not. So let's export it.
 */
int oops_in_progress;
EXPORT_SYMBOL(oops_in_progress);

/*
 * console_sem protects the console_drivers list, and also
 * provides serialisation for access to the entire console
 * driver system.
 */
static DEFINE_SEMAPHORE(console_sem);
struct console *console_drivers;
EXPORT_SYMBOL_GPL(console_drivers);

/*
 * This is used for debugging the mess that is the VT code by
 * keeping track if we have the console semaphore held. It's
 * definitely not the perfect debug tool (we don't know if _WE_
 * hold it are racing, but it helps tracking those weird code
 * path in the console code where we end up in places I want
 * locked without the console sempahore held
 */
static int console_locked, console_suspended;


/*
 * If exclusive_console is non-NULL then only this console is to be printed to.
 */
static struct console *exclusive_console;

/*
 *	Array of consoles built from command line options (console=)
 */
struct console_cmdline
{
	char	name[16];			/* Name of the driver	    */
	int	index;				/* Minor dev. to use	    */
	char	*options;			/* Options for the driver   */
#ifdef CONFIG_A11Y_BRAILLE_CONSOLE
	char	*brl_options;			/* Options for braille driver */
#endif
};

#define MAX_CMDLINECONSOLES 8

static struct console_cmdline console_cmdline[MAX_CMDLINECONSOLES];
static int selected_console = -1;
static int preferred_console = -1;
int console_set_on_cmdline;
EXPORT_SYMBOL(console_set_on_cmdline);

/* Flag: console code may call schedule() */
static int console_may_schedule;

#ifdef CONFIG_PRINTK
/*
 * The printk log buffer consists of a chain of concatenated variable
 * length records. Every record starts with a record header, containing
 * the overall length of the record.
 *
 * The heads to the first and last entry in the buffer, as well as the
 * sequence numbers of these both entries are maintained when messages
 * are stored..
 *
 * If the heads indicate available messages, the length in the header
 * tells the start next message. A length == 0 for the next message
 * indicates a wrap-around to the beginning of the buffer.
 *
 * Every record carries the monotonic timestamp in microseconds, as well as
 * the standard userspace syslog level and syslog facility. The usual
 * kernel messages use LOG_KERN; userspace-injected messages always carry
 * a matching syslog facility, by default LOG_USER. The origin of every
 * message can be reliably determined that way.
 *
 * The human readable log message directly follows the message header. The
 * length of the message text is stored in the header, the stored message
 * is not terminated.
 *
 * Optionally, a message can carry a dictionary of properties (key/value pairs),
 * to provide userspace with a machine-readable message context.
 *
 * Examples for well-defined, commonly used property names are:
 *   DEVICE=b12:8               device identifier
 *                                b12:8         block dev_t
 *                                c127:3        char dev_t
 *                                n8            netdev ifindex
 *                                +sound:card0  subsystem:devname
 *   SUBSYSTEM=pci              driver-core subsystem name
 *
 * Valid characters in property names are [a-zA-Z0-9.-_]. The plain text value
 * follows directly after a '=' character. Every property is terminated by
 * a '\0' character. The last property is not terminated.
 *
 * Example of a message structure:
 *   0000  ff 8f 00 00 00 00 00 00      monotonic time in nsec
 *   0008  34 00                        record is 52 bytes long
 *   000a        0b 00                  text is 11 bytes long
 *   000c              1f 00            dictionary is 23 bytes long
 *   000e                    03 00      LOG_KERN (facility) LOG_ERR (level)
 *   0010  69 74 27 73 20 61 20 6c      "it's a l"
 *         69 6e 65                     "ine"
 *   001b           44 45 56 49 43      "DEVIC"
 *         45 3d 62 38 3a 32 00 44      "E=b8:2\0D"
 *         52 49 56 45 52 3d 62 75      "RIVER=bu"
 *         67                           "g"
 *   0032     00 00 00                  padding to next message header
 *
 * The 'struct log' buffer header must never be directly exported to
 * userspace, it is a kernel-private implementation detail that might
 * need to be changed in the future, when the requirements change.
 *
  * /dev/kmsg exports the structured data in the following line format:
 *   "level,sequnum,timestamp;<message text>\n"
 *
 * The optional key/value pairs are attached as continuation lines starting
 * with a space character and terminated by a newline. All possible
 * non-prinatable characters are escaped in the "\xff" notation.
 *
 * Users of the export format should ignore possible additional values
 * separated by ',', and find the message after the ';' character.
 */

struct log {
	u64 ts_nsec;            /* timestamp in nanoseconds */
	u16 len;                /* length of entire record */
	u16 text_len;           /* length of text buffer */
	u16 dict_len;           /* length of dictionary buffer */
	u16 level;              /* syslog level + facility */
};

/*
 * The logbuf_lock protects kmsg buffer, indices, counters. It is also
 * used in interesting ways to provide interlocking in console_unlock();
 */
static DEFINE_RAW_SPINLOCK(logbuf_lock);

/* cpu currently holding logbuf_lock */
static volatile unsigned int logbuf_cpu = UINT_MAX;

#define LOG_LINE_MAX 1024

/* record buffer */
#define __LOG_BUF_LEN (1 << CONFIG_LOG_BUF_SHIFT)
static char __log_buf[__LOG_BUF_LEN];
static char *log_buf = __log_buf;
static u32 log_buf_len = __LOG_BUF_LEN;

/* index and sequence number of the first record stored in the buffer */
static u64 log_first_seq;
static u32 log_first_idx;

/* index and sequence number of the next record to store in the buffer */
static u64 log_next_seq;
static u32 log_next_idx;

/* the next printk record to read after the last 'clear' command */
static u64 clear_seq;
static u32 clear_idx;

/* the next printk record to read by syslog(READ) or /proc/kmsg */
static u64 syslog_seq;
static u32 syslog_idx;

/* human readable text of the record */
static char *log_text(const struct log *msg)
{
	return (char *)msg + sizeof(struct log);
}

/* optional key/value pair dictionary attached to the record */
static char *log_dict(const struct log *msg)
{
	return (char *)msg + sizeof(struct log) + msg->text_len;
}

/* get record by index; idx must point to valid msg */
static struct log *log_from_idx(u32 idx)
{
	struct log *msg = (struct log *)(log_buf + idx);

	/*
	* A length == 0 record is the end of buffer marker. Wrap around and
	* read the message at the start of the buffer.
	*/
	if (!msg->len)
		return (struct log *)log_buf;
	return msg;
}

/* get next record; idx must point to valid msg */
static u32 log_next(u32 idx)
{
	struct log *msg = (struct log *)(log_buf + idx);

	/* length == 0 indicates the end of the buffer; wrap */
	/*
	* A length == 0 record is the end of buffer marker. Wrap around and
	* read the message at the start of the buffer as *this* one, and
	* return the one after that.
	*/
	if (!msg->len) {
		msg = (struct log *)log_buf;
		return msg->len;
	}
	return idx + msg->len;
}

#if !defined(CONFIG_64BIT) || defined(CONFIG_HAVE_EFFICIENT_UNALIGNED_ACCESS)
#define LOG_ALIGN 4
#else
#define LOG_ALIGN 8
#endif

/* insert record into the buffer, discard old ones, update heads */
static void log_store(int facility, int level,
			const char *dict, u16 dict_len,
			const char *text, u16 text_len)
{
	struct log *msg;
	u32 size, pad_len;

	/* number of '\0' padding bytes to next message */
	size = sizeof(struct log) + text_len + dict_len;
	pad_len = (-size) & (LOG_ALIGN - 1);
	size += pad_len;

	while (log_first_seq < log_next_seq) {
		u32 free;

		if (log_next_idx > log_first_idx)
			free = max(log_buf_len - log_next_idx, log_first_idx);
		else
			free = log_first_idx - log_next_idx;

		if (free > size + sizeof(struct log))
			break;

		/* drop old messages until we have enough contiuous space */
		log_first_idx = log_next(log_first_idx);
		log_first_seq++;
	}

	if (log_next_idx + size + sizeof(struct log) >= log_buf_len) {
		/*
		* This message + an additional empty header does not fit
		* at the end of the buffer. Add an empty header with len == 0
		* to signify a wrap around.
		*/
		memset(log_buf + log_next_idx, 0, sizeof(struct log));
		log_next_idx = 0;
	}

	/* fill message */
	msg = (struct log *)(log_buf + log_next_idx);
	memcpy(log_text(msg), text, text_len);
	msg->text_len = text_len;
	memcpy(log_dict(msg), dict, dict_len);
	msg->dict_len = dict_len;
	msg->level = (facility << 3) | (level & 7);
	msg->ts_nsec = local_clock();
	memset(log_dict(msg) + dict_len, 0, pad_len);
	msg->len = sizeof(struct log) + text_len + dict_len + pad_len;

	/* insert message */
	log_next_idx += msg->len;
	log_next_seq++;
}

/* /dev/kmsg - userspace message inject/listen interface */
struct devkmsg_user {
	u64 seq;
	u32 idx;
	struct mutex lock;
	char buf[8192];
};

static ssize_t devkmsg_writev(struct kiocb *iocb, const struct iovec *iv,
				unsigned long count, loff_t pos)
{
	char *buf, *line;
	int i;
	int level = default_message_loglevel;
	int facility = 1;       /* LOG_USER */
	size_t len = iov_length(iv, count);
	ssize_t ret = len;

	if (len > LOG_LINE_MAX)
		return -EINVAL;
	buf = kmalloc(len+1, GFP_KERNEL);
	if (buf == NULL)
		return -ENOMEM;

	line = buf;
	for (i = 0; i < count; i++) {
		if (copy_from_user(line, iv[i].iov_base, iv[i].iov_len))
			goto out;
		line += iv[i].iov_len;
	}
	/*
	* Extract and skip the syslog prefix <[0-9]*>. Coming from userspace
	* the decimal value represents 32bit, the lower 3 bit are the log
	 level, the rest are the log facility.
	*
	* If no prefix or no userspace facility is specified, we
	* enforce LOG_USER, to be able to reliably distinguish
	* kernel-generated messages from userspace-injected ones.
	*/
	line = buf;
	if (line[0] == '<') {
		char *endp = NULL;

		i = simple_strtoul(line+1, &endp, 10);
		if (endp && endp[0] == '>') {
			level = i & 7;
			if (i >> 3)
				facility = i >> 3;
			endp++;
			len -= endp - line;
			line = endp;
		}
	}
	line[len] = '\0';

	printk_emit(facility, level, NULL, 0, "%s", line);
out:
	kfree(buf);
	return ret;
}

static ssize_t devkmsg_read(struct file *file, char __user *buf,
				size_t count, loff_t *ppos)
{
	struct devkmsg_user *user = file->private_data;
	struct log *msg;
	u64 ts_usec;
	size_t i;
	size_t len;
	ssize_t ret;

	if (!user)
		return -EBADF;

	mutex_lock(&user->lock);
	raw_spin_lock(&logbuf_lock);
	while (user->seq == log_next_seq) {
		if (file->f_flags & O_NONBLOCK) {
			ret = -EAGAIN;
			raw_spin_unlock(&logbuf_lock);
			goto out;
		}

		raw_spin_unlock(&logbuf_lock);
		ret = wait_event_interruptible(log_wait,
						user->seq != log_next_seq);
		if (ret)
			goto out;
		raw_spin_lock(&logbuf_lock);
	}

	if (user->seq < log_first_seq) {
		/* our last seen message is gone, return error and reset */
		user->idx = log_first_idx;
		user->seq = log_first_seq;
		ret = -EPIPE;
		raw_spin_unlock(&logbuf_lock);
		goto out;
	}

	msg = log_from_idx(user->idx);
	ts_usec = msg->ts_nsec;
	do_div(ts_usec, 1000);
	len = sprintf(user->buf, "%u,%llu,%llu;",
			 msg->level, user->seq, ts_usec);

	/* escape non-printable characters */
	for (i = 0; i < msg->text_len; i++) {
		char c = log_text(msg)[i];

		if (c < ' ' || c >= 128)
			len += sprintf(user->buf + len, "\\x%02x", c);
		else
			user->buf[len++] = c;
	}
	user->buf[len++] = '\n';
	if (msg->dict_len) {
		bool line = true;

		for (i = 0; i < msg->dict_len; i++) {
			char c = log_dict(msg)[i];

			if (line) {
				user->buf[len++] = ' ';
				line = false;
			}

			if (c == '\0') {
				user->buf[len++] = '\n';
				line = true;
				continue;
			}

			if (c < ' ' || c >= 128) {
				len += sprintf(user->buf + len, "\\x%02x", c);
				continue;
			}

			user->buf[len++] = c;
		}
		user->buf[len++] = '\n';
	}

	user->idx = log_next(user->idx);
	user->seq++;
	raw_spin_unlock(&logbuf_lock);

	if (len > count) {
		ret = -EINVAL;
		goto out;
	}

	if (copy_to_user(buf, user->buf, len)) {
		ret = -EFAULT;
		goto out;
	}
	ret = len;
out:
	mutex_unlock(&user->lock);
	return ret;
}

static loff_t devkmsg_llseek(struct file *file, loff_t offset, int whence)
{
	struct devkmsg_user *user = file->private_data;
	loff_t ret = 0;

	if (!user)
		return -EBADF;
	if (offset)
		return -ESPIPE;

	raw_spin_lock(&logbuf_lock);
	switch (whence) {
	case SEEK_SET:
		/* the first record */
		user->idx = log_first_idx;
		user->seq = log_first_seq;
		break;
	case SEEK_DATA:
		/*
		* The first record after the last SYSLOG_ACTION_CLEAR,
		* like issued by 'dmesg -c'. Reading /dev/kmsg itself
		* changes no global state, and does not clear anything.
		*/
		user->idx = clear_idx;
		user->seq = clear_seq;
		break;
	case SEEK_END:
		/* after the last record */
		user->idx = log_next_idx;
		user->seq = log_next_seq;
		break;
	default:
		ret = -EINVAL;
	}
	raw_spin_unlock(&logbuf_lock);
	return ret;
}

static unsigned int devkmsg_poll(struct file *file, poll_table *wait)
{
	struct devkmsg_user *user = file->private_data;
	int ret = 0;

	if (!user)
		return POLLERR|POLLNVAL;

	poll_wait(file, &log_wait, wait);

	raw_spin_lock(&logbuf_lock);
	if (user->seq < log_next_seq) {
		/* return error when data has vanished underneath us */
		if (user->seq < log_first_seq)
			ret = POLLIN|POLLRDNORM|POLLERR|POLLPRI;
		ret = POLLIN|POLLRDNORM;
	}
	raw_spin_unlock(&logbuf_lock);

	return ret;
}

static int devkmsg_open(struct inode *inode, struct file *file)
{
	struct devkmsg_user *user;
	int err;

	/* write-only does not need any file context */
	if ((file->f_flags & O_ACCMODE) == O_WRONLY)
		return 0;

	err = security_syslog(SYSLOG_ACTION_READ_ALL);
	if (err)
		return err;

	user = kmalloc(sizeof(struct devkmsg_user), GFP_KERNEL);
	if (!user)
		return -ENOMEM;

	mutex_init(&user->lock);

	raw_spin_lock(&logbuf_lock);
	user->idx = log_first_idx;
	user->seq = log_first_seq;
	raw_spin_unlock(&logbuf_lock);

	file->private_data = user;
	return 0;
}

static int devkmsg_release(struct inode *inode, struct file *file)
{
	struct devkmsg_user *user = file->private_data;

	if (!user)
		return 0;

	mutex_destroy(&user->lock);
	kfree(user);
	return 0;
}

const struct file_operations kmsg_fops = {
	.open = devkmsg_open,
	.read = devkmsg_read,
	.aio_write = devkmsg_writev,
	.llseek = devkmsg_llseek,
	.poll = devkmsg_poll,
	.release = devkmsg_release,
};


#ifdef CONFIG_KEXEC
/*
 * This appends the listed symbols to /proc/vmcoreinfo
 *
 * /proc/vmcoreinfo is used by various utiilties, like crash and makedumpfile to
 * obtain access to symbols that are otherwise very difficult to locate.  These
 * symbols are specifically used so that utilities can access and extract the
 * dmesg log from a vmcore file after a crash.
 */
void log_buf_kexec_setup(void)
{
	VMCOREINFO_SYMBOL(log_buf);
	VMCOREINFO_SYMBOL(log_buf_len);
	VMCOREINFO_SYMBOL(log_first_idx);
	VMCOREINFO_SYMBOL(log_next_idx);
}
#endif

/* requested log_buf_len from kernel cmdline */
static unsigned long __initdata new_log_buf_len;

/* save requested log_buf_len since it's too early to process it */
static int __init log_buf_len_setup(char *str)
{
	unsigned size = memparse(str, &str);

	if (size)
		size = roundup_pow_of_two(size);
	if (size > log_buf_len)
		new_log_buf_len = size;

	return 0;
}
early_param("log_buf_len", log_buf_len_setup);

void __init setup_log_buf(int early)
{
	unsigned long flags;
	char *new_log_buf;
	int free;

	if (!new_log_buf_len)
		return;

	if (early) {
		unsigned long mem;

		mem = memblock_alloc(new_log_buf_len, PAGE_SIZE);
		if (!mem)
			return;
		new_log_buf = __va(mem);
	} else {
		new_log_buf = alloc_bootmem_nopanic(new_log_buf_len);
	}

	if (unlikely(!new_log_buf)) {
		pr_err("log_buf_len: %ld bytes not available\n",
			new_log_buf_len);
		return;
	}

	raw_spin_lock_irqsave(&logbuf_lock, flags);
	log_buf_len = new_log_buf_len;
	log_buf = new_log_buf;
	new_log_buf_len = 0;
	free = __LOG_BUF_LEN - log_next_idx;
	memcpy(log_buf, __log_buf, __LOG_BUF_LEN);
	raw_spin_unlock_irqrestore(&logbuf_lock, flags);

	pr_info("log_buf_len: %d\n", log_buf_len);
	pr_info("early log buf free: %d(%d%%)\n",
		free, (free * 100) / __LOG_BUF_LEN);
}

#ifdef CONFIG_BOOT_PRINTK_DELAY

static int boot_delay; /* msecs delay after each printk during bootup */
static unsigned long long loops_per_msec;	/* based on boot_delay */

static int __init boot_delay_setup(char *str)
{
	unsigned long lpj;

	lpj = preset_lpj ? preset_lpj : 1000000;	/* some guess */
	loops_per_msec = (unsigned long long)lpj / 1000 * HZ;

	get_option(&str, &boot_delay);
	if (boot_delay > 10 * 1000)
		boot_delay = 0;

	pr_debug("boot_delay: %u, preset_lpj: %ld, lpj: %lu, "
		"HZ: %d, loops_per_msec: %llu\n",
		boot_delay, preset_lpj, lpj, HZ, loops_per_msec);
	return 1;
}
__setup("boot_delay=", boot_delay_setup);

static void boot_delay_msec(void)
{
	unsigned long long k;
	unsigned long timeout;

	if (boot_delay == 0 || system_state != SYSTEM_BOOTING)
		return;

	k = (unsigned long long)loops_per_msec * boot_delay;

	timeout = jiffies + msecs_to_jiffies(boot_delay);
	while (k) {
		k--;
		cpu_relax();
		/*
		 * use (volatile) jiffies to prevent
		 * compiler reduction; loop termination via jiffies
		 * is secondary and may or may not happen.
		 */
		if (time_after(jiffies, timeout))
			break;
		touch_nmi_watchdog();
	}
}
#else
static inline void boot_delay_msec(void)
{
}
#endif

#ifdef CONFIG_SECURITY_DMESG_RESTRICT
int dmesg_restrict = 1;
#else
int dmesg_restrict;
#endif

static int syslog_action_restricted(int type)
{
	if (dmesg_restrict)
		return 1;
	/* Unless restricted, we allow "read all" and "get buffer size" for everybody */
	return type != SYSLOG_ACTION_READ_ALL && type != SYSLOG_ACTION_SIZE_BUFFER;
}

static int check_syslog_permissions(int type, bool from_file)
{
	/*
	 * If this is from /proc/kmsg and we've already opened it, then we've
	 * already done the capabilities checks at open time.
	 */
	if (from_file && type != SYSLOG_ACTION_OPEN)
		return 0;

	if (syslog_action_restricted(type)) {
		if (capable(CAP_SYSLOG))
			return 0;
		/* For historical reasons, accept CAP_SYS_ADMIN too, with a warning */
		if (capable(CAP_SYS_ADMIN)) {
			printk_once(KERN_WARNING "%s (%d): "
				 "Attempt to access syslog with CAP_SYS_ADMIN "
				 "but no CAP_SYSLOG (deprecated).\n",
				 current->comm, task_pid_nr(current));
			return 0;
		}
		return -EPERM;
	}
	return 0;
}

#if defined(CONFIG_PRINTK_TIME)
static bool printk_time = 1;
#else
static bool printk_time;
#endif
module_param_named(time, printk_time, bool, S_IRUGO | S_IWUSR);

static int syslog_print_line(u32 idx, char *text, size_t size)
{
	struct log *msg;
	size_t len;

	msg = log_from_idx(idx);
	if (!text) {
		/* calculate length only */
		len = 3;

		if (msg->level > 9)
			len++;
		if (msg->level > 99)
			len++;

		if (printk_time)
			len += 15;

		len += msg->text_len;
		len++;
		return len;
	}

	len = sprintf(text, "<%u>", msg->level);

	if (printk_time) {
		unsigned long long t = msg->ts_nsec;
		unsigned long rem_ns = do_div(t, 1000000000);

		len += sprintf(text + len, "[%5lu.%06lu] ",
			(unsigned long) t, rem_ns / 1000);
	}

	if (len + msg->text_len > size)
		return -EINVAL;
	memcpy(text + len, log_text(msg), msg->text_len);
	len += msg->text_len;
	text[len++] = '\n';
	return len;
}

static int syslog_print(char __user *buf, int size)
{
	char *text;
	int len;

	text = kmalloc(LOG_LINE_MAX, GFP_KERNEL);
	if (!text)
		return -ENOMEM;

	raw_spin_lock_irq(&logbuf_lock);
	if (syslog_seq < log_first_seq) {
		/* messages are gone, move to first one */
		syslog_seq = log_first_seq;
		syslog_idx = log_first_idx;
	}
	len = syslog_print_line(syslog_idx, text, LOG_LINE_MAX);
	syslog_idx = log_next(syslog_idx);
	syslog_seq++;
	raw_spin_unlock_irq(&logbuf_lock);

	if (len > 0 && copy_to_user(buf, text, len))
		len = -EFAULT;

	kfree(text);
	return len;
}

static int syslog_print_all(char __user *buf, int size, bool clear)
{
	char *text;
	int len = 0;

	text = kmalloc(LOG_LINE_MAX, GFP_KERNEL);
	if (!text)
		return -ENOMEM;

	raw_spin_lock_irq(&logbuf_lock);
	if (buf) {
		u64 next_seq;
		u64 seq;
		u32 idx;

		if (clear_seq < log_first_seq) {
			/* messages are gone, move to first available one */
			clear_seq = log_first_seq;
			clear_idx = log_first_idx;
		}

		/*
		* Find first record that fits, including all following records,
		* into the user-provided buffer for this dump.
		*/
		seq = clear_seq;
		idx = clear_idx;
		while (seq < log_next_seq) {
			len += syslog_print_line(idx, NULL, 0);
			idx = log_next(idx);
			seq++;
		}
		seq = clear_seq;
		idx = clear_idx;
		while (len > size && seq < log_next_seq) {
			len -= syslog_print_line(idx, NULL, 0);
			idx = log_next(idx);
			seq++;
		}

		/* last message in this dump */
		next_seq = log_next_seq;

		len = 0;
		while (len >= 0 && seq < next_seq) {
			int textlen;

			textlen = syslog_print_line(idx, text, LOG_LINE_MAX);
			if (textlen < 0) {
				len = textlen;
				break;
			}
			idx = log_next(idx);
			seq++;

			raw_spin_unlock_irq(&logbuf_lock);
			if (copy_to_user(buf + len, text, textlen))
				len = -EFAULT;
			else
				len += textlen;
			raw_spin_lock_irq(&logbuf_lock);

			if (seq < log_first_seq) {
				/* messages are gone, move to next one */
				seq = log_first_seq;
				idx = log_first_idx;
			}
		}
	}

	if (clear) {
		clear_seq = log_next_seq;
		clear_idx = log_next_idx;
	}
	raw_spin_unlock_irq(&logbuf_lock);

	kfree(text);
	return len;
}

int do_syslog(int type, char __user *buf, int len, bool from_file)
{
	bool clear = false;
	static int saved_console_loglevel = -1;
	int error;

	error = check_syslog_permissions(type, from_file);
	if (error)
		goto out;

	error = security_syslog(type);
	if (error)
		return error;

	switch (type) {
	case SYSLOG_ACTION_CLOSE:	/* Close log */
		break;
	case SYSLOG_ACTION_OPEN:	/* Open log */
		break;
	case SYSLOG_ACTION_READ:	/* Read from log */
		error = -EINVAL;
		if (!buf || len < 0)
			goto out;
		error = 0;
		if (!len)
			goto out;
		if (!access_ok(VERIFY_WRITE, buf, len)) {
			error = -EFAULT;
			goto out;
		}
		error = wait_event_interruptible(log_wait,
						syslog_seq != log_next_seq);
		if (error)
			goto out;
		error = syslog_print(buf, len);
		break;
	/* Read/clear last kernel messages */
	case SYSLOG_ACTION_READ_CLEAR:
		clear = true;
		/* FALL THRU */
	/* Read last kernel messages */
	case SYSLOG_ACTION_READ_ALL:
		error = -EINVAL;
		if (!buf || len < 0)
			goto out;
		error = 0;
		if (!len)
			goto out;
		if (!access_ok(VERIFY_WRITE, buf, len)) {
			error = -EFAULT;
			goto out;
		}
		error = syslog_print_all(buf, len, clear);
		break;
	/* Clear ring buffer */
	case SYSLOG_ACTION_CLEAR:
		syslog_print_all(NULL, 0, true);
		break;
	/* Disable logging to console */
	case SYSLOG_ACTION_CONSOLE_OFF:
		if (saved_console_loglevel == -1)
			saved_console_loglevel = console_loglevel;
		console_loglevel = minimum_console_loglevel;
		break;
	/* Enable logging to console */
	case SYSLOG_ACTION_CONSOLE_ON:
		if (saved_console_loglevel != -1) {
			console_loglevel = saved_console_loglevel;
			saved_console_loglevel = -1;
		}
		break;
	/* Set level of messages printed to console */
	case SYSLOG_ACTION_CONSOLE_LEVEL:
		error = -EINVAL;
		if (len < 1 || len > 8)
			goto out;
		if (len < minimum_console_loglevel)
			len = minimum_console_loglevel;
		console_loglevel = len;
		/* Implicitly re-enable logging to console */
		saved_console_loglevel = -1;
		error = 0;
		break;
	/* Number of chars in the log buffer */
	case SYSLOG_ACTION_SIZE_UNREAD:
		raw_spin_lock_irq(&logbuf_lock);
		if (syslog_seq < log_first_seq) {
			/* messages are gone, move to first one */
			syslog_seq = log_first_seq;
			syslog_idx = log_first_idx;
		}
		if (from_file) {
			/*
			* Short-cut for poll(/"proc/kmsg") which simply checks
			* for pending data, not the size; return the count of
			* records, not the length.
			*/
			error = log_next_idx - syslog_idx;
		} else {
			u64 seq;
			u32 idx;

			error = 0;
			seq = syslog_seq;
			idx = syslog_idx;
			while (seq < log_next_seq) {
				error += syslog_print_line(idx, NULL, 0);
				idx = log_next(idx);
				seq++;
			}
		}
		raw_spin_unlock_irq(&logbuf_lock);
		break;
	/* Size of the log buffer */
	case SYSLOG_ACTION_SIZE_BUFFER:
		error = log_buf_len;
		break;
	default:
		error = -EINVAL;
		break;
	}
out:
	return error;
}

SYSCALL_DEFINE3(syslog, int, type, char __user *, buf, int, len)
{
	return do_syslog(type, buf, len, SYSLOG_FROM_CALL);
}

#ifdef	CONFIG_KGDB_KDB
/* kdb dmesg command needs access to the syslog buffer.  do_syslog()
 * uses locks so it cannot be used during debugging.  Just tell kdb
 * where the start and end of the physical and logical logs are.  This
 * is equivalent to do_syslog(3).
 */
void kdb_syslog_data(char *syslog_data[4])
{
	syslog_data[0] = log_buf;
	syslog_data[1] = log_buf + log_buf_len;
	syslog_data[2] = log_buf + log_first_idx;
	syslog_data[3] = log_buf + log_next_idx;
}
#endif	/* CONFIG_KGDB_KDB */

static bool __read_mostly ignore_loglevel;

static int __init ignore_loglevel_setup(char *str)
{
	ignore_loglevel = 1;
	printk(KERN_INFO "debug: ignoring loglevel setting.\n");

	return 0;
}

early_param("ignore_loglevel", ignore_loglevel_setup);
module_param(ignore_loglevel, bool, S_IRUGO | S_IWUSR);
MODULE_PARM_DESC(ignore_loglevel, "ignore loglevel setting, to"
	"print all kernel messages to the console.");

/*
 * Call the console drivers, asking them to write out
 * log_buf[start] to log_buf[end - 1].
 * The console_lock must be held.
 */
static void call_console_drivers(int level, const char *text, size_t len)
{
	struct console *con;
	trace_console(text, 0, len, len);

	if (level >= console_loglevel && !ignore_loglevel)
		return;
	if (!console_drivers)
		return;

	for_each_console(con) {
		if (exclusive_console && con != exclusive_console)
			continue;
		if (!(con->flags & CON_ENABLED))
			continue;
		if (!con->write)
			continue;
		if (!cpu_online(smp_processor_id()) &&
			!(con->flags & CON_ANYTIME))
			continue;
		con->write(con, text, len);
	}
}


/*
 * Zap console related locks when oopsing. Only zap at most once
 * every 10 seconds, to leave time for slow consoles to print a
 * full oops.
 */
static void zap_locks(void)
{
	static unsigned long oops_timestamp;

	if (time_after_eq(jiffies, oops_timestamp) &&
			!time_after(jiffies, oops_timestamp + 30 * HZ))
		return;

	oops_timestamp = jiffies;

	debug_locks_off();
	/* If a crash is occurring, make sure we can't deadlock */
	raw_spin_lock_init(&logbuf_lock);
	/* And make sure that we print immediately */
	sema_init(&console_sem, 1);
}

/* Check if we have any console registered that can be called early in boot. */
static int have_callable_console(void)
{
	struct console *con;

	for_each_console(con)
		if (con->flags & CON_ANYTIME)
			return 1;

	return 0;
}

/*
 * Can we actually use the console at this time on this cpu?
 *
 * Console drivers may assume that per-cpu resources have
 * been allocated. So unless they're explicitly marked as
 * being able to cope (CON_ANYTIME) don't call them until
 * this CPU is officially up.
 */
static inline int can_use_console(unsigned int cpu)
{
	return cpu_online(cpu) || have_callable_console();
}

/*
 * Try to get console ownership to actually show the kernel
 * messages from a 'printk'. Return true (and with the
 * console_lock held, and 'console_locked' set) if it
 * is successful, false otherwise.
 *
 * This gets called with the 'logbuf_lock' spinlock held and
 * interrupts disabled. It should return with 'lockbuf_lock'
 * released but interrupts still disabled.
 */
static int console_trylock_for_printk(unsigned int cpu)
	__releases(&logbuf_lock)
{
	int retval = 0, wake = 0;

	if (console_trylock()) {
		retval = 1;

		/*
		 * If we can't use the console, we need to release
		 * the console semaphore by hand to avoid flushing
		 * the buffer. We need to hold the console semaphore
		 * in order to do this test safely.
		 */
		if (!can_use_console(cpu)) {
			console_locked = 0;
			wake = 1;
			retval = 0;
		}
	}
<<<<<<< HEAD
	logbuf_cpu = UINT_MAX;
=======
	printk_cpu = UINT_MAX;
	raw_spin_unlock(&logbuf_lock);
>>>>>>> 3edd6224
	if (wake)
		up(&console_sem);
	return retval;
}

int printk_delay_msec __read_mostly;

static inline void printk_delay(void)
{
	if (unlikely(printk_delay_msec)) {
		int m = printk_delay_msec;

		while (m--) {
			mdelay(1);
			touch_nmi_watchdog();
		}
	}
}

asmlinkage int vprintk_emit(int facility, int level,
				const char *dict, size_t dictlen,
				const char *fmt, va_list args)
{
	static int recursion_bug;
	static char buf[LOG_LINE_MAX];
	static size_t buflen;
	static int buflevel;
	static char textbuf[LOG_LINE_MAX];
	char *text = textbuf;
	size_t textlen;
	unsigned long flags;
	int this_cpu;
	bool newline = false;
	bool cont = false;
	int printed_len = 0;

	boot_delay_msec();
	printk_delay();

	/* This stops the holder of console_sem just where we want him */
	local_irq_save(flags);
	this_cpu = smp_processor_id();

	/*
	 * Ouch, printk recursed into itself!
	 */
	if (unlikely(logbuf_cpu == this_cpu)) {
		/*
		 * If a crash is occurring during printk() on this CPU,
		 * then try to get the crash message out but make sure
		 * we can't deadlock. Otherwise just return to avoid the
		 * recursion and return - but flag the recursion so that
		 * it can be printed at the next appropriate moment:
		 */
		if (!oops_in_progress && !lockdep_recursing(current)) {
			recursion_bug = 1;
			goto out_restore_irqs;
		}
		zap_locks();
	}

	lockdep_off();
	raw_spin_lock(&logbuf_lock);
	logbuf_cpu = this_cpu;

	if (recursion_bug) {
		static const char recursion_msg[] =
			"BUG: recent printk recursion!";

		recursion_bug = 0;
		printed_len += strlen(recursion_msg);
		/* emit KERN_CRIT message */
		log_store(0, 2, NULL, 0, recursion_msg, printed_len);

	}
	/*
	* The printf needs to come first; we need the syslog
	* prefix which might be passed-in as a parameter.
	*/
	textlen = vscnprintf(text, sizeof(textbuf), fmt, args);

	/* mark and strip a trailing newline */
	if (textlen && text[textlen-1] == '\n') {
		textlen--;
		newline = true;
	}

	/* strip syslog prefix and extract log level or flags */
	if (text[0] == '<' && text[1] && text[2] == '>') {
		switch (text[1]) {
		case '0' ... '7':
			if (level == -1)
				level = text[1] - '0';
			text += 3;
			textlen -= 3;
			break;
		case 'c':       /* KERN_CONT */
			cont = true;
		case 'd':       /* KERN_DEFAULT */
			text += 3;
			textlen -= 3;
			break;
		}
	}

	if (buflen && (!cont || dict)) {
		/* no continuation; flush existing buffer */
		log_store(facility, buflevel, NULL, 0, buf, buflen);
		printed_len += buflen;
		buflen = 0;
	}

	if (buflen == 0) {
		/* remember level for first message in the buffer */
		if (level == -1)
			buflevel = default_message_loglevel;
		else
			buflevel = level;
	}

	if (buflen || !newline) {
		/* append to existing buffer, or buffer until next message */
		if (buflen + textlen > sizeof(buf))
			textlen = sizeof(buf) - buflen;
		memcpy(buf + buflen, text, textlen);
		buflen += textlen;
	}

	if (newline) {
		/* end of line; flush buffer */
		if (buflen) {
			log_store(facility, buflevel,
				dict, dictlen, buf, buflen);
			printed_len += buflen;
			buflen = 0;
		} else {
			log_store(facility, buflevel,
				dict, dictlen, text, textlen);
			printed_len += textlen;
		}

	}

	/*
	* Try to acquire and then immediately release the console semaphore.
	* The release will print out buffers and wake up /dev/kmsg and syslog()
	* users.
	* The console_trylock_for_printk() function will release 'logbuf_lock'
	* regardless of whether it actually gets the console semaphore or not.
	*/
	if (console_trylock_for_printk(this_cpu))
		console_unlock();

	lockdep_on();
out_restore_irqs:
	local_irq_restore(flags);

	return printed_len;
}
EXPORT_SYMBOL(vprintk_emit);

asmlinkage int vprintk(const char *fmt, va_list args)
{
	return vprintk_emit(0, -1, NULL, 0, fmt, args);
}

EXPORT_SYMBOL(vprintk);
asmlinkage int printk_emit(int facility, int level,
				const char *dict, size_t dictlen,
				const char *fmt, ...)
{
	va_list args;
	int r;

	va_start(args, fmt);
	r = vprintk_emit(facility, level, dict, dictlen, fmt, args);
	va_end(args);

	return r;
}
EXPORT_SYMBOL(printk_emit);

/**
 * printk - print a kernel message
 * @fmt: format string
 *
 * This is printk(). It can be called from any context. We want it to work.
 *
 * We try to grab the console_lock. If we succeed, it's easy - we log the
 * output and call the console drivers.  If we fail to get the semaphore, we
 * place the output into the log buffer and return. The current holder of
 * the console_sem will notice the new output in console_unlock(); and will
 * send it to the consoles before releasing the lock.
 *
 * One effect of this deferred printing is that code which calls printk() and
 * then changes console_loglevel may break. This is because console_loglevel
 * is inspected when the actual printing occurs.
 *
 * See also:
 * printf(3)
 *
 * See the vsnprintf() documentation for format string extensions over C99.
 */
asmlinkage int printk(const char *fmt, ...)
{
	va_list args;
	int r;

#ifdef CONFIG_KGDB_KDB
	if (unlikely(kdb_trap_printk)) {
		va_start(args, fmt);
		r = vkdb_printf(fmt, args);
		va_end(args);
		return r;
	}
#endif
	va_start(args, fmt);
	r = vprintk_emit(0, -1, NULL, 0, fmt, args);
	va_end(args);

	return r;
}
EXPORT_SYMBOL(printk);

#else
static void call_console_drivers(int level, const char *text, size_t len)
{
}

#endif

static int __add_preferred_console(char *name, int idx, char *options,
				   char *brl_options)
{
	struct console_cmdline *c;
	int i;

	/*
	 *	See if this tty is not yet registered, and
	 *	if we have a slot free.
	 */
	for (i = 0; i < MAX_CMDLINECONSOLES && console_cmdline[i].name[0]; i++)
		if (strcmp(console_cmdline[i].name, name) == 0 &&
			  console_cmdline[i].index == idx) {
				if (!brl_options)
					selected_console = i;
				return 0;
		}
	if (i == MAX_CMDLINECONSOLES)
		return -E2BIG;
	if (!brl_options)
		selected_console = i;
	c = &console_cmdline[i];
	strlcpy(c->name, name, sizeof(c->name));
	c->options = options;
#ifdef CONFIG_A11Y_BRAILLE_CONSOLE
	c->brl_options = brl_options;
#endif
	c->index = idx;
	return 0;
}
/*
 * Set up a list of consoles.  Called from init/main.c
 */
static int __init console_setup(char *str)
{
	char buf[sizeof(console_cmdline[0].name) + 4]; /* 4 for index */
	char *s, *options, *brl_options = NULL;
	int idx;

#ifdef CONFIG_A11Y_BRAILLE_CONSOLE
	if (!memcmp(str, "brl,", 4)) {
		brl_options = "";
		str += 4;
	} else if (!memcmp(str, "brl=", 4)) {
		brl_options = str + 4;
		str = strchr(brl_options, ',');
		if (!str) {
			printk(KERN_ERR "need port name after brl=\n");
			return 1;
		}
		*(str++) = 0;
	}
#endif

	/*
	 * Decode str into name, index, options.
	 */
	if (str[0] >= '0' && str[0] <= '9') {
		strcpy(buf, "ttyS");
		strncpy(buf + 4, str, sizeof(buf) - 5);
	} else {
		strncpy(buf, str, sizeof(buf) - 1);
	}
	buf[sizeof(buf) - 1] = 0;
	if ((options = strchr(str, ',')) != NULL)
		*(options++) = 0;
#ifdef __sparc__
	if (!strcmp(str, "ttya"))
		strcpy(buf, "ttyS0");
	if (!strcmp(str, "ttyb"))
		strcpy(buf, "ttyS1");
#endif
	for (s = buf; *s; s++)
		if ((*s >= '0' && *s <= '9') || *s == ',')
			break;
	idx = simple_strtoul(s, NULL, 10);
	*s = 0;

	__add_preferred_console(buf, idx, options, brl_options);
	console_set_on_cmdline = 1;
	return 1;
}
__setup("console=", console_setup);

/**
 * add_preferred_console - add a device to the list of preferred consoles.
 * @name: device name
 * @idx: device index
 * @options: options for this console
 *
 * The last preferred console added will be used for kernel messages
 * and stdin/out/err for init.  Normally this is used by console_setup
 * above to handle user-supplied console arguments; however it can also
 * be used by arch-specific code either to override the user or more
 * commonly to provide a default console (ie from PROM variables) when
 * the user has not supplied one.
 */
int add_preferred_console(char *name, int idx, char *options)
{
	return __add_preferred_console(name, idx, options, NULL);
}

int update_console_cmdline(char *name, int idx, char *name_new, int idx_new, char *options)
{
	struct console_cmdline *c;
	int i;

	for (i = 0; i < MAX_CMDLINECONSOLES && console_cmdline[i].name[0]; i++)
		if (strcmp(console_cmdline[i].name, name) == 0 &&
			  console_cmdline[i].index == idx) {
				c = &console_cmdline[i];
				strlcpy(c->name, name_new, sizeof(c->name));
				c->name[sizeof(c->name) - 1] = 0;
				c->options = options;
				c->index = idx_new;
				return i;
		}
	/* not found */
	return -1;
}

bool console_suspend_enabled = 1;
EXPORT_SYMBOL(console_suspend_enabled);

static int __init console_suspend_disable(char *str)
{
	console_suspend_enabled = 0;
	return 1;
}
__setup("no_console_suspend", console_suspend_disable);
module_param_named(console_suspend, console_suspend_enabled,
		bool, S_IRUGO | S_IWUSR);
MODULE_PARM_DESC(console_suspend, "suspend console during suspend"
	" and hibernate operations");

/**
 * suspend_console - suspend the console subsystem
 *
 * This disables printk() while we go into suspend states
 */
void suspend_console(void)
{
	if (!console_suspend_enabled)
		return;
	printk("Suspending console(s) (use no_console_suspend to debug)\n");
	console_lock();
	console_suspended = 1;
	up(&console_sem);
}

void resume_console(void)
{
	if (!console_suspend_enabled)
		return;
	down(&console_sem);
	console_suspended = 0;
	console_unlock();
}

static void __cpuinit console_flush(struct work_struct *work)
{
	console_lock();
	console_unlock();
}

static __cpuinitdata DECLARE_WORK(console_cpu_notify_work, console_flush);

/**
 * console_cpu_notify - print deferred console messages after CPU hotplug
 * @self: notifier struct
 * @action: CPU hotplug event
 * @hcpu: unused
 *
 * If printk() is called from a CPU that is not online yet, the messages
 * will be spooled but will not show up on the console.  This function is
 * called when a new CPU comes online (or fails to come up), and ensures
 * that any such output gets printed.
 *
 * Special handling must be done for cases invoked from an atomic context,
 * as we can't be taking the console semaphore here.
 */
static int __cpuinit console_cpu_notify(struct notifier_block *self,
	unsigned long action, void *hcpu)
{
	switch (action) {
	case CPU_DEAD:
	case CPU_DOWN_FAILED:
	case CPU_UP_CANCELED:
		console_lock();
		console_unlock();
		break;
	case CPU_ONLINE:
	case CPU_DYING:
		/* invoked with preemption disabled, so defer */
		if (!console_trylock())
			schedule_work(&console_cpu_notify_work);
		else
			console_unlock();
	}
	return NOTIFY_OK;
}

/**
 * console_lock - lock the console system for exclusive use.
 *
 * Acquires a lock which guarantees that the caller has
 * exclusive access to the console system and the console_drivers list.
 *
 * Can sleep, returns nothing.
 */
void console_lock(void)
{
	BUG_ON(in_interrupt());
	down(&console_sem);
	if (console_suspended)
		return;
	console_locked = 1;
	console_may_schedule = 1;
}
EXPORT_SYMBOL(console_lock);

/**
 * console_trylock - try to lock the console system for exclusive use.
 *
 * Tried to acquire a lock which guarantees that the caller has
 * exclusive access to the console system and the console_drivers list.
 *
 * returns 1 on success, and 0 on failure to acquire the lock.
 */
int console_trylock(void)
{
	if (down_trylock(&console_sem))
		return 0;
	if (console_suspended) {
		up(&console_sem);
		return 0;
	}
	console_locked = 1;
	console_may_schedule = 0;
	return 1;
}
EXPORT_SYMBOL(console_trylock);

int is_console_locked(void)
{
	return console_locked;
}

/*
 * Delayed printk version, for scheduler-internal messages:
 */
#define PRINTK_BUF_SIZE		512

#define PRINTK_PENDING_WAKEUP	0x01
#define PRINTK_PENDING_SCHED	0x02

static DEFINE_PER_CPU(int, printk_pending);
static DEFINE_PER_CPU(char [PRINTK_BUF_SIZE], printk_sched_buf);

void printk_tick(void)
{
	if (__this_cpu_read(printk_pending)) {
		int pending = __this_cpu_xchg(printk_pending, 0);
		if (pending & PRINTK_PENDING_SCHED) {
			char *buf = __get_cpu_var(printk_sched_buf);
			printk(KERN_WARNING "[sched_delayed] %s", buf);
		}
		if (pending & PRINTK_PENDING_WAKEUP)
			wake_up_interruptible(&log_wait);
	}
}

int printk_needs_cpu(int cpu)
{
	if (cpu_is_offline(cpu))
		printk_tick();
	return __this_cpu_read(printk_pending);
}

void wake_up_klogd(void)
{
	if (waitqueue_active(&log_wait))
		this_cpu_or(printk_pending, PRINTK_PENDING_WAKEUP);
}
/* the next printk record to write to the console */
static u64 console_seq;
static u32 console_idx;

/**
 * console_unlock - unlock the console system
 *
 * Releases the console_lock which the caller holds on the console system
 * and the console driver list.
 *
 * While the console_lock was held, console output may have been buffered
 * by printk().  If this is the case, console_unlock(); emits
 * the output prior to releasing the lock.
 *
 * If there is output waiting, we wake it /dev/kmsg and syslog() users.
 *
 * console_unlock(); may be called from any context.
 */
void console_unlock(void)
{
	static u64 seen_seq;
	unsigned long flags;
	bool wake_klogd = false;
	bool retry;

	if (console_suspended) {
		up(&console_sem);
		return;
	}

	console_may_schedule = 0;

again:
	for (;;) {
		struct log *msg;
		static char text[LOG_LINE_MAX];
		size_t len;
		int level;
		raw_spin_lock_irqsave(&logbuf_lock, flags);
		if (seen_seq != log_next_seq) {
			wake_klogd = true;
			seen_seq = log_next_seq;
		}

		if (console_seq < log_first_seq) {
			/* messages are gone, move to first one */
			console_seq = log_first_seq;
			console_idx = log_first_idx;
		}

		if (console_seq == log_next_seq)
			break;

		msg = log_from_idx(console_idx);
		level = msg->level & 7;
		len = msg->text_len;
		if (len+1 >= sizeof(text))
			len = sizeof(text)-1;
		memcpy(text, log_text(msg), len);
		text[len++] = '\n';

		console_idx = log_next(console_idx);
		console_seq++;

		raw_spin_unlock(&logbuf_lock);
		stop_critical_timings();	/* don't trace print latency */
		call_console_drivers(level, text, len);
		start_critical_timings();
		local_irq_restore(flags);
	}
	console_locked = 0;

	/* Release the exclusive_console once it is used */
	if (unlikely(exclusive_console))
		exclusive_console = NULL;

	raw_spin_unlock(&logbuf_lock);

	up(&console_sem);

	/*
	 * Someone could have filled up the buffer again, so re-check if there's
	 * something to flush. In case we cannot trylock the console_sem again,
	 * there's a new owner and the console_unlock() from them will do the
	 * flush, no worries.
	 */
	raw_spin_lock(&logbuf_lock);
	retry = console_seq != log_next_seq;
	raw_spin_unlock_irqrestore(&logbuf_lock, flags);

	if (retry && console_trylock())
		goto again;

	if (wake_klogd)
		wake_up_klogd();
}
EXPORT_SYMBOL(console_unlock);

/**
 * console_conditional_schedule - yield the CPU if required
 *
 * If the console code is currently allowed to sleep, and
 * if this CPU should yield the CPU to another task, do
 * so here.
 *
 * Must be called within console_lock();.
 */
void __sched console_conditional_schedule(void)
{
	if (console_may_schedule)
		cond_resched();
}
EXPORT_SYMBOL(console_conditional_schedule);

void console_unblank(void)
{
	struct console *c;

	/*
	 * console_unblank can no longer be called in interrupt context unless
	 * oops_in_progress is set to 1..
	 */
	if (oops_in_progress) {
		if (down_trylock(&console_sem) != 0)
			return;
	} else
		console_lock();

	console_locked = 1;
	console_may_schedule = 0;
	for_each_console(c)
		if ((c->flags & CON_ENABLED) && c->unblank)
			c->unblank();
	console_unlock();
}

/*
 * Return the console tty driver structure and its associated index
 */
struct tty_driver *console_device(int *index)
{
	struct console *c;
	struct tty_driver *driver = NULL;

	console_lock();
	for_each_console(c) {
		if (!c->device)
			continue;
		driver = c->device(c, index);
		if (driver)
			break;
	}
	console_unlock();
	return driver;
}

/*
 * Prevent further output on the passed console device so that (for example)
 * serial drivers can disable console output before suspending a port, and can
 * re-enable output afterwards.
 */
void console_stop(struct console *console)
{
	console_lock();
	console->flags &= ~CON_ENABLED;
	console_unlock();
}
EXPORT_SYMBOL(console_stop);

void console_start(struct console *console)
{
	console_lock();
	console->flags |= CON_ENABLED;
	console_unlock();
}
EXPORT_SYMBOL(console_start);

static int __read_mostly keep_bootcon;

static int __init keep_bootcon_setup(char *str)
{
	keep_bootcon = 1;
	printk(KERN_INFO "debug: skip boot console de-registration.\n");

	return 0;
}

early_param("keep_bootcon", keep_bootcon_setup);

/*
 * The console driver calls this routine during kernel initialization
 * to register the console printing procedure with printk() and to
 * print any messages that were printed by the kernel before the
 * console driver was initialized.
 *
 * This can happen pretty early during the boot process (because of
 * early_printk) - sometimes before setup_arch() completes - be careful
 * of what kernel features are used - they may not be initialised yet.
 *
 * There are two types of consoles - bootconsoles (early_printk) and
 * "real" consoles (everything which is not a bootconsole) which are
 * handled differently.
 *  - Any number of bootconsoles can be registered at any time.
 *  - As soon as a "real" console is registered, all bootconsoles
 *    will be unregistered automatically.
 *  - Once a "real" console is registered, any attempt to register a
 *    bootconsoles will be rejected
 */
void register_console(struct console *newcon)
{
	int i;
	unsigned long flags;
	struct console *bcon = NULL;

	/*
	 * before we register a new CON_BOOT console, make sure we don't
	 * already have a valid console
	 */
	if (console_drivers && newcon->flags & CON_BOOT) {
		/* find the last or real console */
		for_each_console(bcon) {
			if (!(bcon->flags & CON_BOOT)) {
				printk(KERN_INFO "Too late to register bootconsole %s%d\n",
					newcon->name, newcon->index);
				return;
			}
		}
	}

	if (console_drivers && console_drivers->flags & CON_BOOT)
		bcon = console_drivers;

	if (preferred_console < 0 || bcon || !console_drivers)
		preferred_console = selected_console;

	if (newcon->early_setup)
		newcon->early_setup();

	/*
	 *	See if we want to use this console driver. If we
	 *	didn't select a console we take the first one
	 *	that registers here.
	 */
	if (preferred_console < 0) {
		if (newcon->index < 0)
			newcon->index = 0;
		if (newcon->setup == NULL ||
		    newcon->setup(newcon, NULL) == 0) {
			newcon->flags |= CON_ENABLED;
			if (newcon->device) {
				newcon->flags |= CON_CONSDEV;
				preferred_console = 0;
			}
		}
	}

	/*
	 *	See if this console matches one we selected on
	 *	the command line.
	 */
	for (i = 0; i < MAX_CMDLINECONSOLES && console_cmdline[i].name[0];
			i++) {
		BUILD_BUG_ON(sizeof(console_cmdline[i].name) != sizeof(newcon->name));
		if (strcmp(console_cmdline[i].name, newcon->name) != 0)
			continue;
		if (newcon->index >= 0 &&
		    newcon->index != console_cmdline[i].index)
			continue;
		if (newcon->index < 0)
			newcon->index = console_cmdline[i].index;
#ifdef CONFIG_A11Y_BRAILLE_CONSOLE
		if (console_cmdline[i].brl_options) {
			newcon->flags |= CON_BRL;
			braille_register_console(newcon,
					console_cmdline[i].index,
					console_cmdline[i].options,
					console_cmdline[i].brl_options);
			return;
		}
#endif
		if (newcon->setup &&
		    newcon->setup(newcon, console_cmdline[i].options) != 0)
			break;
		newcon->flags |= CON_ENABLED;
		newcon->index = console_cmdline[i].index;
		if (i == selected_console) {
			newcon->flags |= CON_CONSDEV;
			preferred_console = selected_console;
		}
		break;
	}

	if (!(newcon->flags & CON_ENABLED))
		return;

	/*
	 * If we have a bootconsole, and are switching to a real console,
	 * don't print everything out again, since when the boot console, and
	 * the real console are the same physical device, it's annoying to
	 * see the beginning boot messages twice
	 */
	if (bcon && ((newcon->flags & (CON_CONSDEV | CON_BOOT)) == CON_CONSDEV))
		newcon->flags &= ~CON_PRINTBUFFER;

	/*
	 *	Put this console in the list - keep the
	 *	preferred driver at the head of the list.
	 */
	console_lock();
	if ((newcon->flags & CON_CONSDEV) || console_drivers == NULL) {
		newcon->next = console_drivers;
		console_drivers = newcon;
		if (newcon->next)
			newcon->next->flags &= ~CON_CONSDEV;
	} else {
		newcon->next = console_drivers->next;
		console_drivers->next = newcon;
	}
	if (newcon->flags & CON_PRINTBUFFER) {
		/*
		 * console_unlock(); will print out the buffered messages
		 * for us.
		 */
		raw_spin_lock_irqsave(&logbuf_lock, flags);
		console_seq = syslog_seq;
		console_idx = syslog_idx;
		raw_spin_unlock_irqrestore(&logbuf_lock, flags);
		/*
		 * We're about to replay the log buffer.  Only do this to the
		 * just-registered console to avoid excessive message spam to
		 * the already-registered consoles.
		 */
		exclusive_console = newcon;
	}
	console_unlock();
	console_sysfs_notify();

	/*
	 * By unregistering the bootconsoles after we enable the real console
	 * we get the "console xxx enabled" message on all the consoles -
	 * boot consoles, real consoles, etc - this is to ensure that end
	 * users know there might be something in the kernel's log buffer that
	 * went to the bootconsole (that they do not see on the real console)
	 */
	if (bcon &&
	    ((newcon->flags & (CON_CONSDEV | CON_BOOT)) == CON_CONSDEV) &&
	    !keep_bootcon) {
		/* we need to iterate through twice, to make sure we print
		 * everything out, before we unregister the console(s)
		 */
		printk(KERN_INFO "console [%s%d] enabled, bootconsole disabled\n",
			newcon->name, newcon->index);
		for_each_console(bcon)
			if (bcon->flags & CON_BOOT)
				unregister_console(bcon);
	} else {
		printk(KERN_INFO "%sconsole [%s%d] enabled\n",
			(newcon->flags & CON_BOOT) ? "boot" : "" ,
			newcon->name, newcon->index);
	}
}
EXPORT_SYMBOL(register_console);

int unregister_console(struct console *console)
{
        struct console *a, *b;
	int res = 1;

#ifdef CONFIG_A11Y_BRAILLE_CONSOLE
	if (console->flags & CON_BRL)
		return braille_unregister_console(console);
#endif

	console_lock();
	if (console_drivers == console) {
		console_drivers=console->next;
		res = 0;
	} else if (console_drivers) {
		for (a=console_drivers->next, b=console_drivers ;
		     a; b=a, a=b->next) {
			if (a == console) {
				b->next = a->next;
				res = 0;
				break;
			}
		}
	}

	/*
	 * If this isn't the last console and it has CON_CONSDEV set, we
	 * need to set it on the next preferred console.
	 */
	if (console_drivers != NULL && console->flags & CON_CONSDEV)
		console_drivers->flags |= CON_CONSDEV;

	console_unlock();
	console_sysfs_notify();
	return res;
}
EXPORT_SYMBOL(unregister_console);

static int __init printk_late_init(void)
{
	struct console *con;

	for_each_console(con) {
		if (!keep_bootcon && con->flags & CON_BOOT) {
			printk(KERN_INFO "turn off boot console %s%d\n",
				con->name, con->index);
			unregister_console(con);
		}
	}
	hotcpu_notifier(console_cpu_notify, 0);
	return 0;
}
late_initcall(printk_late_init);

#if defined CONFIG_PRINTK

int printk_deferred(const char *fmt, ...)
{
	unsigned long flags;
	va_list args;
	char *buf;
	int r;

	local_irq_save(flags);
	buf = __get_cpu_var(printk_sched_buf);

	va_start(args, fmt);
	r = vsnprintf(buf, PRINTK_BUF_SIZE, fmt, args);
	va_end(args);

	__this_cpu_or(printk_pending, PRINTK_PENDING_SCHED);
	local_irq_restore(flags);

	return r;
}

/*
 * printk rate limiting, lifted from the networking subsystem.
 *
 * This enforces a rate limit: not more than 10 kernel messages
 * every 5s to make a denial-of-service attack impossible.
 */
DEFINE_RATELIMIT_STATE(printk_ratelimit_state, 5 * HZ, 10);

int __printk_ratelimit(const char *func)
{
	return ___ratelimit(&printk_ratelimit_state, func);
}
EXPORT_SYMBOL(__printk_ratelimit);

/**
 * printk_timed_ratelimit - caller-controlled printk ratelimiting
 * @caller_jiffies: pointer to caller's state
 * @interval_msecs: minimum interval between prints
 *
 * printk_timed_ratelimit() returns true if more than @interval_msecs
 * milliseconds have elapsed since the last time printk_timed_ratelimit()
 * returned true.
 */
bool printk_timed_ratelimit(unsigned long *caller_jiffies,
			unsigned int interval_msecs)
{
	if (*caller_jiffies == 0
			|| !time_in_range(jiffies, *caller_jiffies,
					*caller_jiffies
					+ msecs_to_jiffies(interval_msecs))) {
		*caller_jiffies = jiffies;
		return true;
	}
	return false;
}
EXPORT_SYMBOL(printk_timed_ratelimit);

static DEFINE_SPINLOCK(dump_list_lock);
static LIST_HEAD(dump_list);

/**
 * kmsg_dump_register - register a kernel log dumper.
 * @dumper: pointer to the kmsg_dumper structure
 *
 * Adds a kernel log dumper to the system. The dump callback in the
 * structure will be called when the kernel oopses or panics and must be
 * set. Returns zero on success and %-EINVAL or %-EBUSY otherwise.
 */
int kmsg_dump_register(struct kmsg_dumper *dumper)
{
	unsigned long flags;
	int err = -EBUSY;

	/* The dump callback needs to be set */
	if (!dumper->dump)
		return -EINVAL;

	spin_lock_irqsave(&dump_list_lock, flags);
	/* Don't allow registering multiple times */
	if (!dumper->registered) {
		dumper->registered = 1;
		list_add_tail_rcu(&dumper->list, &dump_list);
		err = 0;
	}
	spin_unlock_irqrestore(&dump_list_lock, flags);

	return err;
}
EXPORT_SYMBOL_GPL(kmsg_dump_register);

/**
 * kmsg_dump_unregister - unregister a kmsg dumper.
 * @dumper: pointer to the kmsg_dumper structure
 *
 * Removes a dump device from the system. Returns zero on success and
 * %-EINVAL otherwise.
 */
int kmsg_dump_unregister(struct kmsg_dumper *dumper)
{
	unsigned long flags;
	int err = -EINVAL;

	spin_lock_irqsave(&dump_list_lock, flags);
	if (dumper->registered) {
		dumper->registered = 0;
		list_del_rcu(&dumper->list);
		err = 0;
	}
	spin_unlock_irqrestore(&dump_list_lock, flags);
	synchronize_rcu();

	return err;
}
EXPORT_SYMBOL_GPL(kmsg_dump_unregister);
static bool always_kmsg_dump;
module_param_named(always_kmsg_dump, always_kmsg_dump, bool, S_IRUGO | S_IWUSR);


/**
 * kmsg_dump - dump kernel log to kernel message dumpers.
 * @reason: the reason (oops, panic etc) for dumping
 *
 * Iterate through each of the dump devices and call the oops/panic
 * callbacks with the log buffer.
 */
void kmsg_dump(enum kmsg_dump_reason reason)
{
	u64 idx;
	struct kmsg_dumper *dumper;
	const char *s1, *s2;
	unsigned long l1, l2;
	unsigned long flags;

	if ((reason > KMSG_DUMP_OOPS) && !always_kmsg_dump)
		return;

	/* Theoretically, the log could move on after we do this, but
	   there's not a lot we can do about that. The new messages
	   will overwrite the start of what we dump. */
	raw_spin_lock_irqsave(&logbuf_lock, flags);
	if (syslog_seq < log_first_seq)
		idx = syslog_idx;
	else
		idx = log_first_idx;

	if (idx > log_next_idx) {
		s1 = log_buf;
		l1 = log_next_idx;
		s2 = log_buf + idx;
		l2 = log_buf_len - idx;
	} else {
		s1 = "";
		l1 = 0;

		s2 = log_buf + idx;
		l2 = log_next_idx - idx;
	}
	raw_spin_unlock_irqrestore(&logbuf_lock, flags);

	rcu_read_lock();
	list_for_each_entry_rcu(dumper, &dump_list, list)
		dumper->dump(dumper, reason, s1, l1, s2, l2);
	rcu_read_unlock();
}
#endif<|MERGE_RESOLUTION|>--- conflicted
+++ resolved
@@ -1202,12 +1202,8 @@
 			retval = 0;
 		}
 	}
-<<<<<<< HEAD
 	logbuf_cpu = UINT_MAX;
-=======
-	printk_cpu = UINT_MAX;
 	raw_spin_unlock(&logbuf_lock);
->>>>>>> 3edd6224
 	if (wake)
 		up(&console_sem);
 	return retval;
