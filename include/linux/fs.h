--- conflicted
+++ resolved
@@ -1846,15 +1846,6 @@
 struct file_system_type {
 	const char *name;
 	int fs_flags;
-<<<<<<< HEAD
-#define FS_REQUIRES_DEV                1
-#define FS_BINARY_MOUNTDATA    2
-#define FS_HAS_SUBTYPE         4
-#define FS_USERNS_MOUNT                8       /* Can be mounted by userns root */
-#define FS_USERNS_DEV_MOUNT    16 /* A userns mount does not imply MNT_NODEV */
-#define FS_REVAL_DOT           16384   /* Check the paths ".", ".." for staleness */
-#define FS_RENAME_DOES_D_MOVE  32768   /* FS will handle d_move() during rename() internally. */
-=======
 #define FS_REQUIRES_DEV		1 
 #define FS_BINARY_MOUNTDATA	2
 #define FS_HAS_SUBTYPE		4
@@ -1862,7 +1853,6 @@
 #define FS_USERNS_DEV_MOUNT	16 /* A userns mount does not imply MNT_NODEV */
 #define FS_REVAL_DOT		16384	/* Check the paths ".", ".." for staleness */
 #define FS_RENAME_DOES_D_MOVE	32768	/* FS will handle d_move() during rename() internally. */
->>>>>>> 10a793e6
 	struct dentry *(*mount) (struct file_system_type *, int,
 		       const char *, void *);
 	void (*kill_sb) (struct super_block *);
