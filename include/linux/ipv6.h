#ifndef _IPV6_H
#define _IPV6_H

#include <linux/types.h>
#include <linux/in6.h>
#include <asm/byteorder.h>

/* The latest drafts declared increase in minimal mtu up to 1280. */

#define IPV6_MIN_MTU	1280

/*
 *	Advanced API
 *	source interface/address selection, source routing, etc...
 *	*under construction*
 */


struct in6_pktinfo {
	struct in6_addr	ipi6_addr;
	int		ipi6_ifindex;
};

struct ip6_mtuinfo {
	struct sockaddr_in6	ip6m_addr;
	__u32			ip6m_mtu;
};

struct in6_ifreq {
	struct in6_addr	ifr6_addr;
	__u32		ifr6_prefixlen;
	int		ifr6_ifindex; 
};

#define IPV6_SRCRT_STRICT	0x01	/* Deprecated; will be removed */
#define IPV6_SRCRT_TYPE_0	0	/* Deprecated; will be removed */
#define IPV6_SRCRT_TYPE_2	2	/* IPv6 type 2 Routing Header	*/

/*
 *	routing header
 */
struct ipv6_rt_hdr {
	__u8		nexthdr;
	__u8		hdrlen;
	__u8		type;
	__u8		segments_left;

	/*
	 *	type specific data
	 *	variable length field
	 */
};


struct ipv6_opt_hdr {
	__u8 		nexthdr;
	__u8 		hdrlen;
	/* 
	 * TLV encoded option data follows.
	 */
} __attribute__((packed));	/* required for some archs */

#define ipv6_destopt_hdr ipv6_opt_hdr
#define ipv6_hopopt_hdr  ipv6_opt_hdr

#ifdef __KERNEL__
#define ipv6_optlen(p)  (((p)->hdrlen+1) << 3)
#endif

/*
 *	routing header type 0 (used in cmsghdr struct)
 */

struct rt0_hdr {
	struct ipv6_rt_hdr	rt_hdr;
	__u32			reserved;
	struct in6_addr		addr[0];

#define rt0_type		rt_hdr.type
};

/*
 *	routing header type 2
 */

struct rt2_hdr {
	struct ipv6_rt_hdr	rt_hdr;
	__u32			reserved;
	struct in6_addr		addr;

#define rt2_type		rt_hdr.type
};

/*
 *	home address option in destination options header
 */

struct ipv6_destopt_hao {
	__u8			type;
	__u8			length;
	struct in6_addr		addr;
} __attribute__((packed));

/*
 *	IPv6 fixed header
 *
 *	BEWARE, it is incorrect. The first 4 bits of flow_lbl
 *	are glued to priority now, forming "class".
 */

struct ipv6hdr {
#if defined(__LITTLE_ENDIAN_BITFIELD)
	__u8			priority:4,
				version:4;
#elif defined(__BIG_ENDIAN_BITFIELD)
	__u8			version:4,
				priority:4;
#else
#error	"Please fix <asm/byteorder.h>"
#endif
	__u8			flow_lbl[3];

	__be16			payload_len;
	__u8			nexthdr;
	__u8			hop_limit;

	struct	in6_addr	saddr;
	struct	in6_addr	daddr;
};

#ifdef __KERNEL__
/*
 * This structure contains configuration options per IPv6 link.
 */
struct ipv6_devconf {
	__s32		forwarding;
	__s32		hop_limit;
	__s32		mtu6;
	__s32		accept_ra;
	__s32		accept_redirects;
	__s32		autoconf;
	__s32		dad_transmits;
	__s32		rtr_solicits;
	__s32		rtr_solicit_interval;
	__s32		rtr_solicit_delay;
	__s32		force_mld_version;
#ifdef CONFIG_IPV6_PRIVACY
	__s32		use_tempaddr;
	__s32		temp_valid_lft;
	__s32		temp_prefered_lft;
	__s32		regen_max_retry;
	__s32		max_desync_factor;
#endif
	__s32		max_addresses;
	__s32		accept_ra_defrtr;
	__s32		accept_ra_pinfo;
#ifdef CONFIG_IPV6_ROUTER_PREF
	__s32		accept_ra_rtr_pref;
	__s32		rtr_probe_interval;
#ifdef CONFIG_IPV6_ROUTE_INFO
	__s32		accept_ra_rt_info_max_plen;
#endif
#endif
	__s32		accept_ra_rt_table;
	__s32		proxy_ndp;
	__s32		accept_source_route;
#ifdef CONFIG_IPV6_OPTIMISTIC_DAD
	__s32		optimistic_dad;
	__s32		use_optimistic;
#endif
#ifdef CONFIG_IPV6_MROUTE
	__s32		mc_forwarding;
#endif
	__s32		disable_ipv6;
	__s32		accept_dad;
	__s32		force_tllao;
<<<<<<< HEAD
	__s32		accept_ra_prefix_route;
	__s32		accept_ra_mtu;
=======
	__s32		use_oif_addrs_only;
>>>>>>> 10a793e6
	void		*sysctl;
};

struct ipv6_params {
	__s32 disable_ipv6;
	__s32 autoconf;
};
extern struct ipv6_params ipv6_defaults;
#endif

/* index values for the variables in ipv6_devconf */
enum {
	DEVCONF_FORWARDING = 0,
	DEVCONF_HOPLIMIT,
	DEVCONF_MTU6,
	DEVCONF_ACCEPT_RA,
	DEVCONF_ACCEPT_REDIRECTS,
	DEVCONF_AUTOCONF,
	DEVCONF_DAD_TRANSMITS,
	DEVCONF_RTR_SOLICITS,
	DEVCONF_RTR_SOLICIT_INTERVAL,
	DEVCONF_RTR_SOLICIT_DELAY,
	DEVCONF_USE_TEMPADDR,
	DEVCONF_TEMP_VALID_LFT,
	DEVCONF_TEMP_PREFERED_LFT,
	DEVCONF_REGEN_MAX_RETRY,
	DEVCONF_MAX_DESYNC_FACTOR,
	DEVCONF_MAX_ADDRESSES,
	DEVCONF_FORCE_MLD_VERSION,
	DEVCONF_ACCEPT_RA_DEFRTR,
	DEVCONF_ACCEPT_RA_PINFO,
	DEVCONF_ACCEPT_RA_RTR_PREF,
	DEVCONF_RTR_PROBE_INTERVAL,
	DEVCONF_ACCEPT_RA_RT_INFO_MAX_PLEN,
	DEVCONF_PROXY_NDP,
	DEVCONF_OPTIMISTIC_DAD,
	DEVCONF_ACCEPT_SOURCE_ROUTE,
	DEVCONF_MC_FORWARDING,
	DEVCONF_DISABLE_IPV6,
	DEVCONF_ACCEPT_DAD,
	DEVCONF_FORCE_TLLAO,
<<<<<<< HEAD
	DEVCONF_ACCEPT_RA_PREFIX_ROUTE,
	DEVCONF_ACCEPT_RA_RT_TABLE,
	DEVCONF_ACCEPT_RA_MTU,
=======
	DEVCONF_ACCEPT_RA_RT_TABLE,
	DEVCONF_USE_OPTIMISTIC,
	DEVCONF_USE_OIF_ADDRS_ONLY,
>>>>>>> 10a793e6
	DEVCONF_MAX
};

#ifdef __KERNEL__
#include <linux/icmpv6.h>
#include <linux/tcp.h>
#include <linux/udp.h>

#include <net/inet_sock.h>

static inline struct ipv6hdr *ipv6_hdr(const struct sk_buff *skb)
{
	return (struct ipv6hdr *)skb_network_header(skb);
}

static inline struct ipv6hdr *ipipv6_hdr(const struct sk_buff *skb)
{
	return (struct ipv6hdr *)skb_transport_header(skb);
}

static inline __u8 ipv6_tclass(const struct ipv6hdr *iph)
{
	return (ntohl(*(__be32 *)iph) >> 20) & 0xff;
}

/* 
   This structure contains results of exthdrs parsing
   as offsets from skb->nh.
 */

struct inet6_skb_parm {
	int			iif;
	__u16			ra;
	__u16			hop;
	__u16			dst0;
	__u16			srcrt;
	__u16			dst1;
	__u16			lastopt;
	__u16			nhoff;
	__u16			flags;
#if defined(CONFIG_IPV6_MIP6) || defined(CONFIG_IPV6_MIP6_MODULE)
	__u16			dsthao;
#endif

#define IP6SKB_XFRM_TRANSFORMED	1
#define IP6SKB_FORWARDED	2
#define IP6SKB_REROUTED		4
#define IP6SKB_FRAGMENTED      16
};

#define IP6CB(skb)	((struct inet6_skb_parm*)((skb)->cb))
#define IP6CBMTU(skb)	((struct ip6_mtuinfo *)((skb)->cb))

static inline int inet6_iif(const struct sk_buff *skb)
{
	return IP6CB(skb)->iif;
}

struct inet6_request_sock {
	struct in6_addr		loc_addr;
	struct in6_addr		rmt_addr;
	struct sk_buff		*pktopts;
	int			iif;
};

struct tcp6_request_sock {
	struct tcp_request_sock	  tcp6rsk_tcp;
	struct inet6_request_sock tcp6rsk_inet6;
};

struct ipv6_mc_socklist;
struct ipv6_ac_socklist;
struct ipv6_fl_socklist;

/**
 * struct ipv6_pinfo - ipv6 private area
 *
 * In the struct sock hierarchy (tcp6_sock, upd6_sock, etc)
 * this _must_ be the last member, so that inet6_sk_generic
 * is able to calculate its offset from the base struct sock
 * by using the struct proto->slab_obj_size member. -acme
 */
struct ipv6_pinfo {
	struct in6_addr 	saddr;
	struct in6_addr 	rcv_saddr;
	struct in6_addr		daddr;
	struct in6_pktinfo	sticky_pktinfo;
	struct in6_addr		*daddr_cache;
#ifdef CONFIG_IPV6_SUBTREES
	struct in6_addr		*saddr_cache;
#endif

	__be32			flow_label;
	__u32			frag_size;

	/*
	 * Packed in 16bits.
	 * Omit one shift by by putting the signed field at MSB.
	 */
#if defined(__BIG_ENDIAN_BITFIELD)
	__s16			hop_limit:9;
	__u16			__unused_1:7;
#else
	__u16			__unused_1:7;
	__s16			hop_limit:9;
#endif

#if defined(__BIG_ENDIAN_BITFIELD)
	/* Packed in 16bits. */
	__s16			mcast_hops:9;
	__u16			__unused_2:6,
				mc_loop:1;
#else
	__u16			mc_loop:1,
				__unused_2:6;
	__s16			mcast_hops:9;
#endif
	int			ucast_oif;
	int			mcast_oif;

	/* pktoption flags */
	union {
		struct {
			__u16	srcrt:1,
				osrcrt:1,
			        rxinfo:1,
			        rxoinfo:1,
				rxhlim:1,
				rxohlim:1,
				hopopts:1,
				ohopopts:1,
				dstopts:1,
				odstopts:1,
                                rxflow:1,
				rxtclass:1,
				rxpmtu:1,
				rxorigdstaddr:1;
				/* 2 bits hole */
		} bits;
		__u16		all;
	} rxopt;

	/* sockopt flags */
	__u16			recverr:1,
	                        sndflow:1,
				pmtudisc:2,
				ipv6only:1,
				srcprefs:3,	/* 001: prefer temporary address
						 * 010: prefer public address
						 * 100: prefer care-of address
						 */
				dontfrag:1;
	__u8			min_hopcount;
	__u8			tclass;
	__u8			rcv_tclass;

	__u32			dst_cookie;

	struct ipv6_mc_socklist	__rcu *ipv6_mc_list;
	struct ipv6_ac_socklist	*ipv6_ac_list;
	struct ipv6_fl_socklist *ipv6_fl_list;

	struct ipv6_txoptions	*opt;
	struct sk_buff		*pktoptions;
	struct sk_buff		*rxpmtu;
	struct {
		struct ipv6_txoptions *opt;
		u8 hop_limit;
		u8 tclass;
	} cork;
};

/* WARNING: don't change the layout of the members in {raw,udp,tcp}6_sock! */
struct raw6_sock {
	/* inet_sock has to be the first member of raw6_sock */
	struct inet_sock	inet;
	__u32			checksum;	/* perform checksum */
	__u32			offset;		/* checksum offset  */
	struct icmp6_filter	filter;
	__u32			ip6mr_table;
	/* ipv6_pinfo has to be the last member of raw6_sock, see inet6_sk_generic */
	struct ipv6_pinfo	inet6;
};

struct udp6_sock {
	struct udp_sock	  udp;
	/* ipv6_pinfo has to be the last member of udp6_sock, see inet6_sk_generic */
	struct ipv6_pinfo inet6;
};

struct tcp6_sock {
	struct tcp_sock	  tcp;
	/* ipv6_pinfo has to be the last member of tcp6_sock, see inet6_sk_generic */
	struct ipv6_pinfo inet6;
};

extern int inet6_sk_rebuild_header(struct sock *sk);

#if IS_ENABLED(CONFIG_IPV6)
static inline struct ipv6_pinfo * inet6_sk(const struct sock *__sk)
{
	return inet_sk(__sk)->pinet6;
}

static inline struct inet6_request_sock *
			inet6_rsk(const struct request_sock *rsk)
{
	return (struct inet6_request_sock *)(((u8 *)rsk) +
					     inet_rsk(rsk)->inet6_rsk_offset);
}

static inline u32 inet6_rsk_offset(struct request_sock *rsk)
{
	return rsk->rsk_ops->obj_size - sizeof(struct inet6_request_sock);
}

static inline struct request_sock *inet6_reqsk_alloc(struct request_sock_ops *ops)
{
	struct request_sock *req = reqsk_alloc(ops);

	if (req != NULL) {
		inet_rsk(req)->inet6_rsk_offset = inet6_rsk_offset(req);
		inet6_rsk(req)->pktopts = NULL;
	}

	return req;
}

static inline struct raw6_sock *raw6_sk(const struct sock *sk)
{
	return (struct raw6_sock *)sk;
}

static inline void inet_sk_copy_descendant(struct sock *sk_to,
					   const struct sock *sk_from)
{
	int ancestor_size = sizeof(struct inet_sock);

	if (sk_from->sk_family == PF_INET6)
		ancestor_size += sizeof(struct ipv6_pinfo);

	__inet_sk_copy_descendant(sk_to, sk_from, ancestor_size);
}

#define __ipv6_only_sock(sk)	(inet6_sk(sk)->ipv6only)
#define ipv6_only_sock(sk)	((sk)->sk_family == PF_INET6 && __ipv6_only_sock(sk))

struct inet6_timewait_sock {
	struct in6_addr tw_v6_daddr;
	struct in6_addr	tw_v6_rcv_saddr;
};

struct tcp6_timewait_sock {
	struct tcp_timewait_sock   tcp6tw_tcp;
	struct inet6_timewait_sock tcp6tw_inet6;
};

static inline u16 inet6_tw_offset(const struct proto *prot)
{
	return prot->twsk_prot->twsk_obj_size -
			sizeof(struct inet6_timewait_sock);
}

static inline struct inet6_timewait_sock *inet6_twsk(const struct sock *sk)
{
	return (struct inet6_timewait_sock *)(((u8 *)sk) +
					      inet_twsk(sk)->tw_ipv6_offset);
}

static inline struct in6_addr *__inet6_rcv_saddr(const struct sock *sk)
{
	return likely(sk->sk_state != TCP_TIME_WAIT) ?
		&inet6_sk(sk)->rcv_saddr : &inet6_twsk(sk)->tw_v6_rcv_saddr;
}

static inline struct in6_addr *inet6_rcv_saddr(const struct sock *sk)
{
	return sk->sk_family == AF_INET6 ? __inet6_rcv_saddr(sk) : NULL;
}

static inline int inet_v6_ipv6only(const struct sock *sk)
{
	return likely(sk->sk_state != TCP_TIME_WAIT) ?
		ipv6_only_sock(sk) : inet_twsk(sk)->tw_ipv6only;
}
#else
#define __ipv6_only_sock(sk)	0
#define ipv6_only_sock(sk)	0

static inline struct ipv6_pinfo * inet6_sk(const struct sock *__sk)
{
	return NULL;
}

static inline struct inet6_request_sock *
			inet6_rsk(const struct request_sock *rsk)
{
	return NULL;
}

static inline struct raw6_sock *raw6_sk(const struct sock *sk)
{
	return NULL;
}

#define __inet6_rcv_saddr(__sk)	NULL
#define inet6_rcv_saddr(__sk)	NULL
#define tcp_twsk_ipv6only(__sk)		0
#define inet_v6_ipv6only(__sk)		0
#endif /* IS_ENABLED(CONFIG_IPV6) */

#define INET6_MATCH(__sk, __net, __hash, __saddr, __daddr, __ports, __dif)\
	(((__sk)->sk_hash == (__hash)) && sock_net((__sk)) == (__net)	&& \
	 ((*((__portpair *)&(inet_sk(__sk)->inet_dport))) == (__ports)) && \
	 ((__sk)->sk_family		== AF_INET6)		&& \
	 ipv6_addr_equal(&inet6_sk(__sk)->daddr, (__saddr))	&& \
	 ipv6_addr_equal(&inet6_sk(__sk)->rcv_saddr, (__daddr))	&& \
	 (!((__sk)->sk_bound_dev_if) || ((__sk)->sk_bound_dev_if == (__dif))))

#define INET6_TW_MATCH(__sk, __net, __hash, __saddr, __daddr, __ports, __dif) \
	(((__sk)->sk_hash == (__hash)) && sock_net((__sk)) == (__net)	&& \
	 (*((__portpair *)&(inet_twsk(__sk)->tw_dport)) == (__ports))	&& \
	 ((__sk)->sk_family	       == PF_INET6)			&& \
	 (ipv6_addr_equal(&inet6_twsk(__sk)->tw_v6_daddr, (__saddr)))	&& \
	 (ipv6_addr_equal(&inet6_twsk(__sk)->tw_v6_rcv_saddr, (__daddr))) && \
	 (!((__sk)->sk_bound_dev_if) || ((__sk)->sk_bound_dev_if == (__dif))))

#endif /* __KERNEL__ */

#endif /* _IPV6_H */<|MERGE_RESOLUTION|>--- conflicted
+++ resolved
@@ -174,12 +174,9 @@
 	__s32		disable_ipv6;
 	__s32		accept_dad;
 	__s32		force_tllao;
-<<<<<<< HEAD
 	__s32		accept_ra_prefix_route;
 	__s32		accept_ra_mtu;
-=======
 	__s32		use_oif_addrs_only;
->>>>>>> 10a793e6
 	void		*sysctl;
 };
 
@@ -221,15 +218,11 @@
 	DEVCONF_DISABLE_IPV6,
 	DEVCONF_ACCEPT_DAD,
 	DEVCONF_FORCE_TLLAO,
-<<<<<<< HEAD
 	DEVCONF_ACCEPT_RA_PREFIX_ROUTE,
 	DEVCONF_ACCEPT_RA_RT_TABLE,
 	DEVCONF_ACCEPT_RA_MTU,
-=======
-	DEVCONF_ACCEPT_RA_RT_TABLE,
 	DEVCONF_USE_OPTIMISTIC,
 	DEVCONF_USE_OIF_ADDRS_ONLY,
->>>>>>> 10a793e6
 	DEVCONF_MAX
 };
 
