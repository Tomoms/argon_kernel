--- conflicted
+++ resolved
@@ -16,11 +16,7 @@
 
 #define I2C_SEQ_REG_SETTING_MAX   5
 #define I2C_SEQ_REG_DATA_MAX      20
-<<<<<<< HEAD
-#define I2C_REG_DATA_MAX          (8*1024)
-=======
 #define I2C_REG_DATA_MAX       (8*1024)
->>>>>>> 804e9ca7
 #define MAX_CID                   16
 
 #define I2C_USER_REG_DATA_MAX 1024
