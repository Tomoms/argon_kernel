/*
 * linux/sound/soc.h -- ALSA SoC Layer
 *
 * Author:		Liam Girdwood
 * Created:		Aug 11th 2005
 * Copyright:	Wolfson Microelectronics. PLC.
 *
 * This program is free software; you can redistribute it and/or modify
 * it under the terms of the GNU General Public License version 2 as
 * published by the Free Software Foundation.
 */

#ifndef __LINUX_SND_SOC_H
#define __LINUX_SND_SOC_H

#include <linux/platform_device.h>
#include <linux/types.h>
#include <linux/notifier.h>
#include <linux/workqueue.h>
#include <linux/interrupt.h>
#include <linux/kernel.h>
#include <linux/regmap.h>
#include <sound/core.h>
#include <sound/pcm.h>
#include <sound/compress_driver.h>
#include <sound/control.h>
#include <sound/ac97_codec.h>

/*
 * Convenience kcontrol builders
 */
#define SOC_DOUBLE_VALUE(xreg, shift_left, shift_right, xmax, xinvert) \
	((unsigned long)&(struct soc_mixer_control) \
	{.reg = xreg, .rreg = xreg, .shift = shift_left, \
	.rshift = shift_right, .max = xmax, .platform_max = xmax, \
	.invert = xinvert})
#define SOC_SINGLE_VALUE(xreg, xshift, xmax, xinvert) \
	SOC_DOUBLE_VALUE(xreg, xshift, xshift, xmax, xinvert)
#define SOC_SINGLE_VALUE_EXT(xreg, xmax, xinvert) \
	((unsigned long)&(struct soc_mixer_control) \
	{.reg = xreg, .max = xmax, .platform_max = xmax, .invert = xinvert})
#define SOC_DOUBLE_R_VALUE(xlreg, xrreg, xshift, xmax, xinvert) \
	((unsigned long)&(struct soc_mixer_control) \
	{.reg = xlreg, .rreg = xrreg, .shift = xshift, .rshift = xshift, \
	.max = xmax, .platform_max = xmax, .invert = xinvert})
#define SOC_SINGLE(xname, reg, shift, max, invert) \
{	.iface = SNDRV_CTL_ELEM_IFACE_MIXER, .name = xname, \
	.info = snd_soc_info_volsw, .get = snd_soc_get_volsw,\
	.put = snd_soc_put_volsw, \
	.private_value =  SOC_SINGLE_VALUE(reg, shift, max, invert) }
#define SOC_SINGLE_TLV(xname, reg, shift, max, invert, tlv_array) \
{	.iface = SNDRV_CTL_ELEM_IFACE_MIXER, .name = xname, \
	.access = SNDRV_CTL_ELEM_ACCESS_TLV_READ |\
		 SNDRV_CTL_ELEM_ACCESS_READWRITE,\
	.tlv.p = (tlv_array), \
	.info = snd_soc_info_volsw, .get = snd_soc_get_volsw,\
	.put = snd_soc_put_volsw, \
	.private_value =  SOC_SINGLE_VALUE(reg, shift, max, invert) }
#define SOC_SINGLE_S8_TLV(xname, xreg, xmin, xmax, tlv_array) \
{	.iface  = SNDRV_CTL_ELEM_IFACE_MIXER, .name = (xname), \
	.access = SNDRV_CTL_ELEM_ACCESS_TLV_READ | \
		SNDRV_CTL_ELEM_ACCESS_READWRITE, \
	.tlv.p  = (tlv_array), \
	.info   = snd_soc_info_volsw_s8, .get = snd_soc_get_volsw_s8, \
	.put    = snd_soc_put_volsw_s8, \
	.private_value = (unsigned long)&(struct soc_mixer_control) \
		{.reg = xreg, .min = xmin, .max = xmax, \
		 .platform_max = xmax} }
#define SOC_DOUBLE(xname, reg, shift_left, shift_right, max, invert) \
{	.iface = SNDRV_CTL_ELEM_IFACE_MIXER, .name = (xname),\
	.info = snd_soc_info_volsw, .get = snd_soc_get_volsw, \
	.put = snd_soc_put_volsw, \
	.private_value = SOC_DOUBLE_VALUE(reg, shift_left, shift_right, \
					  max, invert) }
#define SOC_DOUBLE_R(xname, reg_left, reg_right, xshift, xmax, xinvert) \
{	.iface = SNDRV_CTL_ELEM_IFACE_MIXER, .name = (xname), \
	.info = snd_soc_info_volsw, \
	.get = snd_soc_get_volsw, .put = snd_soc_put_volsw, \
	.private_value = SOC_DOUBLE_R_VALUE(reg_left, reg_right, xshift, \
					    xmax, xinvert) }
#define SOC_DOUBLE_TLV(xname, reg, shift_left, shift_right, max, invert, tlv_array) \
{	.iface = SNDRV_CTL_ELEM_IFACE_MIXER, .name = (xname),\
	.access = SNDRV_CTL_ELEM_ACCESS_TLV_READ |\
		 SNDRV_CTL_ELEM_ACCESS_READWRITE,\
	.tlv.p = (tlv_array), \
	.info = snd_soc_info_volsw, .get = snd_soc_get_volsw, \
	.put = snd_soc_put_volsw, \
	.private_value = SOC_DOUBLE_VALUE(reg, shift_left, shift_right, \
					  max, invert) }
#define SOC_DOUBLE_R_TLV(xname, reg_left, reg_right, xshift, xmax, xinvert, tlv_array) \
{	.iface = SNDRV_CTL_ELEM_IFACE_MIXER, .name = (xname),\
	.access = SNDRV_CTL_ELEM_ACCESS_TLV_READ |\
		 SNDRV_CTL_ELEM_ACCESS_READWRITE,\
	.tlv.p = (tlv_array), \
	.info = snd_soc_info_volsw, \
	.get = snd_soc_get_volsw, .put = snd_soc_put_volsw, \
	.private_value = SOC_DOUBLE_R_VALUE(reg_left, reg_right, xshift, \
					    xmax, xinvert) }
#define SOC_DOUBLE_S8_TLV(xname, xreg, xmin, xmax, tlv_array) \
{	.iface  = SNDRV_CTL_ELEM_IFACE_MIXER, .name = (xname), \
	.access = SNDRV_CTL_ELEM_ACCESS_TLV_READ | \
		  SNDRV_CTL_ELEM_ACCESS_READWRITE, \
	.tlv.p  = (tlv_array), \
	.info   = snd_soc_info_volsw_s8, .get = snd_soc_get_volsw_s8, \
	.put    = snd_soc_put_volsw_s8, \
	.private_value = (unsigned long)&(struct soc_mixer_control) \
		{.reg = xreg, .min = xmin, .max = xmax, \
		 .platform_max = xmax} }
#define SOC_ENUM_DOUBLE(xreg, xshift_l, xshift_r, xmax, xtexts) \
{	.reg = xreg, .shift_l = xshift_l, .shift_r = xshift_r, \
	.max = xmax, .texts = xtexts }
#define SOC_ENUM_SINGLE(xreg, xshift, xmax, xtexts) \
	SOC_ENUM_DOUBLE(xreg, xshift, xshift, xmax, xtexts)
#define SOC_ENUM_SINGLE_EXT(xmax, xtexts) \
{	.max = xmax, .texts = xtexts }
#define SOC_VALUE_ENUM_DOUBLE(xreg, xshift_l, xshift_r, xmask, xmax, xtexts, xvalues) \
{	.reg = xreg, .shift_l = xshift_l, .shift_r = xshift_r, \
	.mask = xmask, .max = xmax, .texts = xtexts, .values = xvalues}
#define SOC_VALUE_ENUM_SINGLE(xreg, xshift, xmask, xmax, xtexts, xvalues) \
	SOC_VALUE_ENUM_DOUBLE(xreg, xshift, xshift, xmask, xmax, xtexts, xvalues)
#define SOC_ENUM(xname, xenum) \
{	.iface = SNDRV_CTL_ELEM_IFACE_MIXER, .name = xname,\
	.info = snd_soc_info_enum_double, \
	.get = snd_soc_get_enum_double, .put = snd_soc_put_enum_double, \
	.private_value = (unsigned long)&xenum }
#define SOC_VALUE_ENUM(xname, xenum) \
{	.iface = SNDRV_CTL_ELEM_IFACE_MIXER, .name = xname,\
	.info = snd_soc_info_enum_double, \
	.get = snd_soc_get_value_enum_double, \
	.put = snd_soc_put_value_enum_double, \
	.private_value = (unsigned long)&xenum }
#define SOC_SINGLE_EXT(xname, xreg, xshift, xmax, xinvert,\
	 xhandler_get, xhandler_put) \
{	.iface = SNDRV_CTL_ELEM_IFACE_MIXER, .name = xname, \
	.info = snd_soc_info_volsw, \
	.get = xhandler_get, .put = xhandler_put, \
	.private_value = SOC_SINGLE_VALUE(xreg, xshift, xmax, xinvert) }
#define SOC_DOUBLE_EXT(xname, reg, shift_left, shift_right, max, invert,\
	 xhandler_get, xhandler_put) \
{	.iface = SNDRV_CTL_ELEM_IFACE_MIXER, .name = (xname),\
	.info = snd_soc_info_volsw, \
	.get = xhandler_get, .put = xhandler_put, \
	.private_value = \
		SOC_DOUBLE_VALUE(reg, shift_left, shift_right, max, invert) }
 #define SOC_SINGLE_MULTI_EXT(xname, xreg, xshift, xmax, xinvert, xcount,\
	xhandler_get, xhandler_put) \
{      .iface = SNDRV_CTL_ELEM_IFACE_MIXER, .name = xname, \
	.info = snd_soc_info_multi_ext, \
	.get = xhandler_get, .put = xhandler_put, \
	.private_value = (unsigned long)&(struct soc_multi_mixer_control) \
		{.reg = xreg, .shift = xshift, .rshift = xshift, .max = xmax, \
		.count = xcount, .platform_max = xmax, .invert = xinvert} }
#define SOC_SINGLE_EXT_TLV(xname, xreg, xshift, xmax, xinvert,\
	 xhandler_get, xhandler_put, tlv_array) \
{	.iface = SNDRV_CTL_ELEM_IFACE_MIXER, .name = xname, \
	.access = SNDRV_CTL_ELEM_ACCESS_TLV_READ |\
		 SNDRV_CTL_ELEM_ACCESS_READWRITE,\
	.tlv.p = (tlv_array), \
	.info = snd_soc_info_volsw, \
	.get = xhandler_get, .put = xhandler_put, \
	.private_value = SOC_SINGLE_VALUE(xreg, xshift, xmax, xinvert) }
#define SOC_DOUBLE_EXT_TLV(xname, xreg, shift_left, shift_right, xmax, xinvert,\
	 xhandler_get, xhandler_put, tlv_array) \
{	.iface = SNDRV_CTL_ELEM_IFACE_MIXER, .name = (xname), \
	.access = SNDRV_CTL_ELEM_ACCESS_TLV_READ | \
		 SNDRV_CTL_ELEM_ACCESS_READWRITE, \
	.tlv.p = (tlv_array), \
	.info = snd_soc_info_volsw, \
	.get = xhandler_get, .put = xhandler_put, \
	.private_value = SOC_DOUBLE_VALUE(xreg, shift_left, shift_right, \
					  xmax, xinvert) }
#define SOC_DOUBLE_R_EXT_TLV(xname, reg_left, reg_right, xshift, xmax, xinvert,\
	 xhandler_get, xhandler_put, tlv_array) \
{	.iface = SNDRV_CTL_ELEM_IFACE_MIXER, .name = (xname), \
	.access = SNDRV_CTL_ELEM_ACCESS_TLV_READ | \
		 SNDRV_CTL_ELEM_ACCESS_READWRITE, \
	.tlv.p = (tlv_array), \
	.info = snd_soc_info_volsw, \
	.get = xhandler_get, .put = xhandler_put, \
	.private_value = SOC_DOUBLE_R_VALUE(reg_left, reg_right, xshift, \
					    xmax, xinvert) }
#define SOC_SINGLE_BOOL_EXT(xname, xdata, xhandler_get, xhandler_put) \
{	.iface = SNDRV_CTL_ELEM_IFACE_MIXER, .name = xname, \
	.info = snd_soc_info_bool_ext, \
	.get = xhandler_get, .put = xhandler_put, \
	.private_value = xdata }
#define SOC_ENUM_EXT(xname, xenum, xhandler_get, xhandler_put) \
{	.iface = SNDRV_CTL_ELEM_IFACE_MIXER, .name = xname, \
	.info = snd_soc_info_enum_ext, \
	.get = xhandler_get, .put = xhandler_put, \
	.private_value = (unsigned long)&xenum }

#define SOC_DOUBLE_R_SX_TLV(xname, xreg_left, xreg_right, xshift,\
		xmin, xmax, tlv_array) \
{	.iface = SNDRV_CTL_ELEM_IFACE_MIXER, .name = (xname), \
	.access = SNDRV_CTL_ELEM_ACCESS_TLV_READ | \
		  SNDRV_CTL_ELEM_ACCESS_READWRITE, \
	.tlv.p = (tlv_array), \
	.info = snd_soc_info_volsw_2r_sx, \
	.get = snd_soc_get_volsw_2r_sx, \
	.put = snd_soc_put_volsw_2r_sx, \
	.private_value = (unsigned long)&(struct soc_mixer_control) \
		{.reg = xreg_left, \
		 .rreg = xreg_right, .shift = xshift, \
		 .min = xmin, .max = xmax} }


/*
 * Simplified versions of above macros, declaring a struct and calculating
 * ARRAY_SIZE internally
 */
#define SOC_ENUM_DOUBLE_DECL(name, xreg, xshift_l, xshift_r, xtexts) \
	struct soc_enum name = SOC_ENUM_DOUBLE(xreg, xshift_l, xshift_r, \
						ARRAY_SIZE(xtexts), xtexts)
#define SOC_ENUM_SINGLE_DECL(name, xreg, xshift, xtexts) \
	SOC_ENUM_DOUBLE_DECL(name, xreg, xshift, xshift, xtexts)
#define SOC_ENUM_SINGLE_EXT_DECL(name, xtexts) \
	struct soc_enum name = SOC_ENUM_SINGLE_EXT(ARRAY_SIZE(xtexts), xtexts)
#define SOC_VALUE_ENUM_DOUBLE_DECL(name, xreg, xshift_l, xshift_r, xmask, xtexts, xvalues) \
	struct soc_enum name = SOC_VALUE_ENUM_DOUBLE(xreg, xshift_l, xshift_r, xmask, \
							ARRAY_SIZE(xtexts), xtexts, xvalues)
#define SOC_VALUE_ENUM_SINGLE_DECL(name, xreg, xshift, xmask, xtexts, xvalues) \
	SOC_VALUE_ENUM_DOUBLE_DECL(name, xreg, xshift, xshift, xmask, xtexts, xvalues)


/* DAI Link Host Mode Support */
#define SND_SOC_DAI_LINK_NO_HOST		0x1
#define SND_SOC_DAI_LINK_OPT_HOST		0x2

#define snd_soc_get_enum_text(soc_enum, idx) \
	(soc_enum->texts ? soc_enum->texts[idx] : soc_enum->dtexts[idx])


/*
 * Component probe and remove ordering levels for components with runtime
 * dependencies.
 */
#define SND_SOC_COMP_ORDER_FIRST		-2
#define SND_SOC_COMP_ORDER_EARLY		-1
#define SND_SOC_COMP_ORDER_NORMAL		0
#define SND_SOC_COMP_ORDER_LATE		1
#define SND_SOC_COMP_ORDER_LAST		2

/*
 * Bias levels
 *
 * @ON:      Bias is fully on for audio playback and capture operations.
 * @PREPARE: Prepare for audio operations. Called before DAPM switching for
 *           stream start and stop operations.
 * @STANDBY: Low power standby state when no playback/capture operations are
 *           in progress. NOTE: The transition time between STANDBY and ON
 *           should be as fast as possible and no longer than 10ms.
 * @OFF:     Power Off. No restrictions on transition times.
 */
enum snd_soc_bias_level {
	SND_SOC_BIAS_OFF = 0,
	SND_SOC_BIAS_STANDBY = 1,
	SND_SOC_BIAS_PREPARE = 2,
	SND_SOC_BIAS_ON = 3,
};

struct device_node;
struct snd_jack;
struct snd_soc_card;
struct snd_soc_pcm_stream;
struct snd_soc_ops;
struct snd_soc_pcm_runtime;
struct snd_soc_dai;
struct snd_soc_dai_driver;
struct snd_soc_platform;
struct snd_soc_dai_link;
struct snd_soc_platform_driver;
struct snd_soc_codec;
struct snd_soc_codec_driver;
struct soc_enum;
struct snd_soc_jack;
struct snd_soc_jack_zone;
struct snd_soc_jack_pin;
struct snd_soc_cache_ops;
struct snd_soc_dpcm_link;
#include <sound/soc-dapm.h>

#ifdef CONFIG_GPIOLIB
struct snd_soc_jack_gpio;
#endif

typedef int (*hw_write_t)(void *,const char* ,int);

extern struct snd_ac97_bus_ops soc_ac97_ops;

enum snd_soc_control_type {
	SND_SOC_I2C = 1,
	SND_SOC_SPI,
	SND_SOC_REGMAP,
};

enum snd_soc_compress_type {
	SND_SOC_FLAT_COMPRESSION = 1,
};

enum snd_soc_pcm_subclass {
	SND_SOC_PCM_CLASS_PCM	= 0,
	SND_SOC_PCM_CLASS_BE	= 1,
};

<<<<<<< HEAD
/*
 * Dynamic PCM DAI link states.
 */
enum snd_soc_dpcm_state {
	SND_SOC_DPCM_STATE_NEW	= 0,
	SND_SOC_DPCM_STATE_OPEN,
	SND_SOC_DPCM_STATE_HW_PARAMS,
	SND_SOC_DPCM_STATE_PREPARE,
	SND_SOC_DPCM_STATE_START,
	SND_SOC_DPCM_STATE_STOP,
	SND_SOC_DPCM_STATE_PAUSED,
	SND_SOC_DPCM_STATE_SUSPEND,
	SND_SOC_DPCM_STATE_HW_FREE,
	SND_SOC_DPCM_STATE_CLOSE,
};

/*
 * Dynamic PCM trigger ordering. Triggering flexibility is required as some
 * DSPs require triggering before/after their clients/hosts.
 *
 * i.e. some clients may want to manually order this call in their PCM
 * trigger() whilst others will just use the regular core ordering.
 */
enum snd_soc_dpcm_trigger {
	SND_SOC_DPCM_TRIGGER_PRE		= 0,
	SND_SOC_DPCM_TRIGGER_POST,
	SND_SOC_DPCM_TRIGGER_BESPOKE,
=======
enum snd_soc_card_subclass {
	SND_SOC_CARD_CLASS_INIT	= 0,
	SND_SOC_CARD_CLASS_PCM	= 1,
>>>>>>> 10a793e6
};

int snd_soc_codec_set_sysclk(struct snd_soc_codec *codec, int clk_id,
			     int source, unsigned int freq, int dir);
int snd_soc_codec_set_pll(struct snd_soc_codec *codec, int pll_id, int source,
			  unsigned int freq_in, unsigned int freq_out);

int snd_soc_register_card(struct snd_soc_card *card);
int snd_soc_unregister_card(struct snd_soc_card *card);
int snd_soc_suspend(struct device *dev);
int snd_soc_resume(struct device *dev);
int snd_soc_poweroff(struct device *dev);
int snd_soc_register_platform(struct device *dev,
		struct snd_soc_platform_driver *platform_drv);
void snd_soc_unregister_platform(struct device *dev);
int snd_soc_register_codec(struct device *dev,
		const struct snd_soc_codec_driver *codec_drv,
		struct snd_soc_dai_driver *dai_drv, int num_dai);
void snd_soc_unregister_codec(struct device *dev);
int snd_soc_codec_volatile_register(struct snd_soc_codec *codec,
				    unsigned int reg);
int snd_soc_codec_readable_register(struct snd_soc_codec *codec,
				    unsigned int reg);
int snd_soc_codec_writable_register(struct snd_soc_codec *codec,
				    unsigned int reg);
int snd_soc_codec_set_cache_io(struct snd_soc_codec *codec,
			       int addr_bits, int data_bits,
			       enum snd_soc_control_type control);
int snd_soc_cache_sync(struct snd_soc_codec *codec);
int snd_soc_cache_init(struct snd_soc_codec *codec);
int snd_soc_cache_exit(struct snd_soc_codec *codec);
int snd_soc_cache_write(struct snd_soc_codec *codec,
			unsigned int reg, unsigned int value);
int snd_soc_cache_read(struct snd_soc_codec *codec,
		       unsigned int reg, unsigned int *value);
int snd_soc_default_volatile_register(struct snd_soc_codec *codec,
				      unsigned int reg);
int snd_soc_default_readable_register(struct snd_soc_codec *codec,
				      unsigned int reg);
int snd_soc_default_writable_register(struct snd_soc_codec *codec,
				      unsigned int reg);
int snd_soc_platform_read(struct snd_soc_platform *platform,
					unsigned int reg);
int snd_soc_platform_write(struct snd_soc_platform *platform,
					unsigned int reg, unsigned int val);
int soc_new_pcm(struct snd_soc_pcm_runtime *rtd, int num);
int soc_new_compress(struct snd_soc_pcm_runtime *rtd, int num);

struct snd_pcm_substream *snd_soc_get_dai_substream(struct snd_soc_card *card,
		const char *dai_link, int stream);
struct snd_soc_pcm_runtime *snd_soc_get_pcm_runtime(struct snd_soc_card *card,
		const char *dai_link);

/* Utility functions to get clock rates from various things */
int snd_soc_calc_frame_size(int sample_size, int channels, int tdm_slots);
int snd_soc_params_to_frame_size(struct snd_pcm_hw_params *params);
int snd_soc_calc_bclk(int fs, int sample_size, int channels, int tdm_slots);
int snd_soc_params_to_bclk(struct snd_pcm_hw_params *parms);

/* set runtime hw params */
int snd_soc_set_runtime_hwparams(struct snd_pcm_substream *substream,
	const struct snd_pcm_hardware *hw);

/* Jack reporting */
int snd_soc_jack_new(struct snd_soc_codec *codec, const char *id, int type,
		     struct snd_soc_jack *jack);
void snd_soc_jack_report(struct snd_soc_jack *jack, int status, int mask);
void snd_soc_jack_report_no_dapm(struct snd_soc_jack *jack, int status,
				 int mask);
int snd_soc_jack_add_pins(struct snd_soc_jack *jack, int count,
			  struct snd_soc_jack_pin *pins);
void snd_soc_jack_notifier_register(struct snd_soc_jack *jack,
				    struct notifier_block *nb);
void snd_soc_jack_notifier_unregister(struct snd_soc_jack *jack,
				      struct notifier_block *nb);
int snd_soc_jack_add_zones(struct snd_soc_jack *jack, int count,
			  struct snd_soc_jack_zone *zones);
int snd_soc_jack_get_type(struct snd_soc_jack *jack, int micbias_voltage);
#ifdef CONFIG_GPIOLIB
int snd_soc_jack_add_gpios(struct snd_soc_jack *jack, int count,
			struct snd_soc_jack_gpio *gpios);
void snd_soc_jack_free_gpios(struct snd_soc_jack *jack, int count,
			struct snd_soc_jack_gpio *gpios);
#endif

/* codec register bit access */
int snd_soc_update_bits(struct snd_soc_codec *codec, unsigned short reg,
				unsigned int mask, unsigned int value);
int snd_soc_update_bits_locked(struct snd_soc_codec *codec,
			       unsigned short reg, unsigned int mask,
			       unsigned int value);
int snd_soc_test_bits(struct snd_soc_codec *codec, unsigned short reg,
				unsigned int mask, unsigned int value);

int snd_soc_new_ac97_codec(struct snd_soc_codec *codec,
	struct snd_ac97_bus_ops *ops, int num);
void snd_soc_free_ac97_codec(struct snd_soc_codec *codec);

void snd_soc_card_change_online_state(struct snd_soc_card *soc_card,
				      int online);

/*
 *Controls
 */
struct snd_kcontrol *snd_soc_cnew(const struct snd_kcontrol_new *_template,
				  void *data, char *long_name,
				  const char *prefix);
int snd_soc_add_codec_controls(struct snd_soc_codec *codec,
	const struct snd_kcontrol_new *controls, int num_controls);
int snd_soc_add_platform_controls(struct snd_soc_platform *platform,
	const struct snd_kcontrol_new *controls, int num_controls);
int snd_soc_add_card_controls(struct snd_soc_card *soc_card,
	const struct snd_kcontrol_new *controls, int num_controls);
int snd_soc_add_dai_controls(struct snd_soc_dai *dai,
	const struct snd_kcontrol_new *controls, int num_controls);
int snd_soc_info_enum_double(struct snd_kcontrol *kcontrol,
	struct snd_ctl_elem_info *uinfo);
int snd_soc_info_enum_ext(struct snd_kcontrol *kcontrol,
	struct snd_ctl_elem_info *uinfo);
int snd_soc_get_enum_double(struct snd_kcontrol *kcontrol,
	struct snd_ctl_elem_value *ucontrol);
int snd_soc_put_enum_double(struct snd_kcontrol *kcontrol,
	struct snd_ctl_elem_value *ucontrol);
int snd_soc_get_value_enum_double(struct snd_kcontrol *kcontrol,
	struct snd_ctl_elem_value *ucontrol);
int snd_soc_put_value_enum_double(struct snd_kcontrol *kcontrol,
	struct snd_ctl_elem_value *ucontrol);
int snd_soc_info_volsw(struct snd_kcontrol *kcontrol,
	struct snd_ctl_elem_info *uinfo);
int snd_soc_info_multi_ext(struct snd_kcontrol *kcontrol,
	struct snd_ctl_elem_info *uinfo);
int snd_soc_info_volsw_ext(struct snd_kcontrol *kcontrol,
	struct snd_ctl_elem_info *uinfo);
#define snd_soc_info_bool_ext		snd_ctl_boolean_mono_info
int snd_soc_get_volsw(struct snd_kcontrol *kcontrol,
	struct snd_ctl_elem_value *ucontrol);
int snd_soc_put_volsw(struct snd_kcontrol *kcontrol,
	struct snd_ctl_elem_value *ucontrol);
#define snd_soc_get_volsw_2r snd_soc_get_volsw
#define snd_soc_put_volsw_2r snd_soc_put_volsw
int snd_soc_info_volsw_s8(struct snd_kcontrol *kcontrol,
	struct snd_ctl_elem_info *uinfo);
int snd_soc_get_volsw_s8(struct snd_kcontrol *kcontrol,
	struct snd_ctl_elem_value *ucontrol);
int snd_soc_put_volsw_s8(struct snd_kcontrol *kcontrol,
	struct snd_ctl_elem_value *ucontrol);
int snd_soc_limit_volume(struct snd_soc_codec *codec,
	const char *name, int max);
int snd_soc_info_volsw_2r_sx(struct snd_kcontrol *kcontrol,
	struct snd_ctl_elem_info *uinfo);
int snd_soc_get_volsw_2r_sx(struct snd_kcontrol *kcontrol,
	struct snd_ctl_elem_value *ucontrol);
int snd_soc_put_volsw_2r_sx(struct snd_kcontrol *kcontrol,
	struct snd_ctl_elem_value *ucontrol);

/**
 * struct snd_soc_reg_access - Describes whether a given register is
 * readable, writable or volatile.
 *
 * @reg: the register number
 * @read: whether this register is readable
 * @write: whether this register is writable
 * @vol: whether this register is volatile
 */
struct snd_soc_reg_access {
	u16 reg;
	u16 read;
	u16 write;
	u16 vol;
};

/**
 * struct snd_soc_jack_pin - Describes a pin to update based on jack detection
 *
 * @pin:    name of the pin to update
 * @mask:   bits to check for in reported jack status
 * @invert: if non-zero then pin is enabled when status is not reported
 */
struct snd_soc_jack_pin {
	struct list_head list;
	const char *pin;
	int mask;
	bool invert;
};

/**
 * struct snd_soc_jack_zone - Describes voltage zones of jack detection
 *
 * @min_mv: start voltage in mv
 * @max_mv: end voltage in mv
 * @jack_type: type of jack that is expected for this voltage
 * @debounce_time: debounce_time for jack, codec driver should wait for this
 *		duration before reading the adc for voltages
 * @:list: list container
 */
struct snd_soc_jack_zone {
	unsigned int min_mv;
	unsigned int max_mv;
	unsigned int jack_type;
	unsigned int debounce_time;
	struct list_head list;
};

/**
 * struct snd_soc_jack_gpio - Describes a gpio pin for jack detection
 *
 * @gpio:         gpio number
 * @name:         gpio name
 * @report:       value to report when jack detected
 * @invert:       report presence in low state
 * @debouce_time: debouce time in ms
 * @wake:	  enable as wake source
 * @jack_status_check: callback function which overrides the detection
 *		       to provide more complex checks (eg, reading an
 *		       ADC).
 */
#ifdef CONFIG_GPIOLIB
struct snd_soc_jack_gpio {
	unsigned int gpio;
	const char *name;
	int report;
	int invert;
	int debounce_time;
	bool wake;

	struct snd_soc_jack *jack;
	struct delayed_work work;

	int (*jack_status_check)(void);
};
#endif

struct snd_soc_jack {
	struct mutex mutex;
	struct snd_jack *jack;
	struct snd_soc_codec *codec;
	struct list_head pins;
	int status;
	struct blocking_notifier_head notifier;
	struct list_head jack_zones;
};

/* SoC PCM stream information */
struct snd_soc_pcm_stream {
	const char *stream_name;
	const char *aif_name;	/* DAPM AIF widget name */
	u64 formats;			/* SNDRV_PCM_FMTBIT_* */
	unsigned int rates;		/* SNDRV_PCM_RATE_* */
	unsigned int rate_min;		/* min rate */
	unsigned int rate_max;		/* max rate */
	unsigned int channels_min;	/* min channels */
	unsigned int channels_max;	/* max channels */
	unsigned int sig_bits;		/* number of bits of content */
};

/* SoC audio ops */
struct snd_soc_ops {
	int (*startup)(struct snd_pcm_substream *);
	void (*shutdown)(struct snd_pcm_substream *);
	int (*hw_params)(struct snd_pcm_substream *, struct snd_pcm_hw_params *);
	int (*hw_free)(struct snd_pcm_substream *);
	int (*prepare)(struct snd_pcm_substream *);
	int (*trigger)(struct snd_pcm_substream *, int);
};

struct snd_soc_compr_ops {
	int (*startup)(struct snd_compr_stream *);
	void (*shutdown)(struct snd_compr_stream *);
	int (*set_params)(struct snd_compr_stream *);
	int (*trigger)(struct snd_compr_stream *);
};

/* SoC cache ops */
struct snd_soc_cache_ops {
	const char *name;
	enum snd_soc_compress_type id;
	int (*init)(struct snd_soc_codec *codec);
	int (*exit)(struct snd_soc_codec *codec);
	int (*read)(struct snd_soc_codec *codec, unsigned int reg,
		unsigned int *value);
	int (*write)(struct snd_soc_codec *codec, unsigned int reg,
		unsigned int value);
	int (*sync)(struct snd_soc_codec *codec);
};

/* SoC Audio Codec device */
struct snd_soc_codec {
	const char *name;
	const char *name_prefix;
	int id;
	struct device *dev;
	const struct snd_soc_codec_driver *driver;

	struct mutex mutex;
	struct snd_soc_card *card;
	struct list_head list;
	struct list_head card_list;
	int num_dai;
	enum snd_soc_compress_type compress_type;
	size_t reg_size;	/* reg_cache_size * reg_word_size */
	int (*volatile_register)(struct snd_soc_codec *, unsigned int);
	int (*readable_register)(struct snd_soc_codec *, unsigned int);
	int (*writable_register)(struct snd_soc_codec *, unsigned int);

	/* runtime */
	struct snd_ac97 *ac97;  /* for ad-hoc ac97 devices */
	unsigned int active;
	unsigned int cache_bypass:1; /* Suppress access to the cache */
	unsigned int suspended:1; /* Codec is in suspend PM state */
	unsigned int probed:1; /* Codec has been probed */
	unsigned int ac97_registered:1; /* Codec has been AC97 registered */
	unsigned int ac97_created:1; /* Codec has been created by SoC */
	unsigned int sysfs_registered:1; /* codec has been sysfs registered */
	unsigned int cache_init:1; /* codec cache has been initialized */
	unsigned int using_regmap:1; /* using regmap access */
	u32 cache_only;  /* Suppress writes to hardware */
	u32 cache_sync; /* Cache needs to be synced to hardware */

	/* codec IO */
	void *control_data; /* codec control (i2c/3wire) data */
	enum snd_soc_control_type control_type;
	hw_write_t hw_write;
	unsigned int (*hw_read)(struct snd_soc_codec *, unsigned int);
	unsigned int (*read)(struct snd_soc_codec *, unsigned int);
	int (*write)(struct snd_soc_codec *, unsigned int, unsigned int);
	int (*bulk_write_raw)(struct snd_soc_codec *, unsigned int, const void *, size_t);
	void *reg_cache;
	const void *reg_def_copy;
	const struct snd_soc_cache_ops *cache_ops;
	struct mutex cache_rw_mutex;
	int val_bytes;

	/* dapm */
	struct snd_soc_dapm_context dapm;
	unsigned int ignore_pmdown_time:1; /* pmdown_time is ignored at stop */

#ifdef CONFIG_DEBUG_FS
	struct dentry *debugfs_codec_root;
	struct dentry *debugfs_reg;
	struct dentry *debugfs_dapm;
#endif
};

/* codec driver */
struct snd_soc_codec_driver {

	/* driver ops */
	int (*probe)(struct snd_soc_codec *);
	int (*remove)(struct snd_soc_codec *);
	int (*suspend)(struct snd_soc_codec *);
	int (*resume)(struct snd_soc_codec *);

	/* Default control and setup, added after probe() is run */
	const struct snd_kcontrol_new *controls;
	int num_controls;
	const struct snd_soc_dapm_widget *dapm_widgets;
	int num_dapm_widgets;
	const struct snd_soc_dapm_route *dapm_routes;
	int num_dapm_routes;

	/* codec wide operations */
	int (*set_sysclk)(struct snd_soc_codec *codec,
			  int clk_id, int source, unsigned int freq, int dir);
	int (*set_pll)(struct snd_soc_codec *codec, int pll_id, int source,
		unsigned int freq_in, unsigned int freq_out);

	/* codec IO */
	unsigned int (*read)(struct snd_soc_codec *, unsigned int);
	int (*write)(struct snd_soc_codec *, unsigned int, unsigned int);
	int (*display_register)(struct snd_soc_codec *, char *,
				size_t, unsigned int);
	int (*volatile_register)(struct snd_soc_codec *, unsigned int);
	int (*readable_register)(struct snd_soc_codec *, unsigned int);
	int (*writable_register)(struct snd_soc_codec *, unsigned int);
	unsigned int reg_cache_size;
	short reg_cache_step;
	short reg_word_size;
	const void *reg_cache_default;
	short reg_access_size;
	const struct snd_soc_reg_access *reg_access_default;
	enum snd_soc_compress_type compress_type;

	/* codec bias level */
	int (*set_bias_level)(struct snd_soc_codec *,
			      enum snd_soc_bias_level level);
	bool idle_bias_off;

	void (*seq_notifier)(struct snd_soc_dapm_context *,
			     enum snd_soc_dapm_type, int);

	/* codec stream completion event */
	int (*stream_event)(struct snd_soc_dapm_context *dapm, int event);

	/* probe ordering - for components with runtime dependencies */
	int probe_order;
	int remove_order;
};

/* SoC platform interface */
struct snd_soc_platform_driver {

	int (*probe)(struct snd_soc_platform *);
	int (*remove)(struct snd_soc_platform *);
	int (*suspend)(struct snd_soc_dai *dai);
	int (*resume)(struct snd_soc_dai *dai);

	/* pcm creation and destruction */
	int (*pcm_new)(struct snd_soc_pcm_runtime *);
	void (*pcm_free)(struct snd_pcm *);

	/* Default control and setup, added after probe() is run */
	const struct snd_kcontrol_new *controls;
	int num_controls;
	const struct snd_soc_dapm_widget *dapm_widgets;
	int num_dapm_widgets;
	const struct snd_soc_dapm_route *dapm_routes;
	int num_dapm_routes;

	/*
	 * For platform caused delay reporting.
	 * Optional.
	 */
	snd_pcm_sframes_t (*delay)(struct snd_pcm_substream *,
		struct snd_soc_dai *);

	/* platform stream pcm ops */
	struct snd_pcm_ops *ops;

	/* platform stream compress ops */
	struct snd_compr_ops *compr_ops;

	/* platform stream completion event */
	int (*stream_event)(struct snd_soc_dapm_context *dapm, int event);

	/* probe ordering - for components with runtime dependencies */
	int probe_order;
	int remove_order;

	/* platform IO - used for platform DAPM */
	unsigned int (*read)(struct snd_soc_platform *, unsigned int);
	int (*write)(struct snd_soc_platform *, unsigned int, unsigned int);

	int (*bespoke_trigger)(struct snd_pcm_substream *, int);
};

struct snd_soc_platform {
	const char *name;
	int id;
	struct device *dev;
	struct snd_soc_platform_driver *driver;

	unsigned int suspended:1; /* platform is suspended */
	unsigned int probed:1;

	struct snd_soc_card *card;
	struct list_head list;
	struct list_head card_list;

	struct snd_soc_dapm_context dapm;

#ifdef CONFIG_DEBUG_FS
	struct dentry *debugfs_platform_root;
	struct dentry *debugfs_dapm;
#endif
};

struct snd_soc_dai_link {
	/* config - must be set by machine driver */
	const char *name;			/* Codec name */
	const char *stream_name;		/* Stream name */
	const char *codec_name;		/* for multi-codec */
	const struct device_node *codec_of_node;
	const char *platform_name;	/* for multi-platform */
	const struct device_node *platform_of_node;
	const char *cpu_dai_name;
	const struct device_node *cpu_dai_of_node;
	const char *codec_dai_name;

	unsigned int dai_fmt;           /* format to set on init */

	enum snd_soc_dpcm_trigger trigger[2]; /* trigger type for DPCM */

	/* Keep DAI active over suspend */
	unsigned int ignore_suspend:1;

	/* Symmetry requirements */
	unsigned int symmetric_rates:1;
	/* No PCM created for this DAI link */
	unsigned int no_pcm:1;
	/* This DAI link can change CODEC and platform at runtime*/
	unsigned int dynamic:1;
	/* This DAI has a Backend ID */
	unsigned int be_id;
	/* This DAI can support no host IO (no pcm data is copied to from host) */
	unsigned int no_host_mode:2;

	/* pmdown_time is ignored at stop */
	unsigned int ignore_pmdown_time:1;

	/* codec/machine specific init - e.g. add machine controls */
	int (*init)(struct snd_soc_pcm_runtime *rtd);

	/* hw_params re-writing for BE and FE sync */
	int (*be_hw_params_fixup)(struct snd_soc_pcm_runtime *rtd,
			struct snd_pcm_hw_params *params);

	/* machine stream operations */
	struct snd_soc_ops *ops;
	struct snd_soc_compr_ops *compr_ops;
};

struct snd_soc_codec_conf {
	const char *dev_name;

	/*
	 * optional map of kcontrol, widget and path name prefixes that are
	 * associated per device
	 */
	const char *name_prefix;

	/*
	 * set this to the desired compression type if you want to
	 * override the one supplied in codec->driver->compress_type
	 */
	enum snd_soc_compress_type compress_type;
};

struct snd_soc_aux_dev {
	const char *name;		/* Codec name */
	const char *codec_name;		/* for multi-codec */

	/* codec/machine specific init - e.g. add machine controls */
	int (*init)(struct snd_soc_dapm_context *dapm);
};

/* SoC card */
struct snd_soc_card {
	const char *name;
	const char *long_name;
	const char *driver_name;
	struct device *dev;
	struct snd_card *snd_card;
	struct module *owner;

	struct list_head list;
	struct mutex mutex;
<<<<<<< HEAD
	struct mutex dpcm_mutex;

	struct mutex dapm_mutex;
	struct mutex dapm_power_mutex;
	struct mutex dsp_mutex;
	spinlock_t dsp_spinlock;
=======
	struct mutex dapm_mutex;
>>>>>>> 10a793e6

	bool instantiated;

	int (*probe)(struct snd_soc_card *card);
	int (*late_probe)(struct snd_soc_card *card);
	int (*remove)(struct snd_soc_card *card);

	/* the pre and post PM functions are used to do any PM work before and
	 * after the codec and DAI's do any PM work. */
	int (*suspend_pre)(struct snd_soc_card *card);
	int (*suspend_post)(struct snd_soc_card *card);
	int (*resume_pre)(struct snd_soc_card *card);
	int (*resume_post)(struct snd_soc_card *card);

	/* callbacks */
	int (*set_bias_level)(struct snd_soc_card *,
			      struct snd_soc_dapm_context *dapm,
			      enum snd_soc_bias_level level);
	int (*set_bias_level_post)(struct snd_soc_card *,
				   struct snd_soc_dapm_context *dapm,
				   enum snd_soc_bias_level level);

	long pmdown_time;

	/* CPU <--> Codec DAI links  */
	struct snd_soc_dai_link *dai_link;
	int num_links;
	struct snd_soc_pcm_runtime *rtd;
	int num_rtd;
	int num_playback_channels;
	int num_capture_channels;

	/* optional codec specific configuration */
	struct snd_soc_codec_conf *codec_conf;
	int num_configs;

	/*
	 * optional auxiliary devices such as amplifiers or codecs with DAI
	 * link unused
	 */
	struct snd_soc_aux_dev *aux_dev;
	int num_aux_devs;
	struct snd_soc_pcm_runtime *rtd_aux;
	int num_aux_rtd;

	const struct snd_kcontrol_new *controls;
	int num_controls;

	/*
	 * Card-specific routes and widgets.
	 */
	const struct snd_soc_dapm_widget *dapm_widgets;
	int num_dapm_widgets;
	const struct snd_soc_dapm_route *dapm_routes;
	int num_dapm_routes;
	bool fully_routed;

	struct work_struct deferred_resume_work;

	/* lists of probed devices belonging to this card */
	struct list_head codec_dev_list;
	struct list_head platform_dev_list;
	struct list_head dai_dev_list;

	struct list_head widgets;
	struct list_head paths;
	struct list_head dapm_list;
	struct list_head dapm_dirty;

	/* Generic DAPM context for the card */
	struct snd_soc_dapm_context dapm;
	struct snd_soc_dapm_stats dapm_stats;

#ifdef CONFIG_DEBUG_FS
	struct dentry *debugfs_card_root;
	struct dentry *debugfs_pop_time;
#endif
	u32 pop_time;

	void *drvdata;
};

/* DSP runtime data */
struct snd_soc_dpcm_runtime {
	struct list_head be_clients;
	struct list_head fe_clients;
	int users;
	struct snd_pcm_runtime *runtime;
	struct snd_pcm_hw_params hw_params;
	int runtime_update;
	enum snd_soc_dpcm_state state;
};

/* SoC machine DAI configuration, glues a codec and cpu DAI together */
struct snd_soc_pcm_runtime {
	struct device *dev;
	struct snd_soc_card *card;
	struct snd_soc_dai_link *dai_link;
	struct mutex pcm_mutex;
	enum snd_soc_pcm_subclass pcm_subclass;
	struct snd_pcm_ops ops;

	unsigned int dev_registered:1;

	/* Dynamic PCM BE runtime data */
	struct snd_soc_dpcm_runtime dpcm[2];
	int fe_compr;

	long pmdown_time;

	/* runtime devices */
	struct snd_pcm *pcm;
	struct snd_compr *compr;
	struct snd_soc_codec *codec;
	struct snd_soc_platform *platform;
	struct snd_soc_dai *codec_dai;
	struct snd_soc_dai *cpu_dai;

	struct delayed_work delayed_work;

#ifdef CONFIG_DEBUG_FS
	struct dentry *debugfs_dpcm_root;
	struct dentry *debugfs_dpcm_state;
#endif
};

/* mixer control */
struct soc_mixer_control {
	int min, max, platform_max;
	unsigned int reg, rreg, shift, rshift, invert;
};
struct soc_multi_mixer_control {
	int min, max, platform_max, count;
	unsigned int reg, rreg, shift, rshift, invert;
};


/* enumerated kcontrol */
struct soc_enum {
	unsigned short reg;
	unsigned short reg2;
	unsigned char shift_l;
	unsigned char shift_r;
	unsigned int max;
	unsigned int mask;
	const char * const *texts;
	char **dtexts;
	const unsigned int *values;
	void *dapm;
};

/* codec IO */
unsigned int snd_soc_read(struct snd_soc_codec *codec, unsigned int reg);
unsigned int snd_soc_write(struct snd_soc_codec *codec,
			   unsigned int reg, unsigned int val);
unsigned int snd_soc_bulk_write_raw(struct snd_soc_codec *codec,
				    unsigned int reg, const void *data, size_t len);

/* device driver data */

static inline void snd_soc_card_set_drvdata(struct snd_soc_card *card,
		void *data)
{
	card->drvdata = data;
}

static inline void *snd_soc_card_get_drvdata(struct snd_soc_card *card)
{
	return card->drvdata;
}

static inline void snd_soc_codec_set_drvdata(struct snd_soc_codec *codec,
		void *data)
{
	dev_set_drvdata(codec->dev, data);
}

static inline void *snd_soc_codec_get_drvdata(struct snd_soc_codec *codec)
{
	return dev_get_drvdata(codec->dev);
}

static inline void snd_soc_platform_set_drvdata(struct snd_soc_platform *platform,
		void *data)
{
	dev_set_drvdata(platform->dev, data);
}

static inline void *snd_soc_platform_get_drvdata(struct snd_soc_platform *platform)
{
	return dev_get_drvdata(platform->dev);
}

static inline void snd_soc_pcm_set_drvdata(struct snd_soc_pcm_runtime *rtd,
		void *data)
{
	dev_set_drvdata(rtd->dev, data);
}

static inline void *snd_soc_pcm_get_drvdata(struct snd_soc_pcm_runtime *rtd)
{
	return dev_get_drvdata(rtd->dev);
}

static inline void snd_soc_initialize_card_lists(struct snd_soc_card *card)
{
	INIT_LIST_HEAD(&card->dai_dev_list);
	INIT_LIST_HEAD(&card->codec_dev_list);
	INIT_LIST_HEAD(&card->platform_dev_list);
	INIT_LIST_HEAD(&card->widgets);
	INIT_LIST_HEAD(&card->paths);
	INIT_LIST_HEAD(&card->dapm_list);
}

static inline bool snd_soc_volsw_is_stereo(struct soc_mixer_control *mc)
{
	if (mc->reg == mc->rreg && mc->shift == mc->rshift)
		return 0;
	/*
	 * mc->reg == mc->rreg && mc->shift != mc->rshift, or
	 * mc->reg != mc->rreg means that the control is
	 * stereo (bits in one register or in two registers)
	 */
	return 1;
}

int snd_soc_util_init(void);
void snd_soc_util_exit(void);

int snd_soc_of_parse_card_name(struct snd_soc_card *card,
			       const char *propname);
int snd_soc_of_parse_audio_routing(struct snd_soc_card *card,
				   const char *propname);

#include <sound/soc-dai.h>

#ifdef CONFIG_DEBUG_FS
extern struct dentry *snd_soc_debugfs_root;
#endif

extern const struct dev_pm_ops snd_soc_pm_ops;

#endif<|MERGE_RESOLUTION|>--- conflicted
+++ resolved
@@ -303,7 +303,6 @@
 	SND_SOC_PCM_CLASS_BE	= 1,
 };
 
-<<<<<<< HEAD
 /*
  * Dynamic PCM DAI link states.
  */
@@ -331,11 +330,11 @@
 	SND_SOC_DPCM_TRIGGER_PRE		= 0,
 	SND_SOC_DPCM_TRIGGER_POST,
 	SND_SOC_DPCM_TRIGGER_BESPOKE,
-=======
+};
+
 enum snd_soc_card_subclass {
 	SND_SOC_CARD_CLASS_INIT	= 0,
 	SND_SOC_CARD_CLASS_PCM	= 1,
->>>>>>> 10a793e6
 };
 
 int snd_soc_codec_set_sysclk(struct snd_soc_codec *codec, int clk_id,
@@ -882,16 +881,12 @@
 
 	struct list_head list;
 	struct mutex mutex;
-<<<<<<< HEAD
 	struct mutex dpcm_mutex;
 
 	struct mutex dapm_mutex;
 	struct mutex dapm_power_mutex;
 	struct mutex dsp_mutex;
 	spinlock_t dsp_spinlock;
-=======
-	struct mutex dapm_mutex;
->>>>>>> 10a793e6
 
 	bool instantiated;
 
