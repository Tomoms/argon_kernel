/*
 *  NSA Security-Enhanced Linux (SELinux) security module
 *
 *  This file contains the SELinux hook function implementations.
 *
 *  Authors:  Stephen Smalley, <sds@epoch.ncsc.mil>
 *	      Chris Vance, <cvance@nai.com>
 *	      Wayne Salamon, <wsalamon@nai.com>
 *	      James Morris <jmorris@redhat.com>
 *
 *  Copyright (C) 2001,2002 Networks Associates Technology, Inc.
 *  Copyright (C) 2003-2008 Red Hat, Inc., James Morris <jmorris@redhat.com>
 *					   Eric Paris <eparis@redhat.com>
 *  Copyright (C) 2004-2005 Trusted Computer Solutions, Inc.
 *			    <dgoeddel@trustedcs.com>
 *  Copyright (C) 2006, 2007, 2009 Hewlett-Packard Development Company, L.P.
 *	Paul Moore <paul@paul-moore.com>
 *  Copyright (C) 2007 Hitachi Software Engineering Co., Ltd.
 *		       Yuichi Nakamura <ynakam@hitachisoft.jp>
 *
 *	This program is free software; you can redistribute it and/or modify
 *	it under the terms of the GNU General Public License version 2,
 *	as published by the Free Software Foundation.
 */

#include <linux/init.h>
#include <linux/kd.h>
#include <linux/kernel.h>
#include <linux/tracehook.h>
#include <linux/errno.h>
#include <linux/sched.h>
#include <linux/security.h>
#include <linux/xattr.h>
#include <linux/capability.h>
#include <linux/unistd.h>
#include <linux/mm.h>
#include <linux/mman.h>
#include <linux/slab.h>
#include <linux/pagemap.h>
#include <linux/proc_fs.h>
#include <linux/swap.h>
#include <linux/spinlock.h>
#include <linux/syscalls.h>
#include <linux/dcache.h>
#include <linux/file.h>
#include <linux/fdtable.h>
#include <linux/namei.h>
#include <linux/mount.h>
#include <linux/netfilter_ipv4.h>
#include <linux/netfilter_ipv6.h>
#include <linux/tty.h>
#include <net/icmp.h>
#include <net/ip.h>		/* for local_port_range[] */
#include <net/tcp.h>		/* struct or_callable used in sock_rcv_skb */
#include <net/net_namespace.h>
#include <net/netlabel.h>
#include <linux/uaccess.h>
#include <asm/ioctls.h>
#include <linux/atomic.h>
#include <linux/bitops.h>
#include <linux/interrupt.h>
#include <linux/netdevice.h>	/* for network interface checks */
#include <linux/netlink.h>
#include <linux/tcp.h>
#include <linux/udp.h>
#include <linux/dccp.h>
#include <linux/quota.h>
#include <linux/un.h>		/* for Unix socket types */
#include <net/af_unix.h>	/* for Unix socket types */
#include <linux/parser.h>
#include <linux/nfs_mount.h>
#include <net/ipv6.h>
#include <linux/hugetlb.h>
#include <linux/personality.h>
#include <linux/audit.h>
#include <linux/string.h>
#include <linux/selinux.h>
#include <linux/mutex.h>
#include <linux/posix-timers.h>
#include <linux/syslog.h>
#include <linux/user_namespace.h>
#include <linux/export.h>
#include <linux/msg.h>
#include <linux/shm.h>
#include <linux/pft.h>

#include "avc.h"
#include "objsec.h"
#include "netif.h"
#include "netnode.h"
#include "netport.h"
#include "xfrm.h"
#include "netlabel.h"
#include "audit.h"
#include "avc_ss.h"

#define NUM_SEL_MNT_OPTS 5

extern struct security_operations *security_ops;

/* SECMARK reference count */
static atomic_t selinux_secmark_refcount = ATOMIC_INIT(0);

#ifdef CONFIG_SECURITY_SELINUX_DEVELOP
int selinux_enforcing;

static int __init enforcing_setup(char *str)
{
	unsigned long enforcing;
	if (!strict_strtoul(str, 0, &enforcing))
		selinux_enforcing = enforcing ? 1 : 0;
	return 1;
}
__setup("enforcing=", enforcing_setup);
#endif

#ifdef CONFIG_SECURITY_SELINUX_BOOTPARAM
int selinux_enabled = CONFIG_SECURITY_SELINUX_BOOTPARAM_VALUE;

static int __init selinux_enabled_setup(char *str)
{
	unsigned long enabled;
	if (!strict_strtoul(str, 0, &enabled))
		selinux_enabled = enabled ? 1 : 0;
	return 1;
}
__setup("selinux=", selinux_enabled_setup);
#else
int selinux_enabled = 1;
#endif

static struct kmem_cache *sel_inode_cache;

/**
 * selinux_secmark_enabled - Check to see if SECMARK is currently enabled
 *
 * Description:
 * This function checks the SECMARK reference counter to see if any SECMARK
 * targets are currently configured, if the reference counter is greater than
 * zero SECMARK is considered to be enabled.  Returns true (1) if SECMARK is
 * enabled, false (0) if SECMARK is disabled.
 *
 */
static int selinux_secmark_enabled(void)
{
	return (atomic_read(&selinux_secmark_refcount) > 0);
}

/*
 * initialise the security for the init task
 */
static void cred_init_security(void)
{
	struct cred *cred = (struct cred *) current->real_cred;
	struct task_security_struct *tsec;

	tsec = kzalloc(sizeof(struct task_security_struct), GFP_KERNEL);
	if (!tsec)
		panic("SELinux:  Failed to initialize initial task.\n");

	tsec->osid = tsec->sid = SECINITSID_KERNEL;
	cred->security = tsec;
}

/*
 * get the security ID of a set of credentials
 */
static inline u32 cred_sid(const struct cred *cred)
{
	const struct task_security_struct *tsec;

	tsec = cred->security;
	return tsec->sid;
}

/*
 * get the objective security ID of a task
 */
static inline u32 task_sid(const struct task_struct *task)
{
	u32 sid;

	rcu_read_lock();
	sid = cred_sid(__task_cred(task));
	rcu_read_unlock();
	return sid;
}

/*
 * get the subjective security ID of the current task
 */
static inline u32 current_sid(void)
{
	const struct task_security_struct *tsec = current_security();

	return tsec->sid;
}

/* Allocate and free functions for each kind of security blob. */

static int inode_alloc_security(struct inode *inode)
{
	struct inode_security_struct *isec;
	u32 sid = current_sid();

	isec = kmem_cache_zalloc(sel_inode_cache, GFP_NOFS);
	if (!isec)
		return -ENOMEM;

	mutex_init(&isec->lock);
	INIT_LIST_HEAD(&isec->list);
	isec->inode = inode;
	isec->sid = SECINITSID_UNLABELED;
	isec->sclass = SECCLASS_FILE;
	isec->task_sid = sid;
	inode->i_security = isec;

	return 0;
}

static void inode_free_rcu(struct rcu_head *head)
{
	struct inode_security_struct *isec;

	isec = container_of(head, struct inode_security_struct, rcu);
	kmem_cache_free(sel_inode_cache, isec);
}

static void inode_free_security(struct inode *inode)
{
	struct inode_security_struct *isec = inode->i_security;
	struct superblock_security_struct *sbsec = inode->i_sb->s_security;

	spin_lock(&sbsec->isec_lock);
	if (!list_empty(&isec->list))
		list_del_init(&isec->list);
	spin_unlock(&sbsec->isec_lock);

	/*
	 * The inode may still be referenced in a path walk and
	 * a call to selinux_inode_permission() can be made
	 * after inode_free_security() is called. Ideally, the VFS
	 * wouldn't do this, but fixing that is a much harder
	 * job. For now, simply free the i_security via RCU, and
	 * leave the current inode->i_security pointer intact.
	 * The inode will be freed after the RCU grace period too.
	 */
	call_rcu(&isec->rcu, inode_free_rcu);
}

static int file_alloc_security(struct file *file)
{
	struct file_security_struct *fsec;
	u32 sid = current_sid();

	fsec = kzalloc(sizeof(struct file_security_struct), GFP_KERNEL);
	if (!fsec)
		return -ENOMEM;

	fsec->sid = sid;
	fsec->fown_sid = sid;
	file->f_security = fsec;

	return 0;
}

static void file_free_security(struct file *file)
{
	struct file_security_struct *fsec = file->f_security;
	file->f_security = NULL;
	kfree(fsec);
}

static int superblock_alloc_security(struct super_block *sb)
{
	struct superblock_security_struct *sbsec;

	sbsec = kzalloc(sizeof(struct superblock_security_struct), GFP_KERNEL);
	if (!sbsec)
		return -ENOMEM;

	mutex_init(&sbsec->lock);
	INIT_LIST_HEAD(&sbsec->isec_head);
	spin_lock_init(&sbsec->isec_lock);
	sbsec->sb = sb;
	sbsec->sid = SECINITSID_UNLABELED;
	sbsec->def_sid = SECINITSID_FILE;
	sbsec->mntpoint_sid = SECINITSID_UNLABELED;
	sb->s_security = sbsec;

	return 0;
}

static void superblock_free_security(struct super_block *sb)
{
	struct superblock_security_struct *sbsec = sb->s_security;
	sb->s_security = NULL;
	kfree(sbsec);
}

/* The file system's label must be initialized prior to use. */

static const char *labeling_behaviors[6] = {
	"uses xattr",
	"uses transition SIDs",
	"uses task SIDs",
	"uses genfs_contexts",
	"not configured for labeling",
	"uses mountpoint labeling",
};

static int inode_doinit_with_dentry(struct inode *inode, struct dentry *opt_dentry);

static inline int inode_doinit(struct inode *inode)
{
	return inode_doinit_with_dentry(inode, NULL);
}

enum {
	Opt_error = -1,
	Opt_context = 1,
	Opt_fscontext = 2,
	Opt_defcontext = 3,
	Opt_rootcontext = 4,
	Opt_labelsupport = 5,
};

static const match_table_t tokens = {
	{Opt_context, CONTEXT_STR "%s"},
	{Opt_fscontext, FSCONTEXT_STR "%s"},
	{Opt_defcontext, DEFCONTEXT_STR "%s"},
	{Opt_rootcontext, ROOTCONTEXT_STR "%s"},
	{Opt_labelsupport, LABELSUPP_STR},
	{Opt_error, NULL},
};

#define SEL_MOUNT_FAIL_MSG "SELinux:  duplicate or incompatible mount options\n"

static int may_context_mount_sb_relabel(u32 sid,
			struct superblock_security_struct *sbsec,
			const struct cred *cred)
{
	const struct task_security_struct *tsec = cred->security;
	int rc;

	rc = avc_has_perm(tsec->sid, sbsec->sid, SECCLASS_FILESYSTEM,
			  FILESYSTEM__RELABELFROM, NULL);
	if (rc)
		return rc;

	rc = avc_has_perm(tsec->sid, sid, SECCLASS_FILESYSTEM,
			  FILESYSTEM__RELABELTO, NULL);
	return rc;
}

static int may_context_mount_inode_relabel(u32 sid,
			struct superblock_security_struct *sbsec,
			const struct cred *cred)
{
	const struct task_security_struct *tsec = cred->security;
	int rc;
	rc = avc_has_perm(tsec->sid, sbsec->sid, SECCLASS_FILESYSTEM,
			  FILESYSTEM__RELABELFROM, NULL);
	if (rc)
		return rc;

	rc = avc_has_perm(sid, sbsec->sid, SECCLASS_FILESYSTEM,
			  FILESYSTEM__ASSOCIATE, NULL);
	return rc;
}

static int sb_finish_set_opts(struct super_block *sb)
{
	struct superblock_security_struct *sbsec = sb->s_security;
	struct dentry *root = sb->s_root;
	struct inode *root_inode = root->d_inode;
	int rc = 0;

	if (sbsec->behavior == SECURITY_FS_USE_XATTR) {
		/* Make sure that the xattr handler exists and that no
		   error other than -ENODATA is returned by getxattr on
		   the root directory.  -ENODATA is ok, as this may be
		   the first boot of the SELinux kernel before we have
		   assigned xattr values to the filesystem. */
		if (!root_inode->i_op->getxattr) {
			printk(KERN_WARNING "SELinux: (dev %s, type %s) has no "
			       "xattr support\n", sb->s_id, sb->s_type->name);
			rc = -EOPNOTSUPP;
			goto out;
		}
		rc = root_inode->i_op->getxattr(root, XATTR_NAME_SELINUX, NULL, 0);
		if (rc < 0 && rc != -ENODATA) {
			if (rc == -EOPNOTSUPP)
				printk(KERN_WARNING "SELinux: (dev %s, type "
				       "%s) has no security xattr handler\n",
				       sb->s_id, sb->s_type->name);
			else
				printk(KERN_WARNING "SELinux: (dev %s, type "
				       "%s) getxattr errno %d\n", sb->s_id,
				       sb->s_type->name, -rc);
			goto out;
		}
	}

	sbsec->flags |= (SE_SBINITIALIZED | SE_SBLABELSUPP);

	if (sbsec->behavior > ARRAY_SIZE(labeling_behaviors))
		printk(KERN_ERR "SELinux: initialized (dev %s, type %s), unknown behavior\n",
		       sb->s_id, sb->s_type->name);
	else
		printk(KERN_DEBUG "SELinux: initialized (dev %s, type %s), %s\n",
		       sb->s_id, sb->s_type->name,
		       labeling_behaviors[sbsec->behavior-1]);

	if (sbsec->behavior == SECURITY_FS_USE_GENFS ||
	    sbsec->behavior == SECURITY_FS_USE_MNTPOINT ||
	    sbsec->behavior == SECURITY_FS_USE_NONE ||
	    sbsec->behavior > ARRAY_SIZE(labeling_behaviors))
		sbsec->flags &= ~SE_SBLABELSUPP;

	/* Special handling. Is genfs but also has in-core setxattr handler*/
	if (!strcmp(sb->s_type->name, "sysfs") ||
	    !strcmp(sb->s_type->name, "pstore") ||
	    !strcmp(sb->s_type->name, "debugfs") ||
	    !strcmp(sb->s_type->name, "rootfs"))
		sbsec->flags |= SE_SBLABELSUPP;

	/* Initialize the root inode. */
	rc = inode_doinit_with_dentry(root_inode, root);

	/* Initialize any other inodes associated with the superblock, e.g.
	   inodes created prior to initial policy load or inodes created
	   during get_sb by a pseudo filesystem that directly
	   populates itself. */
	spin_lock(&sbsec->isec_lock);
next_inode:
	if (!list_empty(&sbsec->isec_head)) {
		struct inode_security_struct *isec =
				list_entry(sbsec->isec_head.next,
					   struct inode_security_struct, list);
		struct inode *inode = isec->inode;
		list_del_init(&isec->list);
		spin_unlock(&sbsec->isec_lock);
		inode = igrab(inode);
		if (inode) {
			if (!IS_PRIVATE(inode))
				inode_doinit(inode);
			iput(inode);
		}
		spin_lock(&sbsec->isec_lock);
		goto next_inode;
	}
	spin_unlock(&sbsec->isec_lock);
out:
	return rc;
}

/*
 * This function should allow an FS to ask what it's mount security
 * options were so it can use those later for submounts, displaying
 * mount options, or whatever.
 */
static int selinux_get_mnt_opts(const struct super_block *sb,
				struct security_mnt_opts *opts)
{
	int rc = 0, i;
	struct superblock_security_struct *sbsec = sb->s_security;
	char *context = NULL;
	u32 len;
	char tmp;

	security_init_mnt_opts(opts);

	if (!(sbsec->flags & SE_SBINITIALIZED))
		return -EINVAL;

	if (!ss_initialized)
		return -EINVAL;

	tmp = sbsec->flags & SE_MNTMASK;
	/* count the number of mount options for this sb */
	for (i = 0; i < 8; i++) {
		if (tmp & 0x01)
			opts->num_mnt_opts++;
		tmp >>= 1;
	}
	/* Check if the Label support flag is set */
	if (sbsec->flags & SE_SBLABELSUPP)
		opts->num_mnt_opts++;

	opts->mnt_opts = kcalloc(opts->num_mnt_opts, sizeof(char *), GFP_ATOMIC);
	if (!opts->mnt_opts) {
		rc = -ENOMEM;
		goto out_free;
	}

	opts->mnt_opts_flags = kcalloc(opts->num_mnt_opts, sizeof(int), GFP_ATOMIC);
	if (!opts->mnt_opts_flags) {
		rc = -ENOMEM;
		goto out_free;
	}

	i = 0;
	if (sbsec->flags & FSCONTEXT_MNT) {
		rc = security_sid_to_context(sbsec->sid, &context, &len);
		if (rc)
			goto out_free;
		opts->mnt_opts[i] = context;
		opts->mnt_opts_flags[i++] = FSCONTEXT_MNT;
	}
	if (sbsec->flags & CONTEXT_MNT) {
		rc = security_sid_to_context(sbsec->mntpoint_sid, &context, &len);
		if (rc)
			goto out_free;
		opts->mnt_opts[i] = context;
		opts->mnt_opts_flags[i++] = CONTEXT_MNT;
	}
	if (sbsec->flags & DEFCONTEXT_MNT) {
		rc = security_sid_to_context(sbsec->def_sid, &context, &len);
		if (rc)
			goto out_free;
		opts->mnt_opts[i] = context;
		opts->mnt_opts_flags[i++] = DEFCONTEXT_MNT;
	}
	if (sbsec->flags & ROOTCONTEXT_MNT) {
		struct inode *root = sbsec->sb->s_root->d_inode;
		struct inode_security_struct *isec = root->i_security;

		rc = security_sid_to_context(isec->sid, &context, &len);
		if (rc)
			goto out_free;
		opts->mnt_opts[i] = context;
		opts->mnt_opts_flags[i++] = ROOTCONTEXT_MNT;
	}
	if (sbsec->flags & SE_SBLABELSUPP) {
		opts->mnt_opts[i] = NULL;
		opts->mnt_opts_flags[i++] = SE_SBLABELSUPP;
	}

	BUG_ON(i != opts->num_mnt_opts);

	return 0;

out_free:
	security_free_mnt_opts(opts);
	return rc;
}

static int bad_option(struct superblock_security_struct *sbsec, char flag,
		      u32 old_sid, u32 new_sid)
{
	char mnt_flags = sbsec->flags & SE_MNTMASK;

	/* check if the old mount command had the same options */
	if (sbsec->flags & SE_SBINITIALIZED)
		if (!(sbsec->flags & flag) ||
		    (old_sid != new_sid))
			return 1;

	/* check if we were passed the same options twice,
	 * aka someone passed context=a,context=b
	 */
	if (!(sbsec->flags & SE_SBINITIALIZED))
		if (mnt_flags & flag)
			return 1;
	return 0;
}

/*
 * Allow filesystems with binary mount data to explicitly set mount point
 * labeling information.
 */
static int selinux_set_mnt_opts(struct super_block *sb,
				struct security_mnt_opts *opts)
{
	const struct cred *cred = current_cred();
	int rc = 0, i;
	struct superblock_security_struct *sbsec = sb->s_security;
	const char *name = sb->s_type->name;
	struct inode *inode = sbsec->sb->s_root->d_inode;
	struct inode_security_struct *root_isec = inode->i_security;
	u32 fscontext_sid = 0, context_sid = 0, rootcontext_sid = 0;
	u32 defcontext_sid = 0;
	char **mount_options = opts->mnt_opts;
	int *flags = opts->mnt_opts_flags;
	int num_opts = opts->num_mnt_opts;

	mutex_lock(&sbsec->lock);

	if (!ss_initialized) {
		if (!num_opts) {
			/* Defer initialization until selinux_complete_init,
			   after the initial policy is loaded and the security
			   server is ready to handle calls. */
			goto out;
		}
		rc = -EINVAL;
		printk(KERN_WARNING "SELinux: Unable to set superblock options "
			"before the security server is initialized\n");
		goto out;
	}

	/*
	 * Binary mount data FS will come through this function twice.  Once
	 * from an explicit call and once from the generic calls from the vfs.
	 * Since the generic VFS calls will not contain any security mount data
	 * we need to skip the double mount verification.
	 *
	 * This does open a hole in which we will not notice if the first
	 * mount using this sb set explict options and a second mount using
	 * this sb does not set any security options.  (The first options
	 * will be used for both mounts)
	 */
	if ((sbsec->flags & SE_SBINITIALIZED) && (sb->s_type->fs_flags & FS_BINARY_MOUNTDATA)
	    && (num_opts == 0))
		goto out;

	/*
	 * parse the mount options, check if they are valid sids.
	 * also check if someone is trying to mount the same sb more
	 * than once with different security options.
	 */
	for (i = 0; i < num_opts; i++) {
		u32 sid;

		if (flags[i] == SE_SBLABELSUPP)
			continue;
		rc = security_context_to_sid(mount_options[i],
					     strlen(mount_options[i]), &sid);
		if (rc) {
			printk(KERN_WARNING "SELinux: security_context_to_sid"
			       "(%s) failed for (dev %s, type %s) errno=%d\n",
			       mount_options[i], sb->s_id, name, rc);
			goto out;
		}
		switch (flags[i]) {
		case FSCONTEXT_MNT:
			fscontext_sid = sid;

			if (bad_option(sbsec, FSCONTEXT_MNT, sbsec->sid,
					fscontext_sid))
				goto out_double_mount;

			sbsec->flags |= FSCONTEXT_MNT;
			break;
		case CONTEXT_MNT:
			context_sid = sid;

			if (bad_option(sbsec, CONTEXT_MNT, sbsec->mntpoint_sid,
					context_sid))
				goto out_double_mount;

			sbsec->flags |= CONTEXT_MNT;
			break;
		case ROOTCONTEXT_MNT:
			rootcontext_sid = sid;

			if (bad_option(sbsec, ROOTCONTEXT_MNT, root_isec->sid,
					rootcontext_sid))
				goto out_double_mount;

			sbsec->flags |= ROOTCONTEXT_MNT;

			break;
		case DEFCONTEXT_MNT:
			defcontext_sid = sid;

			if (bad_option(sbsec, DEFCONTEXT_MNT, sbsec->def_sid,
					defcontext_sid))
				goto out_double_mount;

			sbsec->flags |= DEFCONTEXT_MNT;

			break;
		default:
			rc = -EINVAL;
			goto out;
		}
	}

	if (sbsec->flags & SE_SBINITIALIZED) {
		/* previously mounted with options, but not on this attempt? */
		if ((sbsec->flags & SE_MNTMASK) && !num_opts)
			goto out_double_mount;
		rc = 0;
		goto out;
	}

	if (strcmp(sb->s_type->name, "proc") == 0)
		sbsec->flags |= SE_SBPROC | SE_SBGENFS;

	if (!strcmp(sb->s_type->name, "debugfs") ||
	    !strcmp(sb->s_type->name, "sysfs") ||
	    !strcmp(sb->s_type->name, "pstore"))
		sbsec->flags |= SE_SBGENFS;

	/* Determine the labeling behavior to use for this filesystem type. */
	rc = security_fs_use((sbsec->flags & SE_SBPROC) ? "proc" : sb->s_type->name, &sbsec->behavior, &sbsec->sid);
	if (rc) {
		printk(KERN_WARNING "%s: security_fs_use(%s) returned %d\n",
		       __func__, sb->s_type->name, rc);
		goto out;
	}

	/* sets the context of the superblock for the fs being mounted. */
	if (fscontext_sid) {
		rc = may_context_mount_sb_relabel(fscontext_sid, sbsec, cred);
		if (rc)
			goto out;

		sbsec->sid = fscontext_sid;
	}

	/*
	 * Switch to using mount point labeling behavior.
	 * sets the label used on all file below the mountpoint, and will set
	 * the superblock context if not already set.
	 */
	if (context_sid) {
		if (!fscontext_sid) {
			rc = may_context_mount_sb_relabel(context_sid, sbsec,
							  cred);
			if (rc)
				goto out;
			sbsec->sid = context_sid;
		} else {
			rc = may_context_mount_inode_relabel(context_sid, sbsec,
							     cred);
			if (rc)
				goto out;
		}
		if (!rootcontext_sid)
			rootcontext_sid = context_sid;

		sbsec->mntpoint_sid = context_sid;
		sbsec->behavior = SECURITY_FS_USE_MNTPOINT;
	}

	if (rootcontext_sid) {
		rc = may_context_mount_inode_relabel(rootcontext_sid, sbsec,
						     cred);
		if (rc)
			goto out;

		root_isec->sid = rootcontext_sid;
		root_isec->initialized = 1;
	}

	if (defcontext_sid) {
		if (sbsec->behavior != SECURITY_FS_USE_XATTR) {
			rc = -EINVAL;
			printk(KERN_WARNING "SELinux: defcontext option is "
			       "invalid for this filesystem type\n");
			goto out;
		}

		if (defcontext_sid != sbsec->def_sid) {
			rc = may_context_mount_inode_relabel(defcontext_sid,
							     sbsec, cred);
			if (rc)
				goto out;
		}

		sbsec->def_sid = defcontext_sid;
	}

	rc = sb_finish_set_opts(sb);
out:
	mutex_unlock(&sbsec->lock);
	return rc;
out_double_mount:
	rc = -EINVAL;
	printk(KERN_WARNING "SELinux: mount invalid.  Same superblock, different "
	       "security settings for (dev %s, type %s)\n", sb->s_id, name);
	goto out;
}

static void selinux_sb_clone_mnt_opts(const struct super_block *oldsb,
					struct super_block *newsb)
{
	const struct superblock_security_struct *oldsbsec = oldsb->s_security;
	struct superblock_security_struct *newsbsec = newsb->s_security;

	int set_fscontext =	(oldsbsec->flags & FSCONTEXT_MNT);
	int set_context =	(oldsbsec->flags & CONTEXT_MNT);
	int set_rootcontext =	(oldsbsec->flags & ROOTCONTEXT_MNT);

	/*
	 * if the parent was able to be mounted it clearly had no special lsm
	 * mount options.  thus we can safely deal with this superblock later
	 */
	if (!ss_initialized)
		return;

	/* how can we clone if the old one wasn't set up?? */
	BUG_ON(!(oldsbsec->flags & SE_SBINITIALIZED));

	/* if fs is reusing a sb, just let its options stand... */
	if (newsbsec->flags & SE_SBINITIALIZED)
		return;

	mutex_lock(&newsbsec->lock);

	newsbsec->flags = oldsbsec->flags;

	newsbsec->sid = oldsbsec->sid;
	newsbsec->def_sid = oldsbsec->def_sid;
	newsbsec->behavior = oldsbsec->behavior;

	if (set_context) {
		u32 sid = oldsbsec->mntpoint_sid;

		if (!set_fscontext)
			newsbsec->sid = sid;
		if (!set_rootcontext) {
			struct inode *newinode = newsb->s_root->d_inode;
			struct inode_security_struct *newisec = newinode->i_security;
			newisec->sid = sid;
		}
		newsbsec->mntpoint_sid = sid;
	}
	if (set_rootcontext) {
		const struct inode *oldinode = oldsb->s_root->d_inode;
		const struct inode_security_struct *oldisec = oldinode->i_security;
		struct inode *newinode = newsb->s_root->d_inode;
		struct inode_security_struct *newisec = newinode->i_security;

		newisec->sid = oldisec->sid;
	}

	sb_finish_set_opts(newsb);
	mutex_unlock(&newsbsec->lock);
}

static int selinux_parse_opts_str(char *options,
				  struct security_mnt_opts *opts)
{
	char *p;
	char *context = NULL, *defcontext = NULL;
	char *fscontext = NULL, *rootcontext = NULL;
	int rc, num_mnt_opts = 0;

	opts->num_mnt_opts = 0;

	/* Standard string-based options. */
	while ((p = strsep(&options, "|")) != NULL) {
		int token;
		substring_t args[MAX_OPT_ARGS];

		if (!*p)
			continue;

		token = match_token(p, tokens, args);

		switch (token) {
		case Opt_context:
			if (context || defcontext) {
				rc = -EINVAL;
				printk(KERN_WARNING SEL_MOUNT_FAIL_MSG);
				goto out_err;
			}
			context = match_strdup(&args[0]);
			if (!context) {
				rc = -ENOMEM;
				goto out_err;
			}
			break;

		case Opt_fscontext:
			if (fscontext) {
				rc = -EINVAL;
				printk(KERN_WARNING SEL_MOUNT_FAIL_MSG);
				goto out_err;
			}
			fscontext = match_strdup(&args[0]);
			if (!fscontext) {
				rc = -ENOMEM;
				goto out_err;
			}
			break;

		case Opt_rootcontext:
			if (rootcontext) {
				rc = -EINVAL;
				printk(KERN_WARNING SEL_MOUNT_FAIL_MSG);
				goto out_err;
			}
			rootcontext = match_strdup(&args[0]);
			if (!rootcontext) {
				rc = -ENOMEM;
				goto out_err;
			}
			break;

		case Opt_defcontext:
			if (context || defcontext) {
				rc = -EINVAL;
				printk(KERN_WARNING SEL_MOUNT_FAIL_MSG);
				goto out_err;
			}
			defcontext = match_strdup(&args[0]);
			if (!defcontext) {
				rc = -ENOMEM;
				goto out_err;
			}
			break;
		case Opt_labelsupport:
			break;
		default:
			rc = -EINVAL;
			printk(KERN_WARNING "SELinux:  unknown mount option\n");
			goto out_err;

		}
	}

	rc = -ENOMEM;
	opts->mnt_opts = kcalloc(NUM_SEL_MNT_OPTS, sizeof(char *), GFP_ATOMIC);
	if (!opts->mnt_opts)
		goto out_err;

	opts->mnt_opts_flags = kcalloc(NUM_SEL_MNT_OPTS, sizeof(int), GFP_ATOMIC);
	if (!opts->mnt_opts_flags) {
		kfree(opts->mnt_opts);
		goto out_err;
	}

	if (fscontext) {
		opts->mnt_opts[num_mnt_opts] = fscontext;
		opts->mnt_opts_flags[num_mnt_opts++] = FSCONTEXT_MNT;
	}
	if (context) {
		opts->mnt_opts[num_mnt_opts] = context;
		opts->mnt_opts_flags[num_mnt_opts++] = CONTEXT_MNT;
	}
	if (rootcontext) {
		opts->mnt_opts[num_mnt_opts] = rootcontext;
		opts->mnt_opts_flags[num_mnt_opts++] = ROOTCONTEXT_MNT;
	}
	if (defcontext) {
		opts->mnt_opts[num_mnt_opts] = defcontext;
		opts->mnt_opts_flags[num_mnt_opts++] = DEFCONTEXT_MNT;
	}

	opts->num_mnt_opts = num_mnt_opts;
	return 0;

out_err:
	kfree(context);
	kfree(defcontext);
	kfree(fscontext);
	kfree(rootcontext);
	return rc;
}
/*
 * string mount options parsing and call set the sbsec
 */
static int superblock_doinit(struct super_block *sb, void *data)
{
	int rc = 0;
	char *options = data;
	struct security_mnt_opts opts;

	security_init_mnt_opts(&opts);

	if (!data)
		goto out;

	BUG_ON(sb->s_type->fs_flags & FS_BINARY_MOUNTDATA);

	rc = selinux_parse_opts_str(options, &opts);
	if (rc)
		goto out_err;

out:
	rc = selinux_set_mnt_opts(sb, &opts);

out_err:
	security_free_mnt_opts(&opts);
	return rc;
}

static void selinux_write_opts(struct seq_file *m,
			       struct security_mnt_opts *opts)
{
	int i;
	char *prefix;

	for (i = 0; i < opts->num_mnt_opts; i++) {
		char *has_comma;

		if (opts->mnt_opts[i])
			has_comma = strchr(opts->mnt_opts[i], ',');
		else
			has_comma = NULL;

		switch (opts->mnt_opts_flags[i]) {
		case CONTEXT_MNT:
			prefix = CONTEXT_STR;
			break;
		case FSCONTEXT_MNT:
			prefix = FSCONTEXT_STR;
			break;
		case ROOTCONTEXT_MNT:
			prefix = ROOTCONTEXT_STR;
			break;
		case DEFCONTEXT_MNT:
			prefix = DEFCONTEXT_STR;
			break;
		case SE_SBLABELSUPP:
			seq_putc(m, ',');
			seq_puts(m, LABELSUPP_STR);
			continue;
		default:
			BUG();
			return;
		};
		/* we need a comma before each option */
		seq_putc(m, ',');
		seq_puts(m, prefix);
		if (has_comma)
			seq_putc(m, '\"');
		seq_puts(m, opts->mnt_opts[i]);
		if (has_comma)
			seq_putc(m, '\"');
	}
}

static int selinux_sb_show_options(struct seq_file *m, struct super_block *sb)
{
	struct security_mnt_opts opts;
	int rc;

	rc = selinux_get_mnt_opts(sb, &opts);
	if (rc) {
		/* before policy load we may get EINVAL, don't show anything */
		if (rc == -EINVAL)
			rc = 0;
		return rc;
	}

	selinux_write_opts(m, &opts);

	security_free_mnt_opts(&opts);

	return rc;
}

static inline u16 inode_mode_to_security_class(umode_t mode)
{
	switch (mode & S_IFMT) {
	case S_IFSOCK:
		return SECCLASS_SOCK_FILE;
	case S_IFLNK:
		return SECCLASS_LNK_FILE;
	case S_IFREG:
		return SECCLASS_FILE;
	case S_IFBLK:
		return SECCLASS_BLK_FILE;
	case S_IFDIR:
		return SECCLASS_DIR;
	case S_IFCHR:
		return SECCLASS_CHR_FILE;
	case S_IFIFO:
		return SECCLASS_FIFO_FILE;

	}

	return SECCLASS_FILE;
}

static inline int default_protocol_stream(int protocol)
{
	return (protocol == IPPROTO_IP || protocol == IPPROTO_TCP);
}

static inline int default_protocol_dgram(int protocol)
{
	return (protocol == IPPROTO_IP || protocol == IPPROTO_UDP);
}

static inline u16 socket_type_to_security_class(int family, int type, int protocol)
{
	switch (family) {
	case PF_UNIX:
		switch (type) {
		case SOCK_STREAM:
		case SOCK_SEQPACKET:
			return SECCLASS_UNIX_STREAM_SOCKET;
		case SOCK_DGRAM:
			return SECCLASS_UNIX_DGRAM_SOCKET;
		}
		break;
	case PF_INET:
	case PF_INET6:
		switch (type) {
		case SOCK_STREAM:
			if (default_protocol_stream(protocol))
				return SECCLASS_TCP_SOCKET;
			else
				return SECCLASS_RAWIP_SOCKET;
		case SOCK_DGRAM:
			if (default_protocol_dgram(protocol))
				return SECCLASS_UDP_SOCKET;
			else
				return SECCLASS_RAWIP_SOCKET;
		case SOCK_DCCP:
			return SECCLASS_DCCP_SOCKET;
		default:
			return SECCLASS_RAWIP_SOCKET;
		}
		break;
	case PF_NETLINK:
		switch (protocol) {
		case NETLINK_ROUTE:
			return SECCLASS_NETLINK_ROUTE_SOCKET;
		case NETLINK_FIREWALL:
			return SECCLASS_NETLINK_FIREWALL_SOCKET;
		case NETLINK_SOCK_DIAG:
			return SECCLASS_NETLINK_TCPDIAG_SOCKET;
		case NETLINK_NFLOG:
			return SECCLASS_NETLINK_NFLOG_SOCKET;
		case NETLINK_XFRM:
			return SECCLASS_NETLINK_XFRM_SOCKET;
		case NETLINK_SELINUX:
			return SECCLASS_NETLINK_SELINUX_SOCKET;
		case NETLINK_AUDIT:
			return SECCLASS_NETLINK_AUDIT_SOCKET;
		case NETLINK_IP6_FW:
			return SECCLASS_NETLINK_IP6FW_SOCKET;
		case NETLINK_DNRTMSG:
			return SECCLASS_NETLINK_DNRT_SOCKET;
		case NETLINK_KOBJECT_UEVENT:
			return SECCLASS_NETLINK_KOBJECT_UEVENT_SOCKET;
		default:
			return SECCLASS_NETLINK_SOCKET;
		}
	case PF_PACKET:
		return SECCLASS_PACKET_SOCKET;
	case PF_KEY:
		return SECCLASS_KEY_SOCKET;
	case PF_APPLETALK:
		return SECCLASS_APPLETALK_SOCKET;
	}

	return SECCLASS_SOCKET;
}

static int selinux_genfs_get_sid(struct dentry *dentry,
				 u16 tclass,
				 u16 flags,
				 u32 *sid)
{
	int rc;
	struct super_block *sb = dentry->d_inode->i_sb;
	char *buffer, *path;

	buffer = (char *)__get_free_page(GFP_KERNEL);
	if (!buffer)
		return -ENOMEM;

	path = dentry_path_raw(dentry, buffer, PAGE_SIZE);
	if (IS_ERR(path))
		rc = PTR_ERR(path);
	else {
		if (flags & SE_SBPROC) {
			/* each process gets a /proc/PID/ entry. Strip off the
			 * PID part to get a valid selinux labeling.
			 * e.g. /proc/1/net/rpc/nfs -> /net/rpc/nfs */
			while (path[1] >= '0' && path[1] <= '9') {
				path[1] = '/';
				path++;
			}
		}
		rc = security_genfs_sid(sb->s_type->name, path, tclass, sid);
	}
	free_page((unsigned long)buffer);
	return rc;
}

/* The inode's security attributes must be initialized before first use. */
static int inode_doinit_with_dentry(struct inode *inode, struct dentry *opt_dentry)
{
	struct superblock_security_struct *sbsec = NULL;
	struct inode_security_struct *isec = inode->i_security;
	u32 sid;
	struct dentry *dentry;
#define INITCONTEXTLEN 255
	char *context = NULL;
	unsigned len = 0;
	int rc = 0;

	if (isec->initialized)
		goto out;

	mutex_lock(&isec->lock);
	if (isec->initialized)
		goto out_unlock;

	sbsec = inode->i_sb->s_security;
	if (!(sbsec->flags & SE_SBINITIALIZED)) {
		/* Defer initialization until selinux_complete_init,
		   after the initial policy is loaded and the security
		   server is ready to handle calls. */
		spin_lock(&sbsec->isec_lock);
		if (list_empty(&isec->list))
			list_add(&isec->list, &sbsec->isec_head);
		spin_unlock(&sbsec->isec_lock);
		goto out_unlock;
	}

	switch (sbsec->behavior) {
	case SECURITY_FS_USE_XATTR:
		if (!inode->i_op->getxattr) {
			isec->sid = sbsec->def_sid;
			break;
		}

		/* Need a dentry, since the xattr API requires one.
		   Life would be simpler if we could just pass the inode. */
		if (opt_dentry) {
			/* Called from d_instantiate or d_splice_alias. */
			dentry = dget(opt_dentry);
		} else {
			/* Called from selinux_complete_init, try to find a dentry. */
			dentry = d_find_alias(inode);
		}
		if (!dentry) {
			/*
			 * this is can be hit on boot when a file is accessed
			 * before the policy is loaded.  When we load policy we
			 * may find inodes that have no dentry on the
			 * sbsec->isec_head list.  No reason to complain as these
			 * will get fixed up the next time we go through
			 * inode_doinit with a dentry, before these inodes could
			 * be used again by userspace.
			 */
			goto out_unlock;
		}

		len = INITCONTEXTLEN;
		context = kmalloc(len+1, GFP_NOFS);
		if (!context) {
			rc = -ENOMEM;
			dput(dentry);
			goto out_unlock;
		}
		context[len] = '\0';
		rc = inode->i_op->getxattr(dentry, XATTR_NAME_SELINUX,
					   context, len);
		if (rc == -ERANGE) {
			kfree(context);

			/* Need a larger buffer.  Query for the right size. */
			rc = inode->i_op->getxattr(dentry, XATTR_NAME_SELINUX,
						   NULL, 0);
			if (rc < 0) {
				dput(dentry);
				goto out_unlock;
			}
			len = rc;
			context = kmalloc(len+1, GFP_NOFS);
			if (!context) {
				rc = -ENOMEM;
				dput(dentry);
				goto out_unlock;
			}
			context[len] = '\0';
			rc = inode->i_op->getxattr(dentry,
						   XATTR_NAME_SELINUX,
						   context, len);
		}
		dput(dentry);
		if (rc < 0) {
			if (rc != -ENODATA) {
				printk(KERN_WARNING "SELinux: %s:  getxattr returned "
				       "%d for dev=%s ino=%ld\n", __func__,
				       -rc, inode->i_sb->s_id, inode->i_ino);
				kfree(context);
				goto out_unlock;
			}
			/* Map ENODATA to the default file SID */
			sid = sbsec->def_sid;
			rc = 0;
		} else {
			rc = security_context_to_sid_default(context, rc, &sid,
							     sbsec->def_sid,
							     GFP_NOFS);
			if (rc) {
				char *dev = inode->i_sb->s_id;
				unsigned long ino = inode->i_ino;

				if (rc == -EINVAL) {
					if (printk_ratelimit())
						printk(KERN_NOTICE "SELinux: inode=%lu on dev=%s was found to have an invalid "
							"context=%s.  This indicates you may need to relabel the inode or the "
							"filesystem in question.\n", ino, dev, context);
				} else {
					printk(KERN_WARNING "SELinux: %s:  context_to_sid(%s) "
					       "returned %d for dev=%s ino=%ld\n",
					       __func__, context, -rc, dev, ino);
				}
				kfree(context);
				/* Leave with the unlabeled SID */
				rc = 0;
				break;
			}
		}
		kfree(context);
		isec->sid = sid;
		break;
	case SECURITY_FS_USE_TASK:
		isec->sid = isec->task_sid;
		break;
	case SECURITY_FS_USE_TRANS:
		/* Default to the fs SID. */
		isec->sid = sbsec->sid;

		/* Try to obtain a transition SID. */
		isec->sclass = inode_mode_to_security_class(inode->i_mode);
		rc = security_transition_sid(isec->task_sid, sbsec->sid,
					     isec->sclass, NULL, &sid);
		if (rc)
			goto out_unlock;
		isec->sid = sid;
		break;
	case SECURITY_FS_USE_MNTPOINT:
		isec->sid = sbsec->mntpoint_sid;
		break;
	default:
		/* Default to the fs superblock SID. */
		isec->sid = sbsec->sid;

		if ((sbsec->flags & SE_SBGENFS) && !S_ISLNK(inode->i_mode)) {
			/* We must have a dentry to determine the label on
			 * procfs inodes */
			if (opt_dentry)
				/* Called from d_instantiate or
				 * d_splice_alias. */
				dentry = dget(opt_dentry);
			else
				/* Called from selinux_complete_init, try to
				 * find a dentry. */
				dentry = d_find_alias(inode);
			/*
			 * This can be hit on boot when a file is accessed
			 * before the policy is loaded.  When we load policy we
			 * may find inodes that have no dentry on the
			 * sbsec->isec_head list.  No reason to complain as
			 * these will get fixed up the next time we go through
			 * inode_doinit() with a dentry, before these inodes
			 * could be used again by userspace.
			 */
			if (!dentry)
				goto out_unlock;
			isec->sclass = inode_mode_to_security_class(inode->i_mode);
			rc = selinux_genfs_get_sid(dentry, isec->sclass,
						   sbsec->flags, &sid);
			dput(dentry);
			if (rc)
				goto out_unlock;
			isec->sid = sid;
		}
		break;
	}

	isec->initialized = 1;

out_unlock:
	mutex_unlock(&isec->lock);
out:
	if (isec->sclass == SECCLASS_FILE)
		isec->sclass = inode_mode_to_security_class(inode->i_mode);
	return rc;
}

/* Convert a Linux signal to an access vector. */
static inline u32 signal_to_av(int sig)
{
	u32 perm = 0;

	switch (sig) {
	case SIGCHLD:
		/* Commonly granted from child to parent. */
		perm = PROCESS__SIGCHLD;
		break;
	case SIGKILL:
		/* Cannot be caught or ignored */
		perm = PROCESS__SIGKILL;
		break;
	case SIGSTOP:
		/* Cannot be caught or ignored */
		perm = PROCESS__SIGSTOP;
		break;
	default:
		/* All other signals. */
		perm = PROCESS__SIGNAL;
		break;
	}

	return perm;
}

/*
 * Check permission between a pair of credentials
 * fork check, ptrace check, etc.
 */
static int cred_has_perm(const struct cred *actor,
			 const struct cred *target,
			 u32 perms)
{
	u32 asid = cred_sid(actor), tsid = cred_sid(target);

	return avc_has_perm(asid, tsid, SECCLASS_PROCESS, perms, NULL);
}

/*
 * Check permission between a pair of tasks, e.g. signal checks,
 * fork check, ptrace check, etc.
 * tsk1 is the actor and tsk2 is the target
 * - this uses the default subjective creds of tsk1
 */
static int task_has_perm(const struct task_struct *tsk1,
			 const struct task_struct *tsk2,
			 u32 perms)
{
	const struct task_security_struct *__tsec1, *__tsec2;
	u32 sid1, sid2;

	rcu_read_lock();
	__tsec1 = __task_cred(tsk1)->security;	sid1 = __tsec1->sid;
	__tsec2 = __task_cred(tsk2)->security;	sid2 = __tsec2->sid;
	rcu_read_unlock();
	return avc_has_perm(sid1, sid2, SECCLASS_PROCESS, perms, NULL);
}

/*
 * Check permission between current and another task, e.g. signal checks,
 * fork check, ptrace check, etc.
 * current is the actor and tsk2 is the target
 * - this uses current's subjective creds
 */
static int current_has_perm(const struct task_struct *tsk,
			    u32 perms)
{
	u32 sid, tsid;

	sid = current_sid();
	tsid = task_sid(tsk);
	return avc_has_perm(sid, tsid, SECCLASS_PROCESS, perms, NULL);
}

#if CAP_LAST_CAP > 63
#error Fix SELinux to handle capabilities > 63.
#endif

/* Check whether a task is allowed to use a capability. */
static int cred_has_capability(const struct cred *cred,
			       int cap, int audit)
{
	struct common_audit_data ad;
	struct selinux_audit_data sad = {0,};
	struct av_decision avd;
	u16 sclass;
	u32 sid = cred_sid(cred);
	u32 av = CAP_TO_MASK(cap);
	int rc;

	COMMON_AUDIT_DATA_INIT(&ad, CAP);
	ad.selinux_audit_data = &sad;
	ad.tsk = current;
	ad.u.cap = cap;

	switch (CAP_TO_INDEX(cap)) {
	case 0:
		sclass = SECCLASS_CAPABILITY;
		break;
	case 1:
		sclass = SECCLASS_CAPABILITY2;
		break;
	default:
		printk(KERN_ERR
		       "SELinux:  out of range capability %d\n", cap);
		BUG();
		return -EINVAL;
	}

	rc = avc_has_perm_noaudit(sid, sid, sclass, av, 0, &avd);
	if (audit == SECURITY_CAP_AUDIT) {
		int rc2 = avc_audit(sid, sid, sclass, av, &avd, rc, &ad, 0);
		if (rc2)
			return rc2;
	}
	return rc;
}

/* Check whether a task is allowed to use a system operation. */
static int task_has_system(struct task_struct *tsk,
			   u32 perms)
{
	u32 sid = task_sid(tsk);

	return avc_has_perm(sid, SECINITSID_KERNEL,
			    SECCLASS_SYSTEM, perms, NULL);
}

/* Check whether a task has a particular permission to an inode.
   The 'adp' parameter is optional and allows other audit
   data to be passed (e.g. the dentry). */
static int inode_has_perm(const struct cred *cred,
			  struct inode *inode,
			  u32 perms,
			  struct common_audit_data *adp,
			  unsigned flags)
{
	struct inode_security_struct *isec;
	u32 sid;

	validate_creds(cred);

	if (unlikely(IS_PRIVATE(inode)))
		return 0;

	sid = cred_sid(cred);
	isec = inode->i_security;

	return avc_has_perm_flags(sid, isec->sid, isec->sclass, perms, adp, flags);
}

static int inode_has_perm_noadp(const struct cred *cred,
				struct inode *inode,
				u32 perms,
				unsigned flags)
{
	struct common_audit_data ad;
	struct selinux_audit_data sad = {0,};

	COMMON_AUDIT_DATA_INIT(&ad, INODE);
	ad.u.inode = inode;
	ad.selinux_audit_data = &sad;
	return inode_has_perm(cred, inode, perms, &ad, flags);
}

/* Same as inode_has_perm, but pass explicit audit data containing
   the dentry to help the auditing code to more easily generate the
   pathname if needed. */
static inline int dentry_has_perm(const struct cred *cred,
				  struct dentry *dentry,
				  u32 av)
{
	struct inode *inode = dentry->d_inode;
	struct common_audit_data ad;
	struct selinux_audit_data sad = {0,};

	COMMON_AUDIT_DATA_INIT(&ad, DENTRY);
	ad.u.dentry = dentry;
	ad.selinux_audit_data = &sad;
	return inode_has_perm(cred, inode, av, &ad, 0);
}

/* Same as inode_has_perm, but pass explicit audit data containing
   the path to help the auditing code to more easily generate the
   pathname if needed. */
static inline int path_has_perm(const struct cred *cred,
				struct path *path,
				u32 av)
{
	struct inode *inode = path->dentry->d_inode;
	struct common_audit_data ad;
	struct selinux_audit_data sad = {0,};

	COMMON_AUDIT_DATA_INIT(&ad, PATH);
	ad.u.path = *path;
	ad.selinux_audit_data = &sad;
	return inode_has_perm(cred, inode, av, &ad, 0);
}

/* Check whether a task can use an open file descriptor to
   access an inode in a given way.  Check access to the
   descriptor itself, and then use dentry_has_perm to
   check a particular permission to the file.
   Access to the descriptor is implicitly granted if it
   has the same SID as the process.  If av is zero, then
   access to the file is not checked, e.g. for cases
   where only the descriptor is affected like seek. */
static int file_has_perm(const struct cred *cred,
			 struct file *file,
			 u32 av)
{
	struct file_security_struct *fsec = file->f_security;
	struct inode *inode = file->f_path.dentry->d_inode;
	struct common_audit_data ad;
	struct selinux_audit_data sad = {0,};
	u32 sid = cred_sid(cred);
	int rc;

	COMMON_AUDIT_DATA_INIT(&ad, PATH);
	ad.u.path = file->f_path;
	ad.selinux_audit_data = &sad;

	if (sid != fsec->sid) {
		rc = avc_has_perm(sid, fsec->sid,
				  SECCLASS_FD,
				  FD__USE,
				  &ad);
		if (rc)
			goto out;
	}

	/* av is zero if only checking access to the descriptor. */
	rc = 0;
	if (av)
		rc = inode_has_perm(cred, inode, av, &ad, 0);

out:
	return rc;
}

/* Check whether a task can create a file. */
static int may_create(struct inode *dir,
		      struct dentry *dentry,
		      u16 tclass)
{
	const struct task_security_struct *tsec = current_security();
	struct inode_security_struct *dsec;
	struct superblock_security_struct *sbsec;
	u32 sid, newsid;
	struct common_audit_data ad;
	struct selinux_audit_data sad = {0,};
	int rc;

	dsec = dir->i_security;
	sbsec = dir->i_sb->s_security;

	sid = tsec->sid;
	newsid = tsec->create_sid;

	COMMON_AUDIT_DATA_INIT(&ad, DENTRY);
	ad.u.dentry = dentry;
	ad.selinux_audit_data = &sad;

	rc = avc_has_perm(sid, dsec->sid, SECCLASS_DIR,
			  DIR__ADD_NAME | DIR__SEARCH,
			  &ad);
	if (rc)
		return rc;

	if (!newsid || !(sbsec->flags & SE_SBLABELSUPP)) {
		rc = security_transition_sid(sid, dsec->sid, tclass,
					     &dentry->d_name, &newsid);
		if (rc)
			return rc;
	}

	rc = avc_has_perm(sid, newsid, tclass, FILE__CREATE, &ad);
	if (rc)
		return rc;

	rc = avc_has_perm(newsid, sbsec->sid,
			  SECCLASS_FILESYSTEM,
			  FILESYSTEM__ASSOCIATE, &ad);
	if (rc)
		return rc;

	rc = pft_inode_mknod(dir, dentry, 0, 0);

	return rc;
}

/* Check whether a task can create a key. */
static int may_create_key(u32 ksid,
			  struct task_struct *ctx)
{
	u32 sid = task_sid(ctx);

	return avc_has_perm(sid, ksid, SECCLASS_KEY, KEY__CREATE, NULL);
}

#define MAY_LINK	0
#define MAY_UNLINK	1
#define MAY_RMDIR	2

/* Check whether a task can link, unlink, or rmdir a file/directory. */
static int may_link(struct inode *dir,
		    struct dentry *dentry,
		    int kind)

{
	struct inode_security_struct *dsec, *isec;
	struct common_audit_data ad;
	struct selinux_audit_data sad = {0,};
	u32 sid = current_sid();
	u32 av;
	int rc;

	dsec = dir->i_security;
	isec = dentry->d_inode->i_security;

	COMMON_AUDIT_DATA_INIT(&ad, DENTRY);
	ad.u.dentry = dentry;
	ad.selinux_audit_data = &sad;

	av = DIR__SEARCH;
	av |= (kind ? DIR__REMOVE_NAME : DIR__ADD_NAME);
	rc = avc_has_perm(sid, dsec->sid, SECCLASS_DIR, av, &ad);
	if (rc)
		return rc;

	switch (kind) {
	case MAY_LINK:
		av = FILE__LINK;
		break;
	case MAY_UNLINK:
		av = FILE__UNLINK;
		break;
	case MAY_RMDIR:
		av = DIR__RMDIR;
		break;
	default:
		printk(KERN_WARNING "SELinux: %s:  unrecognized kind %d\n",
			__func__, kind);
		return 0;
	}

	rc = avc_has_perm(sid, isec->sid, isec->sclass, av, &ad);
	if (rc)
		return rc;

	if (kind == MAY_UNLINK)
		rc = pft_inode_unlink(dir, dentry);

	return rc;
}

static inline int may_rename(struct inode *old_dir,
			     struct dentry *old_dentry,
			     struct inode *new_dir,
			     struct dentry *new_dentry)
{
	struct inode_security_struct *old_dsec, *new_dsec, *old_isec, *new_isec;
	struct common_audit_data ad;
	struct selinux_audit_data sad = {0,};
	u32 sid = current_sid();
	u32 av;
	int old_is_dir, new_is_dir;
	int rc;

	old_dsec = old_dir->i_security;
	old_isec = old_dentry->d_inode->i_security;
	old_is_dir = S_ISDIR(old_dentry->d_inode->i_mode);
	new_dsec = new_dir->i_security;

	COMMON_AUDIT_DATA_INIT(&ad, DENTRY);
	ad.selinux_audit_data = &sad;

	ad.u.dentry = old_dentry;
	rc = avc_has_perm(sid, old_dsec->sid, SECCLASS_DIR,
			  DIR__REMOVE_NAME | DIR__SEARCH, &ad);
	if (rc)
		return rc;
	rc = avc_has_perm(sid, old_isec->sid,
			  old_isec->sclass, FILE__RENAME, &ad);
	if (rc)
		return rc;
	if (old_is_dir && new_dir != old_dir) {
		rc = avc_has_perm(sid, old_isec->sid,
				  old_isec->sclass, DIR__REPARENT, &ad);
		if (rc)
			return rc;
	}

	ad.u.dentry = new_dentry;
	av = DIR__ADD_NAME | DIR__SEARCH;
	if (new_dentry->d_inode)
		av |= DIR__REMOVE_NAME;
	rc = avc_has_perm(sid, new_dsec->sid, SECCLASS_DIR, av, &ad);
	if (rc)
		return rc;
	if (new_dentry->d_inode) {
		new_isec = new_dentry->d_inode->i_security;
		new_is_dir = S_ISDIR(new_dentry->d_inode->i_mode);
		rc = avc_has_perm(sid, new_isec->sid,
				  new_isec->sclass,
				  (new_is_dir ? DIR__RMDIR : FILE__UNLINK), &ad);
		if (rc)
			return rc;
	}

	return 0;
}

/* Check whether a task can perform a filesystem operation. */
static int superblock_has_perm(const struct cred *cred,
			       struct super_block *sb,
			       u32 perms,
			       struct common_audit_data *ad)
{
	struct superblock_security_struct *sbsec;
	u32 sid = cred_sid(cred);

	sbsec = sb->s_security;
	return avc_has_perm(sid, sbsec->sid, SECCLASS_FILESYSTEM, perms, ad);
}

/* Convert a Linux mode and permission mask to an access vector. */
static inline u32 file_mask_to_av(int mode, int mask)
{
	u32 av = 0;

	if (!S_ISDIR(mode)) {
		if (mask & MAY_EXEC)
			av |= FILE__EXECUTE;
		if (mask & MAY_READ)
			av |= FILE__READ;

		if (mask & MAY_APPEND)
			av |= FILE__APPEND;
		else if (mask & MAY_WRITE)
			av |= FILE__WRITE;

	} else {
		if (mask & MAY_EXEC)
			av |= DIR__SEARCH;
		if (mask & MAY_WRITE)
			av |= DIR__WRITE;
		if (mask & MAY_READ)
			av |= DIR__READ;
	}

	return av;
}

/* Convert a Linux file to an access vector. */
static inline u32 file_to_av(struct file *file)
{
	u32 av = 0;

	if (file->f_mode & FMODE_READ)
		av |= FILE__READ;
	if (file->f_mode & FMODE_WRITE) {
		if (file->f_flags & O_APPEND)
			av |= FILE__APPEND;
		else
			av |= FILE__WRITE;
	}
	if (!av) {
		/*
		 * Special file opened with flags 3 for ioctl-only use.
		 */
		av = FILE__IOCTL;
	}

	return av;
}

/*
 * Convert a file to an access vector and include the correct open
 * open permission.
 */
static inline u32 open_file_to_av(struct file *file)
{
	u32 av = file_to_av(file);

	if (selinux_policycap_openperm)
		av |= FILE__OPEN;

	return av;
}

/* Hook functions begin here. */

static int selinux_binder_set_context_mgr(struct task_struct *mgr)
{
	u32 mysid = current_sid();
	u32 mgrsid = task_sid(mgr);

	return avc_has_perm(mysid, mgrsid, SECCLASS_BINDER, BINDER__SET_CONTEXT_MGR, NULL);
}

static int selinux_binder_transaction(struct task_struct *from, struct task_struct *to)
{
	u32 mysid = current_sid();
	u32 fromsid = task_sid(from);
	u32 tosid = task_sid(to);
	int rc;

	if (mysid != fromsid) {
		rc = avc_has_perm(mysid, fromsid, SECCLASS_BINDER, BINDER__IMPERSONATE, NULL);
		if (rc)
			return rc;
	}

	return avc_has_perm(fromsid, tosid, SECCLASS_BINDER, BINDER__CALL, NULL);
}

static int selinux_binder_transfer_binder(struct task_struct *from, struct task_struct *to)
{
	u32 fromsid = task_sid(from);
	u32 tosid = task_sid(to);
	return avc_has_perm(fromsid, tosid, SECCLASS_BINDER, BINDER__TRANSFER, NULL);
}

static int selinux_binder_transfer_file(struct task_struct *from, struct task_struct *to, struct file *file)
{
	u32 sid = task_sid(to);
	struct file_security_struct *fsec = file->f_security;
	struct inode *inode = file->f_path.dentry->d_inode;
	struct inode_security_struct *isec = inode->i_security;
	struct common_audit_data ad;
	struct selinux_audit_data sad = {0,};
	int rc;

	COMMON_AUDIT_DATA_INIT(&ad, PATH);
	ad.u.path = file->f_path;
	ad.selinux_audit_data = &sad;

	if (sid != fsec->sid) {
		rc = avc_has_perm(sid, fsec->sid,
				  SECCLASS_FD,
				  FD__USE,
				  &ad);
		if (rc)
			return rc;
	}

	if (unlikely(IS_PRIVATE(inode)))
		return 0;

	return avc_has_perm(sid, isec->sid, isec->sclass, file_to_av(file),
			    &ad);
}

static int selinux_ptrace_access_check(struct task_struct *child,
				     unsigned int mode)
{
	int rc;

	rc = cap_ptrace_access_check(child, mode);
	if (rc)
		return rc;

	if (mode & PTRACE_MODE_READ) {
		u32 sid = current_sid();
		u32 csid = task_sid(child);
		return avc_has_perm(sid, csid, SECCLASS_FILE, FILE__READ, NULL);
	}

	return current_has_perm(child, PROCESS__PTRACE);
}

static int selinux_ptrace_traceme(struct task_struct *parent)
{
	int rc;

	rc = cap_ptrace_traceme(parent);
	if (rc)
		return rc;

	return task_has_perm(parent, current, PROCESS__PTRACE);
}

static int selinux_capget(struct task_struct *target, kernel_cap_t *effective,
			  kernel_cap_t *inheritable, kernel_cap_t *permitted)
{
	int error;

	error = current_has_perm(target, PROCESS__GETCAP);
	if (error)
		return error;

	return cap_capget(target, effective, inheritable, permitted);
}

static int selinux_capset(struct cred *new, const struct cred *old,
			  const kernel_cap_t *effective,
			  const kernel_cap_t *inheritable,
			  const kernel_cap_t *permitted)
{
	int error;

	error = cap_capset(new, old,
				      effective, inheritable, permitted);
	if (error)
		return error;

	return cred_has_perm(old, new, PROCESS__SETCAP);
}

/*
 * (This comment used to live with the selinux_task_setuid hook,
 * which was removed).
 *
 * Since setuid only affects the current process, and since the SELinux
 * controls are not based on the Linux identity attributes, SELinux does not
 * need to control this operation.  However, SELinux does control the use of
 * the CAP_SETUID and CAP_SETGID capabilities using the capable hook.
 */

static int selinux_capable(const struct cred *cred, struct user_namespace *ns,
			   int cap, int audit)
{
	int rc;

	rc = cap_capable(cred, ns, cap, audit);
	if (rc)
		return rc;

	return cred_has_capability(cred, cap, audit);
}

static int selinux_quotactl(int cmds, int type, int id, struct super_block *sb)
{
	const struct cred *cred = current_cred();
	int rc = 0;

	if (!sb)
		return 0;

	switch (cmds) {
	case Q_SYNC:
	case Q_QUOTAON:
	case Q_QUOTAOFF:
	case Q_SETINFO:
	case Q_SETQUOTA:
		rc = superblock_has_perm(cred, sb, FILESYSTEM__QUOTAMOD, NULL);
		break;
	case Q_GETFMT:
	case Q_GETINFO:
	case Q_GETQUOTA:
		rc = superblock_has_perm(cred, sb, FILESYSTEM__QUOTAGET, NULL);
		break;
	default:
		rc = 0;  /* let the kernel handle invalid cmds */
		break;
	}
	return rc;
}

static int selinux_quota_on(struct dentry *dentry)
{
	const struct cred *cred = current_cred();

	return dentry_has_perm(cred, dentry, FILE__QUOTAON);
}

static int selinux_syslog(int type)
{
	int rc;

	switch (type) {
	case SYSLOG_ACTION_READ_ALL:	/* Read last kernel messages */
	case SYSLOG_ACTION_SIZE_BUFFER:	/* Return size of the log buffer */
		rc = task_has_system(current, SYSTEM__SYSLOG_READ);
		break;
	case SYSLOG_ACTION_CONSOLE_OFF:	/* Disable logging to console */
	case SYSLOG_ACTION_CONSOLE_ON:	/* Enable logging to console */
	/* Set level of messages printed to console */
	case SYSLOG_ACTION_CONSOLE_LEVEL:
		rc = task_has_system(current, SYSTEM__SYSLOG_CONSOLE);
		break;
	case SYSLOG_ACTION_CLOSE:	/* Close log */
	case SYSLOG_ACTION_OPEN:	/* Open log */
	case SYSLOG_ACTION_READ:	/* Read from log */
	case SYSLOG_ACTION_READ_CLEAR:	/* Read/clear last kernel messages */
	case SYSLOG_ACTION_CLEAR:	/* Clear ring buffer */
	default:
		rc = task_has_system(current, SYSTEM__SYSLOG_MOD);
		break;
	}
	return rc;
}

/*
 * Check that a process has enough memory to allocate a new virtual
 * mapping. 0 means there is enough memory for the allocation to
 * succeed and -ENOMEM implies there is not.
 *
 * Do not audit the selinux permission check, as this is applied to all
 * processes that allocate mappings.
 */
static int selinux_vm_enough_memory(struct mm_struct *mm, long pages)
{
	int rc, cap_sys_admin = 0;

	rc = selinux_capable(current_cred(), &init_user_ns, CAP_SYS_ADMIN,
			     SECURITY_CAP_NOAUDIT);
	if (rc == 0)
		cap_sys_admin = 1;

	return __vm_enough_memory(mm, pages, cap_sys_admin);
}

/* binprm security operations */

static int selinux_bprm_set_creds(struct linux_binprm *bprm)
{
	const struct task_security_struct *old_tsec;
	struct task_security_struct *new_tsec;
	struct inode_security_struct *isec;
	struct common_audit_data ad;
	struct selinux_audit_data sad = {0,};
	struct inode *inode = bprm->file->f_path.dentry->d_inode;
	int rc;

	rc = cap_bprm_set_creds(bprm);
	if (rc)
		return rc;

	/* SELinux context only depends on initial program or script and not
	 * the script interpreter */
	if (bprm->cred_prepared)
		return 0;

	old_tsec = current_security();
	new_tsec = bprm->cred->security;
	isec = inode->i_security;

	/* Default to the current task SID. */
	new_tsec->sid = old_tsec->sid;
	new_tsec->osid = old_tsec->sid;

	/* Reset fs, key, and sock SIDs on execve. */
	new_tsec->create_sid = 0;
	new_tsec->keycreate_sid = 0;
	new_tsec->sockcreate_sid = 0;

	if (old_tsec->exec_sid) {
		new_tsec->sid = old_tsec->exec_sid;
		/* Reset exec SID on execve. */
		new_tsec->exec_sid = 0;

		/*
		 * Minimize confusion: if no_new_privs and a transition is
		 * explicitly requested, then fail the exec.
		 */
		if (bprm->unsafe & LSM_UNSAFE_NO_NEW_PRIVS)
			return -EPERM;
	} else {
		/* Check for a default transition on this program. */
		rc = security_transition_sid(old_tsec->sid, isec->sid,
					     SECCLASS_PROCESS, NULL,
					     &new_tsec->sid);
		if (rc)
			return rc;
	}

	COMMON_AUDIT_DATA_INIT(&ad, PATH);
	ad.selinux_audit_data = &sad;
	ad.u.path = bprm->file->f_path;

	if ((bprm->file->f_path.mnt->mnt_flags & MNT_NOSUID) ||
	    (bprm->unsafe & LSM_UNSAFE_NO_NEW_PRIVS))
		new_tsec->sid = old_tsec->sid;

	if (new_tsec->sid == old_tsec->sid) {
		rc = avc_has_perm(old_tsec->sid, isec->sid,
				  SECCLASS_FILE, FILE__EXECUTE_NO_TRANS, &ad);
		if (rc)
			return rc;
	} else {
		/* Check permissions for the transition. */
		rc = avc_has_perm(old_tsec->sid, new_tsec->sid,
				  SECCLASS_PROCESS, PROCESS__TRANSITION, &ad);
		if (rc)
			return rc;

		rc = avc_has_perm(new_tsec->sid, isec->sid,
				  SECCLASS_FILE, FILE__ENTRYPOINT, &ad);
		if (rc)
			return rc;

		/* Check for shared state */
		if (bprm->unsafe & LSM_UNSAFE_SHARE) {
			rc = avc_has_perm(old_tsec->sid, new_tsec->sid,
					  SECCLASS_PROCESS, PROCESS__SHARE,
					  NULL);
			if (rc)
				return -EPERM;
		}

		/* Make sure that anyone attempting to ptrace over a task that
		 * changes its SID has the appropriate permit */
		if (bprm->unsafe &
		    (LSM_UNSAFE_PTRACE | LSM_UNSAFE_PTRACE_CAP)) {
			struct task_struct *tracer;
			struct task_security_struct *sec;
			u32 ptsid = 0;

			rcu_read_lock();
			tracer = ptrace_parent(current);
			if (likely(tracer != NULL)) {
				sec = __task_cred(tracer)->security;
				ptsid = sec->sid;
			}
			rcu_read_unlock();

			if (ptsid != 0) {
				rc = avc_has_perm(ptsid, new_tsec->sid,
						  SECCLASS_PROCESS,
						  PROCESS__PTRACE, NULL);
				if (rc)
					return -EPERM;
			}
		}

		/* Clear any possibly unsafe personality bits on exec: */
		bprm->per_clear |= PER_CLEAR_ON_SETID;
	}

	return 0;
}

static int selinux_bprm_secureexec(struct linux_binprm *bprm)
{
	const struct task_security_struct *tsec = current_security();
	u32 sid, osid;
	int atsecure = 0;

	sid = tsec->sid;
	osid = tsec->osid;

	if (osid != sid) {
		/* Enable secure mode for SIDs transitions unless
		   the noatsecure permission is granted between
		   the two SIDs, i.e. ahp returns 0. */
		atsecure = avc_has_perm(osid, sid,
					SECCLASS_PROCESS,
					PROCESS__NOATSECURE, NULL);
	}

	return (atsecure || cap_bprm_secureexec(bprm));
}

/* Derived from fs/exec.c:flush_old_files. */
static inline void flush_unauthorized_files(const struct cred *cred,
					    struct files_struct *files)
{
	struct common_audit_data ad;
	struct selinux_audit_data sad = {0,};
	struct file *file, *devnull = NULL;
	struct tty_struct *tty;
	struct fdtable *fdt;
	long j = -1;
	int drop_tty = 0;

	tty = get_current_tty();
	if (tty) {
		spin_lock(&tty_files_lock);
		if (!list_empty(&tty->tty_files)) {
			struct tty_file_private *file_priv;
			struct inode *inode;

			/* Revalidate access to controlling tty.
			   Use inode_has_perm on the tty inode directly rather
			   than using file_has_perm, as this particular open
			   file may belong to another process and we are only
			   interested in the inode-based check here. */
			file_priv = list_first_entry(&tty->tty_files,
						struct tty_file_private, list);
			file = file_priv->file;
			inode = file->f_path.dentry->d_inode;
			if (inode_has_perm_noadp(cred, inode,
					   FILE__READ | FILE__WRITE, 0)) {
				drop_tty = 1;
			}
		}
		spin_unlock(&tty_files_lock);
		tty_kref_put(tty);
	}
	/* Reset controlling tty. */
	if (drop_tty)
		no_tty();

	/* Revalidate access to inherited open files. */

	COMMON_AUDIT_DATA_INIT(&ad, INODE);
	ad.selinux_audit_data = &sad;

	spin_lock(&files->file_lock);
	for (;;) {
		unsigned long set, i;
		int fd;

		j++;
		i = j * BITS_PER_LONG;
		fdt = files_fdtable(files);
		if (i >= fdt->max_fds)
			break;
		set = fdt->open_fds[j];
		if (!set)
			continue;
		spin_unlock(&files->file_lock);
		for ( ; set ; i++, set >>= 1) {
			if (set & 1) {
				file = fget(i);
				if (!file)
					continue;
				if (file_has_perm(cred,
						  file,
						  file_to_av(file))) {
					sys_close(i);
					fd = get_unused_fd();
					if (fd != i) {
						if (fd >= 0)
							put_unused_fd(fd);
						fput(file);
						continue;
					}
					if (devnull) {
						get_file(devnull);
					} else {
						devnull = dentry_open(
							dget(selinux_null),
							mntget(selinuxfs_mount),
							O_RDWR, cred);
						if (IS_ERR(devnull)) {
							devnull = NULL;
							put_unused_fd(fd);
							fput(file);
							continue;
						}
					}
					fd_install(fd, devnull);
				}
				fput(file);
			}
		}
		spin_lock(&files->file_lock);

	}
	spin_unlock(&files->file_lock);
}

/*
 * Prepare a process for imminent new credential changes due to exec
 */
static void selinux_bprm_committing_creds(struct linux_binprm *bprm)
{
	struct task_security_struct *new_tsec;
	struct rlimit *rlim, *initrlim;
	int rc, i;

	new_tsec = bprm->cred->security;
	if (new_tsec->sid == new_tsec->osid)
		return;

	/* Close files for which the new task SID is not authorized. */
	flush_unauthorized_files(bprm->cred, current->files);

	/* Always clear parent death signal on SID transitions. */
	current->pdeath_signal = 0;

	/* Check whether the new SID can inherit resource limits from the old
	 * SID.  If not, reset all soft limits to the lower of the current
	 * task's hard limit and the init task's soft limit.
	 *
	 * Note that the setting of hard limits (even to lower them) can be
	 * controlled by the setrlimit check.  The inclusion of the init task's
	 * soft limit into the computation is to avoid resetting soft limits
	 * higher than the default soft limit for cases where the default is
	 * lower than the hard limit, e.g. RLIMIT_CORE or RLIMIT_STACK.
	 */
	rc = avc_has_perm(new_tsec->osid, new_tsec->sid, SECCLASS_PROCESS,
			  PROCESS__RLIMITINH, NULL);
	if (rc) {
		/* protect against do_prlimit() */
		task_lock(current);
		for (i = 0; i < RLIM_NLIMITS; i++) {
			rlim = current->signal->rlim + i;
			initrlim = init_task.signal->rlim + i;
			rlim->rlim_cur = min(rlim->rlim_max, initrlim->rlim_cur);
		}
		task_unlock(current);
		update_rlimit_cpu(current, rlimit(RLIMIT_CPU));
	}
}

/*
 * Clean up the process immediately after the installation of new credentials
 * due to exec
 */
static void selinux_bprm_committed_creds(struct linux_binprm *bprm)
{
	const struct task_security_struct *tsec = current_security();
	struct itimerval itimer;
	u32 osid, sid;
	int rc, i;

	osid = tsec->osid;
	sid = tsec->sid;

	if (sid == osid)
		return;

	/* Check whether the new SID can inherit signal state from the old SID.
	 * If not, clear itimers to avoid subsequent signal generation and
	 * flush and unblock signals.
	 *
	 * This must occur _after_ the task SID has been updated so that any
	 * kill done after the flush will be checked against the new SID.
	 */
	rc = avc_has_perm(osid, sid, SECCLASS_PROCESS, PROCESS__SIGINH, NULL);
	if (rc) {
		memset(&itimer, 0, sizeof itimer);
		for (i = 0; i < 3; i++)
			do_setitimer(i, &itimer, NULL);
		spin_lock_irq(&current->sighand->siglock);
		if (!(current->signal->flags & SIGNAL_GROUP_EXIT)) {
			__flush_signals(current);
			flush_signal_handlers(current, 1);
			sigemptyset(&current->blocked);
		}
		spin_unlock_irq(&current->sighand->siglock);
	}

	/* Wake up the parent if it is waiting so that it can recheck
	 * wait permission to the new task SID. */
	read_lock(&tasklist_lock);
	__wake_up_parent(current, current->real_parent);
	read_unlock(&tasklist_lock);
}

/* superblock security operations */

static int selinux_sb_alloc_security(struct super_block *sb)
{
	return superblock_alloc_security(sb);
}

static void selinux_sb_free_security(struct super_block *sb)
{
	superblock_free_security(sb);
}

static inline int match_prefix(char *prefix, int plen, char *option, int olen)
{
	if (plen > olen)
		return 0;

	return !memcmp(prefix, option, plen);
}

static inline int selinux_option(char *option, int len)
{
	return (match_prefix(CONTEXT_STR, sizeof(CONTEXT_STR)-1, option, len) ||
		match_prefix(FSCONTEXT_STR, sizeof(FSCONTEXT_STR)-1, option, len) ||
		match_prefix(DEFCONTEXT_STR, sizeof(DEFCONTEXT_STR)-1, option, len) ||
		match_prefix(ROOTCONTEXT_STR, sizeof(ROOTCONTEXT_STR)-1, option, len) ||
		match_prefix(LABELSUPP_STR, sizeof(LABELSUPP_STR)-1, option, len));
}

static inline void take_option(char **to, char *from, int *first, int len)
{
	if (!*first) {
		**to = ',';
		*to += 1;
	} else
		*first = 0;
	memcpy(*to, from, len);
	*to += len;
}

static inline void take_selinux_option(char **to, char *from, int *first,
				       int len)
{
	int current_size = 0;

	if (!*first) {
		**to = '|';
		*to += 1;
	} else
		*first = 0;

	while (current_size < len) {
		if (*from != '"') {
			**to = *from;
			*to += 1;
		}
		from += 1;
		current_size += 1;
	}
}

static int selinux_sb_copy_data(char *orig, char *copy)
{
	int fnosec, fsec, rc = 0;
	char *in_save, *in_curr, *in_end;
	char *sec_curr, *nosec_save, *nosec;
	int open_quote = 0;

	in_curr = orig;
	sec_curr = copy;

	nosec = (char *)get_zeroed_page(GFP_KERNEL);
	if (!nosec) {
		rc = -ENOMEM;
		goto out;
	}

	nosec_save = nosec;
	fnosec = fsec = 1;
	in_save = in_end = orig;

	do {
		if (*in_end == '"')
			open_quote = !open_quote;
		if ((*in_end == ',' && open_quote == 0) ||
				*in_end == '\0') {
			int len = in_end - in_curr;

			if (selinux_option(in_curr, len))
				take_selinux_option(&sec_curr, in_curr, &fsec, len);
			else
				take_option(&nosec, in_curr, &fnosec, len);

			in_curr = in_end + 1;
		}
	} while (*in_end++);

	strcpy(in_save, nosec_save);
	free_page((unsigned long)nosec_save);
out:
	return rc;
}

static int selinux_sb_remount(struct super_block *sb, void *data)
{
	int rc, i, *flags;
	struct security_mnt_opts opts;
	char *secdata, **mount_options;
	struct superblock_security_struct *sbsec = sb->s_security;

	if (!(sbsec->flags & SE_SBINITIALIZED))
		return 0;

	if (!data)
		return 0;

	if (sb->s_type->fs_flags & FS_BINARY_MOUNTDATA)
		return 0;

	security_init_mnt_opts(&opts);
	secdata = alloc_secdata();
	if (!secdata)
		return -ENOMEM;
	rc = selinux_sb_copy_data(data, secdata);
	if (rc)
		goto out_free_secdata;

	rc = selinux_parse_opts_str(secdata, &opts);
	if (rc)
		goto out_free_secdata;

	mount_options = opts.mnt_opts;
	flags = opts.mnt_opts_flags;

	for (i = 0; i < opts.num_mnt_opts; i++) {
		u32 sid;
		size_t len;

		if (flags[i] == SE_SBLABELSUPP)
			continue;
		len = strlen(mount_options[i]);
		rc = security_context_to_sid(mount_options[i], len, &sid);
		if (rc) {
			printk(KERN_WARNING "SELinux: security_context_to_sid"
			       "(%s) failed for (dev %s, type %s) errno=%d\n",
			       mount_options[i], sb->s_id, sb->s_type->name, rc);
			goto out_free_opts;
		}
		rc = -EINVAL;
		switch (flags[i]) {
		case FSCONTEXT_MNT:
			if (bad_option(sbsec, FSCONTEXT_MNT, sbsec->sid, sid))
				goto out_bad_option;
			break;
		case CONTEXT_MNT:
			if (bad_option(sbsec, CONTEXT_MNT, sbsec->mntpoint_sid, sid))
				goto out_bad_option;
			break;
		case ROOTCONTEXT_MNT: {
			struct inode_security_struct *root_isec;
			root_isec = sb->s_root->d_inode->i_security;

			if (bad_option(sbsec, ROOTCONTEXT_MNT, root_isec->sid, sid))
				goto out_bad_option;
			break;
		}
		case DEFCONTEXT_MNT:
			if (bad_option(sbsec, DEFCONTEXT_MNT, sbsec->def_sid, sid))
				goto out_bad_option;
			break;
		default:
			goto out_free_opts;
		}
	}

	rc = 0;
out_free_opts:
	security_free_mnt_opts(&opts);
out_free_secdata:
	free_secdata(secdata);
	return rc;
out_bad_option:
	printk(KERN_WARNING "SELinux: unable to change security options "
	       "during remount (dev %s, type=%s)\n", sb->s_id,
	       sb->s_type->name);
	goto out_free_opts;
}

static int selinux_sb_kern_mount(struct super_block *sb, int flags, void *data)
{
	const struct cred *cred = current_cred();
	struct common_audit_data ad;
	struct selinux_audit_data sad = {0,};
	int rc;

	rc = superblock_doinit(sb, data);
	if (rc)
		return rc;

	/* Allow all mounts performed by the kernel */
	if (flags & MS_KERNMOUNT)
		return 0;

	COMMON_AUDIT_DATA_INIT(&ad, DENTRY);
	ad.selinux_audit_data = &sad;
	ad.u.dentry = sb->s_root;
	return superblock_has_perm(cred, sb, FILESYSTEM__MOUNT, &ad);
}

static int selinux_sb_statfs(struct dentry *dentry)
{
	const struct cred *cred = current_cred();
	struct common_audit_data ad;
	struct selinux_audit_data sad = {0,};

	COMMON_AUDIT_DATA_INIT(&ad, DENTRY);
	ad.selinux_audit_data = &sad;
	ad.u.dentry = dentry->d_sb->s_root;
	return superblock_has_perm(cred, dentry->d_sb, FILESYSTEM__GETATTR, &ad);
}

static int selinux_mount(const char *dev_name,
			 struct path *path,
			 const char *type,
			 unsigned long flags,
			 void *data)
{
	const struct cred *cred = current_cred();

	if (flags & MS_REMOUNT)
		return superblock_has_perm(cred, path->dentry->d_sb,
					   FILESYSTEM__REMOUNT, NULL);
	else
		return path_has_perm(cred, path, FILE__MOUNTON);
}

static int selinux_umount(struct vfsmount *mnt, int flags)
{
	const struct cred *cred = current_cred();

	return superblock_has_perm(cred, mnt->mnt_sb,
				   FILESYSTEM__UNMOUNT, NULL);
}

/* inode security operations */

static int selinux_inode_alloc_security(struct inode *inode)
{
	return inode_alloc_security(inode);
}

static void selinux_inode_free_security(struct inode *inode)
{
	inode_free_security(inode);
}

static int selinux_inode_init_security(struct inode *inode, struct inode *dir,
				       const struct qstr *qstr, char **name,
				       void **value, size_t *len)
{
	const struct task_security_struct *tsec = current_security();
	struct inode_security_struct *dsec;
	struct superblock_security_struct *sbsec;
	u32 sid, newsid, clen;
	int rc;
	char *namep = NULL, *context;

	dsec = dir->i_security;
	sbsec = dir->i_sb->s_security;

	sid = tsec->sid;
	newsid = tsec->create_sid;

	if ((sbsec->flags & SE_SBINITIALIZED) &&
	    (sbsec->behavior == SECURITY_FS_USE_MNTPOINT))
		newsid = sbsec->mntpoint_sid;
	else if (!newsid || !(sbsec->flags & SE_SBLABELSUPP)) {
		rc = security_transition_sid(sid, dsec->sid,
					     inode_mode_to_security_class(inode->i_mode),
					     qstr, &newsid);
		if (rc) {
			printk(KERN_WARNING "%s:  "
			       "security_transition_sid failed, rc=%d (dev=%s "
			       "ino=%ld)\n",
			       __func__,
			       -rc, inode->i_sb->s_id, inode->i_ino);
			return rc;
		}
	}

	/* Possibly defer initialization to selinux_complete_init. */
	if (sbsec->flags & SE_SBINITIALIZED) {
		struct inode_security_struct *isec = inode->i_security;
		isec->sclass = inode_mode_to_security_class(inode->i_mode);
		isec->sid = newsid;
		isec->initialized = 1;
	}

	if (!ss_initialized || !(sbsec->flags & SE_SBLABELSUPP))
		return -EOPNOTSUPP;

	if (name) {
		namep = kstrdup(XATTR_SELINUX_SUFFIX, GFP_NOFS);
		if (!namep)
			return -ENOMEM;
		*name = namep;
	}

	if (value && len) {
		rc = security_sid_to_context_force(newsid, &context, &clen);
		if (rc) {
			kfree(namep);
			return rc;
		}
		*value = context;
		*len = clen;
	}

	return 0;
}

static int selinux_inode_create(struct inode *dir, struct dentry *dentry, umode_t mode)
{
	int ret;

	ret = pft_inode_create(dir, dentry, mode);
	if (ret < 0)
		return ret;

	return may_create(dir, dentry, SECCLASS_FILE);
}

static int selinux_inode_post_create(struct inode *dir, struct dentry *dentry,
				     umode_t mode)
{
	int ret;

	ret = pft_inode_post_create(dir, dentry, mode);

	return ret;
}

static int selinux_inode_link(struct dentry *old_dentry, struct inode *dir, struct dentry *new_dentry)
{
	return may_link(dir, old_dentry, MAY_LINK);
}

static int selinux_inode_unlink(struct inode *dir, struct dentry *dentry)
{
	return may_link(dir, dentry, MAY_UNLINK);
}

static int selinux_inode_symlink(struct inode *dir, struct dentry *dentry, const char *name)
{
	return may_create(dir, dentry, SECCLASS_LNK_FILE);
}

static int selinux_inode_mkdir(struct inode *dir, struct dentry *dentry, umode_t mask)
{
	return may_create(dir, dentry, SECCLASS_DIR);
}

static int selinux_inode_rmdir(struct inode *dir, struct dentry *dentry)
{
	return may_link(dir, dentry, MAY_RMDIR);
}

static int selinux_inode_mknod(struct inode *dir, struct dentry *dentry, umode_t mode, dev_t dev)
{
	return may_create(dir, dentry, inode_mode_to_security_class(mode));
}

static int selinux_inode_rename(struct inode *old_inode, struct dentry *old_dentry,
				struct inode *new_inode, struct dentry *new_dentry)
{
	int rc;

	rc = pft_inode_rename(old_inode, old_dentry, new_inode, new_dentry);
	if (rc)
		return rc;

	return may_rename(old_inode, old_dentry, new_inode, new_dentry);
}

static int selinux_inode_readlink(struct dentry *dentry)
{
	const struct cred *cred = current_cred();

	return dentry_has_perm(cred, dentry, FILE__READ);
}

static int selinux_inode_follow_link(struct dentry *dentry, struct nameidata *nameidata)
{
	const struct cred *cred = current_cred();

	return dentry_has_perm(cred, dentry, FILE__READ);
}

static int selinux_inode_permission(struct inode *inode, int mask)
{
	const struct cred *cred = current_cred();
	struct common_audit_data ad;
	struct selinux_audit_data sad = {0,};
	u32 perms;
	bool from_access;
	unsigned flags = mask & MAY_NOT_BLOCK;

	from_access = mask & MAY_ACCESS;
	mask &= (MAY_READ|MAY_WRITE|MAY_EXEC|MAY_APPEND);

	/* No permission to check.  Existence test. */
	if (!mask)
		return 0;

	COMMON_AUDIT_DATA_INIT(&ad, INODE);
	ad.selinux_audit_data = &sad;
	ad.u.inode = inode;

	if (from_access)
		ad.selinux_audit_data->auditdeny |= FILE__AUDIT_ACCESS;

	perms = file_mask_to_av(inode->i_mode, mask);

	return inode_has_perm(cred, inode, perms, &ad, flags);
}

static int selinux_inode_setattr(struct dentry *dentry, struct iattr *iattr)
{
	const struct cred *cred = current_cred();
	unsigned int ia_valid = iattr->ia_valid;

	/* ATTR_FORCE is just used for ATTR_KILL_S[UG]ID. */
	if (ia_valid & ATTR_FORCE) {
		ia_valid &= ~(ATTR_KILL_SUID | ATTR_KILL_SGID | ATTR_MODE |
			      ATTR_FORCE);
		if (!ia_valid)
			return 0;
	}

	if (ia_valid & (ATTR_MODE | ATTR_UID | ATTR_GID |
			ATTR_ATIME_SET | ATTR_MTIME_SET | ATTR_TIMES_SET))
		return dentry_has_perm(cred, dentry, FILE__SETATTR);

	return dentry_has_perm(cred, dentry, FILE__WRITE);
}

static int selinux_inode_getattr(struct vfsmount *mnt, struct dentry *dentry)
{
	const struct cred *cred = current_cred();
	struct path path;

	path.dentry = dentry;
	path.mnt = mnt;

	return path_has_perm(cred, &path, FILE__GETATTR);
}

static int selinux_inode_setotherxattr(struct dentry *dentry, const char *name)
{
	const struct cred *cred = current_cred();

	if (pft_inode_set_xattr(dentry, name) < 0)
		return -EACCES;


	if (!strncmp(name, XATTR_SECURITY_PREFIX,
		     sizeof XATTR_SECURITY_PREFIX - 1)) {
		if (!strcmp(name, XATTR_NAME_CAPS)) {
			if (!capable(CAP_SETFCAP))
				return -EPERM;
		} else if (!capable(CAP_SYS_ADMIN)) {
			/* A different attribute in the security namespace.
			   Restrict to administrator. */
			return -EPERM;
		}
	}

	/* Not an attribute we recognize, so just check the
	   ordinary setattr permission. */
	return dentry_has_perm(cred, dentry, FILE__SETATTR);
}

static int selinux_inode_setxattr(struct dentry *dentry, const char *name,
				  const void *value, size_t size, int flags)
{
	struct inode *inode = dentry->d_inode;
	struct inode_security_struct *isec = inode->i_security;
	struct superblock_security_struct *sbsec;
	struct common_audit_data ad;
	struct selinux_audit_data sad = {0,};
	u32 newsid, sid = current_sid();
	int rc = 0;

	if (strcmp(name, XATTR_NAME_SELINUX))
		return selinux_inode_setotherxattr(dentry, name);

	sbsec = inode->i_sb->s_security;
	if (!(sbsec->flags & SE_SBLABELSUPP))
		return -EOPNOTSUPP;

	if (!inode_owner_or_capable(inode))
		return -EPERM;

	COMMON_AUDIT_DATA_INIT(&ad, DENTRY);
	ad.selinux_audit_data = &sad;
	ad.u.dentry = dentry;

	rc = avc_has_perm(sid, isec->sid, isec->sclass,
			  FILE__RELABELFROM, &ad);
	if (rc)
		return rc;

	rc = security_context_to_sid(value, size, &newsid);
	if (rc == -EINVAL) {
		if (!capable(CAP_MAC_ADMIN))
			return rc;
		rc = security_context_to_sid_force(value, size, &newsid);
	}
	if (rc)
		return rc;

	rc = avc_has_perm(sid, newsid, isec->sclass,
			  FILE__RELABELTO, &ad);
	if (rc)
		return rc;

	rc = security_validate_transition(isec->sid, newsid, sid,
					  isec->sclass);
	if (rc)
		return rc;

	return avc_has_perm(newsid,
			    sbsec->sid,
			    SECCLASS_FILESYSTEM,
			    FILESYSTEM__ASSOCIATE,
			    &ad);
}

static void selinux_inode_post_setxattr(struct dentry *dentry, const char *name,
					const void *value, size_t size,
					int flags)
{
	struct inode *inode = dentry->d_inode;
	struct inode_security_struct *isec = inode->i_security;
	u32 newsid;
	int rc;

	if (strcmp(name, XATTR_NAME_SELINUX)) {
		/* Not an attribute we recognize, so nothing to do. */
		return;
	}

	rc = security_context_to_sid_force(value, size, &newsid);
	if (rc) {
		printk(KERN_ERR "SELinux:  unable to map context to SID"
		       "for (%s, %lu), rc=%d\n",
		       inode->i_sb->s_id, inode->i_ino, -rc);
		return;
	}

	isec->sid = newsid;
	return;
}

static int selinux_inode_getxattr(struct dentry *dentry, const char *name)
{
	const struct cred *cred = current_cred();

	return dentry_has_perm(cred, dentry, FILE__GETATTR);
}

static int selinux_inode_listxattr(struct dentry *dentry)
{
	const struct cred *cred = current_cred();

	return dentry_has_perm(cred, dentry, FILE__GETATTR);
}

static int selinux_inode_removexattr(struct dentry *dentry, const char *name)
{
	if (strcmp(name, XATTR_NAME_SELINUX))
		return selinux_inode_setotherxattr(dentry, name);

	/* No one is allowed to remove a SELinux security label.
	   You can change the label, but all data must be labeled. */
	return -EACCES;
}

/*
 * Copy the inode security context value to the user.
 *
 * Permission check is handled by selinux_inode_getxattr hook.
 */
static int selinux_inode_getsecurity(const struct inode *inode, const char *name, void **buffer, bool alloc)
{
	u32 size;
	int error;
	char *context = NULL;
	struct inode_security_struct *isec = inode->i_security;

	if (strcmp(name, XATTR_SELINUX_SUFFIX))
		return -EOPNOTSUPP;

	/*
	 * If the caller has CAP_MAC_ADMIN, then get the raw context
	 * value even if it is not defined by current policy; otherwise,
	 * use the in-core value under current policy.
	 * Use the non-auditing forms of the permission checks since
	 * getxattr may be called by unprivileged processes commonly
	 * and lack of permission just means that we fall back to the
	 * in-core context value, not a denial.
	 */
	error = selinux_capable(current_cred(), &init_user_ns, CAP_MAC_ADMIN,
				SECURITY_CAP_NOAUDIT);
	if (!error)
		error = security_sid_to_context_force(isec->sid, &context,
						      &size);
	else
		error = security_sid_to_context(isec->sid, &context, &size);
	if (error)
		return error;
	error = size;
	if (alloc) {
		*buffer = context;
		goto out_nofree;
	}
	kfree(context);
out_nofree:
	return error;
}

static int selinux_inode_setsecurity(struct inode *inode, const char *name,
				     const void *value, size_t size, int flags)
{
	struct inode_security_struct *isec = inode->i_security;
	u32 newsid;
	int rc;

	if (strcmp(name, XATTR_SELINUX_SUFFIX))
		return -EOPNOTSUPP;

	if (!value || !size)
		return -EACCES;

	rc = security_context_to_sid((void *)value, size, &newsid);
	if (rc)
		return rc;

	isec->sid = newsid;
	isec->initialized = 1;
	return 0;
}

static int selinux_inode_listsecurity(struct inode *inode, char *buffer, size_t buffer_size)
{
	const int len = sizeof(XATTR_NAME_SELINUX);
	if (buffer && len <= buffer_size)
		memcpy(buffer, XATTR_NAME_SELINUX, len);
	return len;
}

static void selinux_inode_getsecid(const struct inode *inode, u32 *secid)
{
	struct inode_security_struct *isec = inode->i_security;
	*secid = isec->sid;
}

/* file security operations */

static int selinux_revalidate_file_permission(struct file *file, int mask)
{
	const struct cred *cred = current_cred();
	struct inode *inode = file->f_path.dentry->d_inode;

	/* file_mask_to_av won't add FILE__WRITE if MAY_APPEND is set */
	if ((file->f_flags & O_APPEND) && (mask & MAY_WRITE))
		mask |= MAY_APPEND;

	return file_has_perm(cred, file,
			     file_mask_to_av(inode->i_mode, mask));
}

static int selinux_file_permission(struct file *file, int mask)
{
	struct inode *inode = file->f_path.dentry->d_inode;
	struct file_security_struct *fsec = file->f_security;
	struct inode_security_struct *isec = inode->i_security;
	u32 sid = current_sid();
	int ret;

	if (!mask)
		/* No permission to check.  Existence test. */
		return 0;

	ret = pft_file_permission(file, mask);
	if (ret < 0)
		return ret;

	if (sid == fsec->sid && fsec->isid == isec->sid &&
	    fsec->pseqno == avc_policy_seqno())
		/* No change since dentry_open check. */
		return 0;

	return selinux_revalidate_file_permission(file, mask);
}

static int selinux_file_alloc_security(struct file *file)
{
	return file_alloc_security(file);
}

static void selinux_file_free_security(struct file *file)
{
	file_free_security(file);
}

/*
 * Check whether a task has the ioctl permission and cmd
 * operation to an inode.
 */
int ioctl_has_perm(const struct cred *cred, struct file *file,
		u32 requested, u16 cmd)
{
	struct common_audit_data ad;
	struct file_security_struct *fsec = file->f_security;
	struct inode *inode = file->f_path.dentry->d_inode;
	struct inode_security_struct *isec = inode->i_security;
	struct lsm_ioctlop_audit ioctl;
	u32 ssid = cred_sid(cred);
	struct selinux_audit_data sad = {0,};
	int rc;
<<<<<<< HEAD
=======
	u8 driver = cmd >> 8;
	u8 xperm = cmd & 0xff;
>>>>>>> 10a793e6

	COMMON_AUDIT_DATA_INIT(&ad, IOCTL_OP);
	ad.u.op = &ioctl;
	ad.u.op->cmd = cmd;
<<<<<<< HEAD
	ad.u.op->path = file->f_path;
	ad.selinux_audit_data = &sad;
=======
	ad.selinux_audit_data = &sad;
	ad.u.op->path = file->f_path;
>>>>>>> 10a793e6

	if (ssid != fsec->sid) {
		rc = avc_has_perm(ssid, fsec->sid,
				SECCLASS_FD,
				FD__USE,
				&ad);
		if (rc)
			goto out;
	}

	if (unlikely(IS_PRIVATE(inode)))
		return 0;

<<<<<<< HEAD
	rc = avc_has_operation(ssid, isec->sid, isec->sclass,
			requested, cmd, &ad);
=======
	rc = avc_has_extended_perms(ssid, isec->sid, isec->sclass,
			requested, driver, xperm, &ad);
>>>>>>> 10a793e6
out:
	return rc;
}

static int selinux_file_ioctl(struct file *file, unsigned int cmd,
			      unsigned long arg)
{
	const struct cred *cred = current_cred();
	int error = 0;

	switch (cmd) {
	case FIONREAD:
	/* fall through */
	case FIBMAP:
	/* fall through */
	case FIGETBSZ:
	/* fall through */
	case FS_IOC_GETFLAGS:
	/* fall through */
	case FS_IOC_GETVERSION:
		error = file_has_perm(cred, file, FILE__GETATTR);
		break;

	case FS_IOC_SETFLAGS:
	/* fall through */
	case FS_IOC_SETVERSION:
		error = file_has_perm(cred, file, FILE__SETATTR);
		break;

	/* sys_ioctl() checks */
	case FIONBIO:
	/* fall through */
	case FIOASYNC:
		error = file_has_perm(cred, file, 0);
		break;

	case KDSKBENT:
	case KDSKBSENT:
		error = cred_has_capability(cred, CAP_SYS_TTY_CONFIG,
					    SECURITY_CAP_AUDIT);
		break;

	/* default case assumes that the command will go
	 * to the file's ioctl() function.
	 */
	default:
		error = ioctl_has_perm(cred, file, FILE__IOCTL, (u16) cmd);
	}
	return error;
}

static int default_noexec;

static int file_map_prot_check(struct file *file, unsigned long prot, int shared)
{
	const struct cred *cred = current_cred();
	int rc = 0;

	if (default_noexec &&
	    (prot & PROT_EXEC) && (!file || (!shared && (prot & PROT_WRITE)))) {
		/*
		 * We are making executable an anonymous mapping or a
		 * private file mapping that will also be writable.
		 * This has an additional check.
		 */
		rc = cred_has_perm(cred, cred, PROCESS__EXECMEM);
		if (rc)
			goto error;
	}

	if (file) {
		/* read access is always possible with a mapping */
		u32 av = FILE__READ;

		/* write access only matters if the mapping is shared */
		if (shared && (prot & PROT_WRITE))
			av |= FILE__WRITE;

		if (prot & PROT_EXEC)
			av |= FILE__EXECUTE;

		return file_has_perm(cred, file, av);
	}

error:
	return rc;
}

static int selinux_file_mmap(struct file *file, unsigned long reqprot,
			     unsigned long prot, unsigned long flags,
			     unsigned long addr, unsigned long addr_only)
{
	int rc = 0;
	u32 sid = current_sid();

	/*
	 * notice that we are intentionally putting the SELinux check before
	 * the secondary cap_file_mmap check.  This is such a likely attempt
	 * at bad behaviour/exploit that we always want to get the AVC, even
	 * if DAC would have also denied the operation.
	 */
	if (addr < CONFIG_LSM_MMAP_MIN_ADDR) {
		rc = avc_has_perm(sid, sid, SECCLASS_MEMPROTECT,
				  MEMPROTECT__MMAP_ZERO, NULL);
		if (rc)
			return rc;
	}

	/* do DAC check on address space usage */
	rc = cap_file_mmap(file, reqprot, prot, flags, addr, addr_only);
	if (rc || addr_only)
		return rc;

	if (selinux_checkreqprot)
		prot = reqprot;

	return file_map_prot_check(file, prot,
				   (flags & MAP_TYPE) == MAP_SHARED);
}

static int selinux_file_mprotect(struct vm_area_struct *vma,
				 unsigned long reqprot,
				 unsigned long prot)
{
	const struct cred *cred = current_cred();

	if (selinux_checkreqprot)
		prot = reqprot;

	if (default_noexec &&
	    (prot & PROT_EXEC) && !(vma->vm_flags & VM_EXEC)) {
		int rc = 0;
		if (vma->vm_start >= vma->vm_mm->start_brk &&
		    vma->vm_end <= vma->vm_mm->brk) {
			rc = cred_has_perm(cred, cred, PROCESS__EXECHEAP);
		} else if (!vma->vm_file &&
			   vma->vm_start <= vma->vm_mm->start_stack &&
			   vma->vm_end >= vma->vm_mm->start_stack) {
			rc = current_has_perm(current, PROCESS__EXECSTACK);
		} else if (vma->vm_file && vma->anon_vma) {
			/*
			 * We are making executable a file mapping that has
			 * had some COW done. Since pages might have been
			 * written, check ability to execute the possibly
			 * modified content.  This typically should only
			 * occur for text relocations.
			 */
			rc = file_has_perm(cred, vma->vm_file, FILE__EXECMOD);
		}
		if (rc)
			return rc;
	}

	return file_map_prot_check(vma->vm_file, prot, vma->vm_flags&VM_SHARED);
}

static int selinux_file_lock(struct file *file, unsigned int cmd)
{
	const struct cred *cred = current_cred();

	return file_has_perm(cred, file, FILE__LOCK);
}

static int selinux_file_fcntl(struct file *file, unsigned int cmd,
			      unsigned long arg)
{
	const struct cred *cred = current_cred();
	int err = 0;

	switch (cmd) {
	case F_SETFL:
		if (!file->f_path.dentry || !file->f_path.dentry->d_inode) {
			err = -EINVAL;
			break;
		}

		if ((file->f_flags & O_APPEND) && !(arg & O_APPEND)) {
			err = file_has_perm(cred, file, FILE__WRITE);
			break;
		}
		/* fall through */
	case F_SETOWN:
	case F_SETSIG:
	case F_GETFL:
	case F_GETOWN:
	case F_GETSIG:
		/* Just check FD__USE permission */
		err = file_has_perm(cred, file, 0);
		break;
	case F_GETLK:
	case F_SETLK:
	case F_SETLKW:
#if BITS_PER_LONG == 32
	case F_GETLK64:
	case F_SETLK64:
	case F_SETLKW64:
#endif
		if (!file->f_path.dentry || !file->f_path.dentry->d_inode) {
			err = -EINVAL;
			break;
		}
		err = file_has_perm(cred, file, FILE__LOCK);
		break;
	}

	return err;
}

static int selinux_file_set_fowner(struct file *file)
{
	struct file_security_struct *fsec;

	fsec = file->f_security;
	fsec->fown_sid = current_sid();

	return 0;
}

static int selinux_file_send_sigiotask(struct task_struct *tsk,
				       struct fown_struct *fown, int signum)
{
	struct file *file;
	u32 sid = task_sid(tsk);
	u32 perm;
	struct file_security_struct *fsec;

	/* struct fown_struct is never outside the context of a struct file */
	file = container_of(fown, struct file, f_owner);

	fsec = file->f_security;

	if (!signum)
		perm = signal_to_av(SIGIO); /* as per send_sigio_to_task */
	else
		perm = signal_to_av(signum);

	return avc_has_perm(fsec->fown_sid, sid,
			    SECCLASS_PROCESS, perm, NULL);
}

static int selinux_file_receive(struct file *file)
{
	const struct cred *cred = current_cred();

	return file_has_perm(cred, file, file_to_av(file));
}

static int selinux_dentry_open(struct file *file, const struct cred *cred)
{
	struct file_security_struct *fsec;
	struct inode *inode;
	struct inode_security_struct *isec;
	int ret;

	ret = pft_file_open(file, cred);
	if (ret < 0)
		return ret;

	inode = file->f_path.dentry->d_inode;
	fsec = file->f_security;
	isec = inode->i_security;
	/*
	 * Save inode label and policy sequence number
	 * at open-time so that selinux_file_permission
	 * can determine whether revalidation is necessary.
	 * Task label is already saved in the file security
	 * struct as its SID.
	 */
	fsec->isid = isec->sid;
	fsec->pseqno = avc_policy_seqno();
	/*
	 * Since the inode label or policy seqno may have changed
	 * between the selinux_inode_permission check and the saving
	 * of state above, recheck that access is still permitted.
	 * Otherwise, access might never be revalidated against the
	 * new inode label or new policy.
	 * This check is not redundant - do not remove.
	 */
	return inode_has_perm_noadp(cred, inode, open_file_to_av(file), 0);
}

static int selinux_file_close(struct file *file)
{
	return pft_file_close(file);
}

static bool selinux_allow_merge_bio(struct bio *bio1, struct bio *bio2)
{
	return pft_allow_merge_bio(bio1, bio2);
}

/* task security operations */

static int selinux_task_create(unsigned long clone_flags)
{
	return current_has_perm(current, PROCESS__FORK);
}

/*
 * allocate the SELinux part of blank credentials
 */
static int selinux_cred_alloc_blank(struct cred *cred, gfp_t gfp)
{
	struct task_security_struct *tsec;

	tsec = kzalloc(sizeof(struct task_security_struct), gfp);
	if (!tsec)
		return -ENOMEM;

	cred->security = tsec;
	return 0;
}

/*
 * detach and free the LSM part of a set of credentials
 */
static void selinux_cred_free(struct cred *cred)
{
	struct task_security_struct *tsec = cred->security;

	/*
	 * cred->security == NULL if security_cred_alloc_blank() or
	 * security_prepare_creds() returned an error.
	 */
	BUG_ON(cred->security && (unsigned long) cred->security < PAGE_SIZE);
	cred->security = (void *) 0x7UL;
	kfree(tsec);
}

/*
 * prepare a new set of credentials for modification
 */
static int selinux_cred_prepare(struct cred *new, const struct cred *old,
				gfp_t gfp)
{
	const struct task_security_struct *old_tsec;
	struct task_security_struct *tsec;

	old_tsec = old->security;

	tsec = kmemdup(old_tsec, sizeof(struct task_security_struct), gfp);
	if (!tsec)
		return -ENOMEM;

	new->security = tsec;
	return 0;
}

/*
 * transfer the SELinux data to a blank set of creds
 */
static void selinux_cred_transfer(struct cred *new, const struct cred *old)
{
	const struct task_security_struct *old_tsec = old->security;
	struct task_security_struct *tsec = new->security;

	*tsec = *old_tsec;
}

/*
 * set the security data for a kernel service
 * - all the creation contexts are set to unlabelled
 */
static int selinux_kernel_act_as(struct cred *new, u32 secid)
{
	struct task_security_struct *tsec = new->security;
	u32 sid = current_sid();
	int ret;

	ret = avc_has_perm(sid, secid,
			   SECCLASS_KERNEL_SERVICE,
			   KERNEL_SERVICE__USE_AS_OVERRIDE,
			   NULL);
	if (ret == 0) {
		tsec->sid = secid;
		tsec->create_sid = 0;
		tsec->keycreate_sid = 0;
		tsec->sockcreate_sid = 0;
	}
	return ret;
}

/*
 * set the file creation context in a security record to the same as the
 * objective context of the specified inode
 */
static int selinux_kernel_create_files_as(struct cred *new, struct inode *inode)
{
	struct inode_security_struct *isec = inode->i_security;
	struct task_security_struct *tsec = new->security;
	u32 sid = current_sid();
	int ret;

	ret = avc_has_perm(sid, isec->sid,
			   SECCLASS_KERNEL_SERVICE,
			   KERNEL_SERVICE__CREATE_FILES_AS,
			   NULL);

	if (ret == 0)
		tsec->create_sid = isec->sid;
	return ret;
}

static int selinux_kernel_module_request(char *kmod_name)
{
	u32 sid;
	struct common_audit_data ad;
	struct selinux_audit_data sad = {0,};

	sid = task_sid(current);

	COMMON_AUDIT_DATA_INIT(&ad, KMOD);
	ad.selinux_audit_data = &sad;
	ad.u.kmod_name = kmod_name;

	return avc_has_perm(sid, SECINITSID_KERNEL, SECCLASS_SYSTEM,
			    SYSTEM__MODULE_REQUEST, &ad);
}

static int selinux_task_setpgid(struct task_struct *p, pid_t pgid)
{
	return current_has_perm(p, PROCESS__SETPGID);
}

static int selinux_task_getpgid(struct task_struct *p)
{
	return current_has_perm(p, PROCESS__GETPGID);
}

static int selinux_task_getsid(struct task_struct *p)
{
	return current_has_perm(p, PROCESS__GETSESSION);
}

static void selinux_task_getsecid(struct task_struct *p, u32 *secid)
{
	*secid = task_sid(p);
}

static int selinux_task_setnice(struct task_struct *p, int nice)
{
	int rc;

	rc = cap_task_setnice(p, nice);
	if (rc)
		return rc;

	return current_has_perm(p, PROCESS__SETSCHED);
}

static int selinux_task_setioprio(struct task_struct *p, int ioprio)
{
	int rc;

	rc = cap_task_setioprio(p, ioprio);
	if (rc)
		return rc;

	return current_has_perm(p, PROCESS__SETSCHED);
}

static int selinux_task_getioprio(struct task_struct *p)
{
	return current_has_perm(p, PROCESS__GETSCHED);
}

static int selinux_task_setrlimit(struct task_struct *p, unsigned int resource,
		struct rlimit *new_rlim)
{
	struct rlimit *old_rlim = p->signal->rlim + resource;

	/* Control the ability to change the hard limit (whether
	   lowering or raising it), so that the hard limit can
	   later be used as a safe reset point for the soft limit
	   upon context transitions.  See selinux_bprm_committing_creds. */
	if (old_rlim->rlim_max != new_rlim->rlim_max)
		return current_has_perm(p, PROCESS__SETRLIMIT);

	return 0;
}

static int selinux_task_setscheduler(struct task_struct *p)
{
	int rc;

	rc = cap_task_setscheduler(p);
	if (rc)
		return rc;

	return current_has_perm(p, PROCESS__SETSCHED);
}

static int selinux_task_getscheduler(struct task_struct *p)
{
	return current_has_perm(p, PROCESS__GETSCHED);
}

static int selinux_task_movememory(struct task_struct *p)
{
	return current_has_perm(p, PROCESS__SETSCHED);
}

static int selinux_task_kill(struct task_struct *p, struct siginfo *info,
				int sig, u32 secid)
{
	u32 perm;
	int rc;

	if (!sig)
		perm = PROCESS__SIGNULL; /* null signal; existence test */
	else
		perm = signal_to_av(sig);
	if (secid)
		rc = avc_has_perm(secid, task_sid(p),
				  SECCLASS_PROCESS, perm, NULL);
	else
		rc = current_has_perm(p, perm);
	return rc;
}

static int selinux_task_wait(struct task_struct *p)
{
	return task_has_perm(p, current, PROCESS__SIGCHLD);
}

static void selinux_task_to_inode(struct task_struct *p,
				  struct inode *inode)
{
	struct inode_security_struct *isec = inode->i_security;
	u32 sid = task_sid(p);

	isec->sid = sid;
	isec->initialized = 1;
}

/* Returns error only if unable to parse addresses */
static int selinux_parse_skb_ipv4(struct sk_buff *skb,
			struct common_audit_data *ad, u8 *proto)
{
	int offset, ihlen, ret = -EINVAL;
	struct iphdr _iph, *ih;

	offset = skb_network_offset(skb);
	ih = skb_header_pointer(skb, offset, sizeof(_iph), &_iph);
	if (ih == NULL)
		goto out;

	ihlen = ih->ihl * 4;
	if (ihlen < sizeof(_iph))
		goto out;

	ad->u.net->v4info.saddr = ih->saddr;
	ad->u.net->v4info.daddr = ih->daddr;
	ret = 0;

	if (proto)
		*proto = ih->protocol;

	switch (ih->protocol) {
	case IPPROTO_TCP: {
		struct tcphdr _tcph, *th;

		if (ntohs(ih->frag_off) & IP_OFFSET)
			break;

		offset += ihlen;
		th = skb_header_pointer(skb, offset, sizeof(_tcph), &_tcph);
		if (th == NULL)
			break;

		ad->u.net->sport = th->source;
		ad->u.net->dport = th->dest;
		break;
	}

	case IPPROTO_UDP: {
		struct udphdr _udph, *uh;

		if (ntohs(ih->frag_off) & IP_OFFSET)
			break;

		offset += ihlen;
		uh = skb_header_pointer(skb, offset, sizeof(_udph), &_udph);
		if (uh == NULL)
			break;

		ad->u.net->sport = uh->source;
		ad->u.net->dport = uh->dest;
		break;
	}

	case IPPROTO_DCCP: {
		struct dccp_hdr _dccph, *dh;

		if (ntohs(ih->frag_off) & IP_OFFSET)
			break;

		offset += ihlen;
		dh = skb_header_pointer(skb, offset, sizeof(_dccph), &_dccph);
		if (dh == NULL)
			break;

		ad->u.net->sport = dh->dccph_sport;
		ad->u.net->dport = dh->dccph_dport;
		break;
	}

	default:
		break;
	}
out:
	return ret;
}

#if defined(CONFIG_IPV6) || defined(CONFIG_IPV6_MODULE)

/* Returns error only if unable to parse addresses */
static int selinux_parse_skb_ipv6(struct sk_buff *skb,
			struct common_audit_data *ad, u8 *proto)
{
	u8 nexthdr;
	int ret = -EINVAL, offset;
	struct ipv6hdr _ipv6h, *ip6;
	__be16 frag_off;

	offset = skb_network_offset(skb);
	ip6 = skb_header_pointer(skb, offset, sizeof(_ipv6h), &_ipv6h);
	if (ip6 == NULL)
		goto out;

	ad->u.net->v6info.saddr = ip6->saddr;
	ad->u.net->v6info.daddr = ip6->daddr;
	ret = 0;

	nexthdr = ip6->nexthdr;
	offset += sizeof(_ipv6h);
	offset = ipv6_skip_exthdr(skb, offset, &nexthdr, &frag_off);
	if (offset < 0)
		goto out;

	if (proto)
		*proto = nexthdr;

	switch (nexthdr) {
	case IPPROTO_TCP: {
		struct tcphdr _tcph, *th;

		th = skb_header_pointer(skb, offset, sizeof(_tcph), &_tcph);
		if (th == NULL)
			break;

		ad->u.net->sport = th->source;
		ad->u.net->dport = th->dest;
		break;
	}

	case IPPROTO_UDP: {
		struct udphdr _udph, *uh;

		uh = skb_header_pointer(skb, offset, sizeof(_udph), &_udph);
		if (uh == NULL)
			break;

		ad->u.net->sport = uh->source;
		ad->u.net->dport = uh->dest;
		break;
	}

	case IPPROTO_DCCP: {
		struct dccp_hdr _dccph, *dh;

		dh = skb_header_pointer(skb, offset, sizeof(_dccph), &_dccph);
		if (dh == NULL)
			break;

		ad->u.net->sport = dh->dccph_sport;
		ad->u.net->dport = dh->dccph_dport;
		break;
	}

	/* includes fragments */
	default:
		break;
	}
out:
	return ret;
}

#endif /* IPV6 */

static int selinux_parse_skb(struct sk_buff *skb, struct common_audit_data *ad,
			     char **_addrp, int src, u8 *proto)
{
	char *addrp;
	int ret;

	switch (ad->u.net->family) {
	case PF_INET:
		ret = selinux_parse_skb_ipv4(skb, ad, proto);
		if (ret)
			goto parse_error;
		addrp = (char *)(src ? &ad->u.net->v4info.saddr :
				       &ad->u.net->v4info.daddr);
		goto okay;

#if defined(CONFIG_IPV6) || defined(CONFIG_IPV6_MODULE)
	case PF_INET6:
		ret = selinux_parse_skb_ipv6(skb, ad, proto);
		if (ret)
			goto parse_error;
		addrp = (char *)(src ? &ad->u.net->v6info.saddr :
				       &ad->u.net->v6info.daddr);
		goto okay;
#endif	/* IPV6 */
	default:
		addrp = NULL;
		goto okay;
	}

parse_error:
	printk(KERN_WARNING
	       "SELinux: failure in selinux_parse_skb(),"
	       " unable to parse packet\n");
	return ret;

okay:
	if (_addrp)
		*_addrp = addrp;
	return 0;
}

/**
 * selinux_skb_peerlbl_sid - Determine the peer label of a packet
 * @skb: the packet
 * @family: protocol family
 * @sid: the packet's peer label SID
 *
 * Description:
 * Check the various different forms of network peer labeling and determine
 * the peer label/SID for the packet; most of the magic actually occurs in
 * the security server function security_net_peersid_cmp().  The function
 * returns zero if the value in @sid is valid (although it may be SECSID_NULL)
 * or -EACCES if @sid is invalid due to inconsistencies with the different
 * peer labels.
 *
 */
static int selinux_skb_peerlbl_sid(struct sk_buff *skb, u16 family, u32 *sid)
{
	int err;
	u32 xfrm_sid;
	u32 nlbl_sid;
	u32 nlbl_type;

	selinux_skb_xfrm_sid(skb, &xfrm_sid);
	selinux_netlbl_skbuff_getsid(skb, family, &nlbl_type, &nlbl_sid);

	err = security_net_peersid_resolve(nlbl_sid, nlbl_type, xfrm_sid, sid);
	if (unlikely(err)) {
		printk(KERN_WARNING
		       "SELinux: failure in selinux_skb_peerlbl_sid(),"
		       " unable to determine packet's peer label\n");
		return -EACCES;
	}

	return 0;
}

/* socket security operations */

static int socket_sockcreate_sid(const struct task_security_struct *tsec,
				 u16 secclass, u32 *socksid)
{
	if (tsec->sockcreate_sid > SECSID_NULL) {
		*socksid = tsec->sockcreate_sid;
		return 0;
	}

	return security_transition_sid(tsec->sid, tsec->sid, secclass, NULL,
				       socksid);
}

static int sock_has_perm(struct task_struct *task, struct sock *sk, u32 perms)
{
	struct sk_security_struct *sksec = sk->sk_security;
	struct common_audit_data ad;
	struct selinux_audit_data sad = {0,};
	struct lsm_network_audit net = {0,};
	u32 tsid = task_sid(task);

	if (unlikely(!sksec)) {
		pr_warn("SELinux: sksec is NULL, socket is already freed\n");
		return -EINVAL;
	}

	if (sksec->sid == SECINITSID_KERNEL)
		return 0;

	COMMON_AUDIT_DATA_INIT(&ad, NET);
	ad.selinux_audit_data = &sad;
	ad.u.net = &net;
	ad.u.net->sk = sk;

	return avc_has_perm(tsid, sksec->sid, sksec->sclass, perms, &ad);
}

static int selinux_socket_create(int family, int type,
				 int protocol, int kern)
{
	const struct task_security_struct *tsec = current_security();
	u32 newsid;
	u16 secclass;
	int rc;

	if (kern)
		return 0;

	secclass = socket_type_to_security_class(family, type, protocol);
	rc = socket_sockcreate_sid(tsec, secclass, &newsid);
	if (rc)
		return rc;

	return avc_has_perm(tsec->sid, newsid, secclass, SOCKET__CREATE, NULL);
}

static int selinux_socket_post_create(struct socket *sock, int family,
				      int type, int protocol, int kern)
{
	const struct task_security_struct *tsec = current_security();
	struct inode_security_struct *isec = SOCK_INODE(sock)->i_security;
	struct sk_security_struct *sksec;
	int err = 0;

	isec->sclass = socket_type_to_security_class(family, type, protocol);

	if (kern)
		isec->sid = SECINITSID_KERNEL;
	else {
		err = socket_sockcreate_sid(tsec, isec->sclass, &(isec->sid));
		if (err)
			return err;
	}

	isec->initialized = 1;

	if (sock->sk) {
		sksec = sock->sk->sk_security;
		sksec->sid = isec->sid;
		sksec->sclass = isec->sclass;
		err = selinux_netlbl_socket_post_create(sock->sk, family);
	}

	return err;
}

/* Range of port numbers used to automatically bind.
   Need to determine whether we should perform a name_bind
   permission check between the socket and the port number. */

static int selinux_socket_bind(struct socket *sock, struct sockaddr *address, int addrlen)
{
	struct sock *sk = sock->sk;
	u16 family;
	int err;

	err = sock_has_perm(current, sk, SOCKET__BIND);
	if (err)
		goto out;

	/*
	 * If PF_INET or PF_INET6, check name_bind permission for the port.
	 * Multiple address binding for SCTP is not supported yet: we just
	 * check the first address now.
	 */
	family = sk->sk_family;
	if (family == PF_INET || family == PF_INET6) {
		char *addrp;
		struct sk_security_struct *sksec = sk->sk_security;
		struct common_audit_data ad;
		struct selinux_audit_data sad = {0,};
		struct lsm_network_audit net = {0,};
		struct sockaddr_in *addr4 = NULL;
		struct sockaddr_in6 *addr6 = NULL;
		unsigned short snum;
		u32 sid, node_perm;

		if (family == PF_INET) {
			addr4 = (struct sockaddr_in *)address;
			snum = ntohs(addr4->sin_port);
			addrp = (char *)&addr4->sin_addr.s_addr;
		} else {
			addr6 = (struct sockaddr_in6 *)address;
			snum = ntohs(addr6->sin6_port);
			addrp = (char *)&addr6->sin6_addr.s6_addr;
		}

		if (snum) {
			int low, high;

			inet_get_local_port_range(&low, &high);

			if (snum < max(PROT_SOCK, low) || snum > high) {
				err = sel_netport_sid(sk->sk_protocol,
						      snum, &sid);
				if (err)
					goto out;
				COMMON_AUDIT_DATA_INIT(&ad, NET);
				ad.selinux_audit_data = &sad;
				ad.u.net = &net;
				ad.u.net->sport = htons(snum);
				ad.u.net->family = family;
				err = avc_has_perm(sksec->sid, sid,
						   sksec->sclass,
						   SOCKET__NAME_BIND, &ad);
				if (err)
					goto out;
			}
		}

		switch (sksec->sclass) {
		case SECCLASS_TCP_SOCKET:
			node_perm = TCP_SOCKET__NODE_BIND;
			break;

		case SECCLASS_UDP_SOCKET:
			node_perm = UDP_SOCKET__NODE_BIND;
			break;

		case SECCLASS_DCCP_SOCKET:
			node_perm = DCCP_SOCKET__NODE_BIND;
			break;

		default:
			node_perm = RAWIP_SOCKET__NODE_BIND;
			break;
		}

		err = sel_netnode_sid(addrp, family, &sid);
		if (err)
			goto out;

		COMMON_AUDIT_DATA_INIT(&ad, NET);
		ad.selinux_audit_data = &sad;
		ad.u.net = &net;
		ad.u.net->sport = htons(snum);
		ad.u.net->family = family;

		if (family == PF_INET)
			ad.u.net->v4info.saddr = addr4->sin_addr.s_addr;
		else
			ad.u.net->v6info.saddr = addr6->sin6_addr;

		err = avc_has_perm(sksec->sid, sid,
				   sksec->sclass, node_perm, &ad);
		if (err)
			goto out;
	}
out:
	return err;
}

static int selinux_socket_connect(struct socket *sock, struct sockaddr *address, int addrlen)
{
	struct sock *sk = sock->sk;
	struct sk_security_struct *sksec = sk->sk_security;
	int err;

	err = sock_has_perm(current, sk, SOCKET__CONNECT);
	if (err)
		return err;

	/*
	 * If a TCP or DCCP socket, check name_connect permission for the port.
	 */
	if (sksec->sclass == SECCLASS_TCP_SOCKET ||
	    sksec->sclass == SECCLASS_DCCP_SOCKET) {
		struct common_audit_data ad;
		struct selinux_audit_data sad = {0,};
		struct lsm_network_audit net = {0,};
		struct sockaddr_in *addr4 = NULL;
		struct sockaddr_in6 *addr6 = NULL;
		unsigned short snum;
		u32 sid, perm;

		if (sk->sk_family == PF_INET) {
			addr4 = (struct sockaddr_in *)address;
			if (addrlen < sizeof(struct sockaddr_in))
				return -EINVAL;
			snum = ntohs(addr4->sin_port);
		} else {
			addr6 = (struct sockaddr_in6 *)address;
			if (addrlen < SIN6_LEN_RFC2133)
				return -EINVAL;
			snum = ntohs(addr6->sin6_port);
		}

		err = sel_netport_sid(sk->sk_protocol, snum, &sid);
		if (err)
			goto out;

		perm = (sksec->sclass == SECCLASS_TCP_SOCKET) ?
		       TCP_SOCKET__NAME_CONNECT : DCCP_SOCKET__NAME_CONNECT;

		COMMON_AUDIT_DATA_INIT(&ad, NET);
		ad.selinux_audit_data = &sad;
		ad.u.net = &net;
		ad.u.net->dport = htons(snum);
		ad.u.net->family = sk->sk_family;
		err = avc_has_perm(sksec->sid, sid, sksec->sclass, perm, &ad);
		if (err)
			goto out;
	}

	err = selinux_netlbl_socket_connect(sk, address);

out:
	return err;
}

static int selinux_socket_listen(struct socket *sock, int backlog)
{
	return sock_has_perm(current, sock->sk, SOCKET__LISTEN);
}

static int selinux_socket_accept(struct socket *sock, struct socket *newsock)
{
	int err;
	struct inode_security_struct *isec;
	struct inode_security_struct *newisec;

	err = sock_has_perm(current, sock->sk, SOCKET__ACCEPT);
	if (err)
		return err;

	newisec = SOCK_INODE(newsock)->i_security;

	isec = SOCK_INODE(sock)->i_security;
	newisec->sclass = isec->sclass;
	newisec->sid = isec->sid;
	newisec->initialized = 1;

	return 0;
}

static int selinux_socket_sendmsg(struct socket *sock, struct msghdr *msg,
				  int size)
{
	return sock_has_perm(current, sock->sk, SOCKET__WRITE);
}

static int selinux_socket_recvmsg(struct socket *sock, struct msghdr *msg,
				  int size, int flags)
{
	return sock_has_perm(current, sock->sk, SOCKET__READ);
}

static int selinux_socket_getsockname(struct socket *sock)
{
	return sock_has_perm(current, sock->sk, SOCKET__GETATTR);
}

static int selinux_socket_getpeername(struct socket *sock)
{
	return sock_has_perm(current, sock->sk, SOCKET__GETATTR);
}

static int selinux_socket_setsockopt(struct socket *sock, int level, int optname)
{
	int err;

	err = sock_has_perm(current, sock->sk, SOCKET__SETOPT);
	if (err)
		return err;

	return selinux_netlbl_socket_setsockopt(sock, level, optname);
}

static int selinux_socket_getsockopt(struct socket *sock, int level,
				     int optname)
{
	return sock_has_perm(current, sock->sk, SOCKET__GETOPT);
}

static int selinux_socket_shutdown(struct socket *sock, int how)
{
	return sock_has_perm(current, sock->sk, SOCKET__SHUTDOWN);
}

static int selinux_socket_unix_stream_connect(struct sock *sock,
					      struct sock *other,
					      struct sock *newsk)
{
	struct sk_security_struct *sksec_sock = sock->sk_security;
	struct sk_security_struct *sksec_other = other->sk_security;
	struct sk_security_struct *sksec_new = newsk->sk_security;
	struct common_audit_data ad;
	struct selinux_audit_data sad = {0,};
	struct lsm_network_audit net = {0,};
	int err;

	COMMON_AUDIT_DATA_INIT(&ad, NET);
	ad.selinux_audit_data = &sad;
	ad.u.net = &net;
	ad.u.net->sk = other;

	err = avc_has_perm(sksec_sock->sid, sksec_other->sid,
			   sksec_other->sclass,
			   UNIX_STREAM_SOCKET__CONNECTTO, &ad);
	if (err)
		return err;

	/* server child socket */
	sksec_new->peer_sid = sksec_sock->sid;
	err = security_sid_mls_copy(sksec_other->sid, sksec_sock->sid,
				    &sksec_new->sid);
	if (err)
		return err;

	/* connecting socket */
	sksec_sock->peer_sid = sksec_new->sid;

	return 0;
}

static int selinux_socket_unix_may_send(struct socket *sock,
					struct socket *other)
{
	struct sk_security_struct *ssec = sock->sk->sk_security;
	struct sk_security_struct *osec = other->sk->sk_security;
	struct common_audit_data ad;
	struct selinux_audit_data sad = {0,};
	struct lsm_network_audit net = {0,};

	COMMON_AUDIT_DATA_INIT(&ad, NET);
	ad.selinux_audit_data = &sad;
	ad.u.net = &net;
	ad.u.net->sk = other->sk;

	return avc_has_perm(ssec->sid, osec->sid, osec->sclass, SOCKET__SENDTO,
			    &ad);
}

static int selinux_inet_sys_rcv_skb(int ifindex, char *addrp, u16 family,
				    u32 peer_sid,
				    struct common_audit_data *ad)
{
	int err;
	u32 if_sid;
	u32 node_sid;

	err = sel_netif_sid(ifindex, &if_sid);
	if (err)
		return err;
	err = avc_has_perm(peer_sid, if_sid,
			   SECCLASS_NETIF, NETIF__INGRESS, ad);
	if (err)
		return err;

	err = sel_netnode_sid(addrp, family, &node_sid);
	if (err)
		return err;
	return avc_has_perm(peer_sid, node_sid,
			    SECCLASS_NODE, NODE__RECVFROM, ad);
}

static int selinux_sock_rcv_skb_compat(struct sock *sk, struct sk_buff *skb,
				       u16 family)
{
	int err = 0;
	struct sk_security_struct *sksec = sk->sk_security;
	u32 sk_sid = sksec->sid;
	struct common_audit_data ad;
	struct selinux_audit_data sad = {0,};
	struct lsm_network_audit net = {0,};
	char *addrp;

	COMMON_AUDIT_DATA_INIT(&ad, NET);
	ad.selinux_audit_data = &sad;
	ad.u.net = &net;
	ad.u.net->netif = skb->skb_iif;
	ad.u.net->family = family;
	err = selinux_parse_skb(skb, &ad, &addrp, 1, NULL);
	if (err)
		return err;

	if (selinux_secmark_enabled()) {
		err = avc_has_perm(sk_sid, skb->secmark, SECCLASS_PACKET,
				   PACKET__RECV, &ad);
		if (err)
			return err;
	}

	err = selinux_netlbl_sock_rcv_skb(sksec, skb, family, &ad);
	if (err)
		return err;
	err = selinux_xfrm_sock_rcv_skb(sksec->sid, skb, &ad);

	return err;
}

static int selinux_socket_sock_rcv_skb(struct sock *sk, struct sk_buff *skb)
{
	int err;
	struct sk_security_struct *sksec = sk->sk_security;
	u16 family = sk->sk_family;
	u32 sk_sid = sksec->sid;
	struct common_audit_data ad;
	struct selinux_audit_data sad = {0,};
	struct lsm_network_audit net = {0,};
	char *addrp;
	u8 secmark_active;
	u8 peerlbl_active;

	if (family != PF_INET && family != PF_INET6)
		return 0;

	/* Handle mapped IPv4 packets arriving via IPv6 sockets */
	if (family == PF_INET6 && skb->protocol == htons(ETH_P_IP))
		family = PF_INET;

	/* If any sort of compatibility mode is enabled then handoff processing
	 * to the selinux_sock_rcv_skb_compat() function to deal with the
	 * special handling.  We do this in an attempt to keep this function
	 * as fast and as clean as possible. */
	if (!selinux_policycap_netpeer)
		return selinux_sock_rcv_skb_compat(sk, skb, family);

	secmark_active = selinux_secmark_enabled();
	peerlbl_active = netlbl_enabled() || selinux_xfrm_enabled();
	if (!secmark_active && !peerlbl_active)
		return 0;

	COMMON_AUDIT_DATA_INIT(&ad, NET);
	ad.selinux_audit_data = &sad;
	ad.u.net = &net;
	ad.u.net->netif = skb->skb_iif;
	ad.u.net->family = family;
	err = selinux_parse_skb(skb, &ad, &addrp, 1, NULL);
	if (err)
		return err;

	if (peerlbl_active) {
		u32 peer_sid;

		err = selinux_skb_peerlbl_sid(skb, family, &peer_sid);
		if (err)
			return err;
		err = selinux_inet_sys_rcv_skb(skb->skb_iif, addrp, family,
					       peer_sid, &ad);
		if (err) {
			selinux_netlbl_err(skb, err, 0);
			return err;
		}
		err = avc_has_perm(sk_sid, peer_sid, SECCLASS_PEER,
				   PEER__RECV, &ad);
		if (err)
			selinux_netlbl_err(skb, err, 0);
	}

	if (secmark_active) {
		err = avc_has_perm(sk_sid, skb->secmark, SECCLASS_PACKET,
				   PACKET__RECV, &ad);
		if (err)
			return err;
	}

	return err;
}

static int selinux_socket_getpeersec_stream(struct socket *sock, char __user *optval,
					    int __user *optlen, unsigned len)
{
	int err = 0;
	char *scontext;
	u32 scontext_len;
	struct sk_security_struct *sksec = sock->sk->sk_security;
	u32 peer_sid = SECSID_NULL;

	if (sksec->sclass == SECCLASS_UNIX_STREAM_SOCKET ||
	    sksec->sclass == SECCLASS_TCP_SOCKET)
		peer_sid = sksec->peer_sid;
	if (peer_sid == SECSID_NULL)
		return -ENOPROTOOPT;

	err = security_sid_to_context(peer_sid, &scontext, &scontext_len);
	if (err)
		return err;

	if (scontext_len > len) {
		err = -ERANGE;
		goto out_len;
	}

	if (copy_to_user(optval, scontext, scontext_len))
		err = -EFAULT;

out_len:
	if (put_user(scontext_len, optlen))
		err = -EFAULT;
	kfree(scontext);
	return err;
}

static int selinux_socket_getpeersec_dgram(struct socket *sock, struct sk_buff *skb, u32 *secid)
{
	u32 peer_secid = SECSID_NULL;
	u16 family;

	if (skb && skb->protocol == htons(ETH_P_IP))
		family = PF_INET;
	else if (skb && skb->protocol == htons(ETH_P_IPV6))
		family = PF_INET6;
	else if (sock)
		family = sock->sk->sk_family;
	else
		goto out;

	if (sock && family == PF_UNIX)
		selinux_inode_getsecid(SOCK_INODE(sock), &peer_secid);
	else if (skb)
		selinux_skb_peerlbl_sid(skb, family, &peer_secid);

out:
	*secid = peer_secid;
	if (peer_secid == SECSID_NULL)
		return -EINVAL;
	return 0;
}

static int selinux_sk_alloc_security(struct sock *sk, int family, gfp_t priority)
{
	struct sk_security_struct *sksec;

	sksec = kzalloc(sizeof(*sksec), priority);
	if (!sksec)
		return -ENOMEM;

	sksec->peer_sid = SECINITSID_UNLABELED;
	sksec->sid = SECINITSID_UNLABELED;
	selinux_netlbl_sk_security_reset(sksec);
	sk->sk_security = sksec;

	return 0;
}

static void selinux_sk_free_security(struct sock *sk)
{
	struct sk_security_struct *sksec = sk->sk_security;

	sk->sk_security = NULL;
	selinux_netlbl_sk_security_free(sksec);
	kfree(sksec);
}

static void selinux_sk_clone_security(const struct sock *sk, struct sock *newsk)
{
	struct sk_security_struct *sksec = sk->sk_security;
	struct sk_security_struct *newsksec = newsk->sk_security;

	newsksec->sid = sksec->sid;
	newsksec->peer_sid = sksec->peer_sid;
	newsksec->sclass = sksec->sclass;

	selinux_netlbl_sk_security_reset(newsksec);
}

static void selinux_sk_getsecid(struct sock *sk, u32 *secid)
{
	if (!sk)
		*secid = SECINITSID_ANY_SOCKET;
	else {
		struct sk_security_struct *sksec = sk->sk_security;

		*secid = sksec->sid;
	}
}

static void selinux_sock_graft(struct sock *sk, struct socket *parent)
{
	struct inode_security_struct *isec = SOCK_INODE(parent)->i_security;
	struct sk_security_struct *sksec = sk->sk_security;

	if (sk->sk_family == PF_INET || sk->sk_family == PF_INET6 ||
	    sk->sk_family == PF_UNIX)
		isec->sid = sksec->sid;
	sksec->sclass = isec->sclass;
}

static int selinux_inet_conn_request(struct sock *sk, struct sk_buff *skb,
				     struct request_sock *req)
{
	struct sk_security_struct *sksec = sk->sk_security;
	int err;
	u16 family = sk->sk_family;
	u32 newsid;
	u32 peersid;

	/* handle mapped IPv4 packets arriving via IPv6 sockets */
	if (family == PF_INET6 && skb->protocol == htons(ETH_P_IP))
		family = PF_INET;

	err = selinux_skb_peerlbl_sid(skb, family, &peersid);
	if (err)
		return err;
	if (peersid == SECSID_NULL) {
		req->secid = sksec->sid;
		req->peer_secid = SECSID_NULL;
	} else {
		err = security_sid_mls_copy(sksec->sid, peersid, &newsid);
		if (err)
			return err;
		req->secid = newsid;
		req->peer_secid = peersid;
	}

	return selinux_netlbl_inet_conn_request(req, family);
}

static void selinux_inet_csk_clone(struct sock *newsk,
				   const struct request_sock *req)
{
	struct sk_security_struct *newsksec = newsk->sk_security;

	newsksec->sid = req->secid;
	newsksec->peer_sid = req->peer_secid;
	/* NOTE: Ideally, we should also get the isec->sid for the
	   new socket in sync, but we don't have the isec available yet.
	   So we will wait until sock_graft to do it, by which
	   time it will have been created and available. */

	/* We don't need to take any sort of lock here as we are the only
	 * thread with access to newsksec */
	selinux_netlbl_inet_csk_clone(newsk, req->rsk_ops->family);
}

static void selinux_inet_conn_established(struct sock *sk, struct sk_buff *skb)
{
	u16 family = sk->sk_family;
	struct sk_security_struct *sksec = sk->sk_security;

	/* handle mapped IPv4 packets arriving via IPv6 sockets */
	if (family == PF_INET6 && skb->protocol == htons(ETH_P_IP))
		family = PF_INET;

	selinux_skb_peerlbl_sid(skb, family, &sksec->peer_sid);
}

static int selinux_secmark_relabel_packet(u32 sid)
{
	const struct task_security_struct *__tsec;
	u32 tsid;

	__tsec = current_security();
	tsid = __tsec->sid;

	return avc_has_perm(tsid, sid, SECCLASS_PACKET, PACKET__RELABELTO, NULL);
}

static void selinux_secmark_refcount_inc(void)
{
	atomic_inc(&selinux_secmark_refcount);
}

static void selinux_secmark_refcount_dec(void)
{
	atomic_dec(&selinux_secmark_refcount);
}

static void selinux_req_classify_flow(const struct request_sock *req,
				      struct flowi *fl)
{
	fl->flowi_secid = req->secid;
}

static int selinux_tun_dev_create(void)
{
	u32 sid = current_sid();

	/* we aren't taking into account the "sockcreate" SID since the socket
	 * that is being created here is not a socket in the traditional sense,
	 * instead it is a private sock, accessible only to the kernel, and
	 * representing a wide range of network traffic spanning multiple
	 * connections unlike traditional sockets - check the TUN driver to
	 * get a better understanding of why this socket is special */

	return avc_has_perm(sid, sid, SECCLASS_TUN_SOCKET, TUN_SOCKET__CREATE,
			    NULL);
}

static void selinux_tun_dev_post_create(struct sock *sk)
{
	struct sk_security_struct *sksec = sk->sk_security;

	/* we don't currently perform any NetLabel based labeling here and it
	 * isn't clear that we would want to do so anyway; while we could apply
	 * labeling without the support of the TUN user the resulting labeled
	 * traffic from the other end of the connection would almost certainly
	 * cause confusion to the TUN user that had no idea network labeling
	 * protocols were being used */

	/* see the comments in selinux_tun_dev_create() about why we don't use
	 * the sockcreate SID here */

	sksec->sid = current_sid();
	sksec->sclass = SECCLASS_TUN_SOCKET;
}

static int selinux_tun_dev_attach(struct sock *sk)
{
	struct sk_security_struct *sksec = sk->sk_security;
	u32 sid = current_sid();
	int err;

	err = avc_has_perm(sid, sksec->sid, SECCLASS_TUN_SOCKET,
			   TUN_SOCKET__RELABELFROM, NULL);
	if (err)
		return err;
	err = avc_has_perm(sid, sid, SECCLASS_TUN_SOCKET,
			   TUN_SOCKET__RELABELTO, NULL);
	if (err)
		return err;

	sksec->sid = sid;

	return 0;
}

static int selinux_nlmsg_perm(struct sock *sk, struct sk_buff *skb)
{
	int err = 0;
	u32 perm;
	struct nlmsghdr *nlh;
	struct sk_security_struct *sksec = sk->sk_security;

	if (skb->len < NLMSG_SPACE(0)) {
		err = -EINVAL;
		goto out;
	}
	nlh = nlmsg_hdr(skb);

	err = selinux_nlmsg_lookup(sksec->sclass, nlh->nlmsg_type, &perm);
	if (err) {
		if (err == -EINVAL) {
			audit_log(current->audit_context, GFP_KERNEL, AUDIT_SELINUX_ERR,
				  "SELinux:  unrecognized netlink message"
				  " type=%hu for sclass=%hu\n",
				  nlh->nlmsg_type, sksec->sclass);
			if (!selinux_enforcing || security_get_allow_unknown())
				err = 0;
		}

		/* Ignore */
		if (err == -ENOENT)
			err = 0;
		goto out;
	}

	err = sock_has_perm(current, sk, perm);
out:
	return err;
}

#ifdef CONFIG_NETFILTER

static unsigned int selinux_ip_forward(struct sk_buff *skb, int ifindex,
				       u16 family)
{
	int err;
	char *addrp;
	u32 peer_sid;
	struct common_audit_data ad;
	struct selinux_audit_data sad = {0,};
	struct lsm_network_audit net = {0,};
	u8 secmark_active;
	u8 netlbl_active;
	u8 peerlbl_active;

	if (!selinux_policycap_netpeer)
		return NF_ACCEPT;

	secmark_active = selinux_secmark_enabled();
	netlbl_active = netlbl_enabled();
	peerlbl_active = netlbl_active || selinux_xfrm_enabled();
	if (!secmark_active && !peerlbl_active)
		return NF_ACCEPT;

	if (selinux_skb_peerlbl_sid(skb, family, &peer_sid) != 0)
		return NF_DROP;

	COMMON_AUDIT_DATA_INIT(&ad, NET);
	ad.selinux_audit_data = &sad;
	ad.u.net = &net;
	ad.u.net->netif = ifindex;
	ad.u.net->family = family;
	if (selinux_parse_skb(skb, &ad, &addrp, 1, NULL) != 0)
		return NF_DROP;

	if (peerlbl_active) {
		err = selinux_inet_sys_rcv_skb(ifindex, addrp, family,
					       peer_sid, &ad);
		if (err) {
			selinux_netlbl_err(skb, err, 1);
			return NF_DROP;
		}
	}

	if (secmark_active)
		if (avc_has_perm(peer_sid, skb->secmark,
				 SECCLASS_PACKET, PACKET__FORWARD_IN, &ad))
			return NF_DROP;

	if (netlbl_active)
		/* we do this in the FORWARD path and not the POST_ROUTING
		 * path because we want to make sure we apply the necessary
		 * labeling before IPsec is applied so we can leverage AH
		 * protection */
		if (selinux_netlbl_skbuff_setsid(skb, family, peer_sid) != 0)
			return NF_DROP;

	return NF_ACCEPT;
}

static unsigned int selinux_ipv4_forward(unsigned int hooknum,
					 struct sk_buff *skb,
					 const struct net_device *in,
					 const struct net_device *out,
					 int (*okfn)(struct sk_buff *))
{
	return selinux_ip_forward(skb, in->ifindex, PF_INET);
}

#if defined(CONFIG_IPV6) || defined(CONFIG_IPV6_MODULE)
static unsigned int selinux_ipv6_forward(unsigned int hooknum,
					 struct sk_buff *skb,
					 const struct net_device *in,
					 const struct net_device *out,
					 int (*okfn)(struct sk_buff *))
{
	return selinux_ip_forward(skb, in->ifindex, PF_INET6);
}
#endif	/* IPV6 */

static unsigned int selinux_ip_output(struct sk_buff *skb,
				      u16 family)
{
	u32 sid;

	if (!netlbl_enabled())
		return NF_ACCEPT;

	/* we do this in the LOCAL_OUT path and not the POST_ROUTING path
	 * because we want to make sure we apply the necessary labeling
	 * before IPsec is applied so we can leverage AH protection */
	if (skb->sk) {
		struct sk_security_struct *sksec = skb->sk->sk_security;
		sid = sksec->sid;
	} else
		sid = SECINITSID_KERNEL;
	if (selinux_netlbl_skbuff_setsid(skb, family, sid) != 0)
		return NF_DROP;

	return NF_ACCEPT;
}

static unsigned int selinux_ipv4_output(unsigned int hooknum,
					struct sk_buff *skb,
					const struct net_device *in,
					const struct net_device *out,
					int (*okfn)(struct sk_buff *))
{
	return selinux_ip_output(skb, PF_INET);
}

static unsigned int selinux_ip_postroute_compat(struct sk_buff *skb,
						int ifindex,
						u16 family)
{
	struct sock *sk = skb->sk;
	struct sk_security_struct *sksec;
	struct common_audit_data ad;
	struct selinux_audit_data sad = {0,};
	struct lsm_network_audit net = {0,};
	char *addrp;
	u8 proto;

	if (sk == NULL)
		return NF_ACCEPT;
	sksec = sk->sk_security;

	COMMON_AUDIT_DATA_INIT(&ad, NET);
	ad.selinux_audit_data = &sad;
	ad.u.net = &net;
	ad.u.net->netif = ifindex;
	ad.u.net->family = family;
	if (selinux_parse_skb(skb, &ad, &addrp, 0, &proto))
		return NF_DROP;

	if (selinux_secmark_enabled())
		if (avc_has_perm(sksec->sid, skb->secmark,
				 SECCLASS_PACKET, PACKET__SEND, &ad))
			return NF_DROP_ERR(-ECONNREFUSED);

	if (selinux_xfrm_postroute_last(sksec->sid, skb, &ad, proto))
		return NF_DROP_ERR(-ECONNREFUSED);

	return NF_ACCEPT;
}

static unsigned int selinux_ip_postroute(struct sk_buff *skb, int ifindex,
					 u16 family)
{
	u32 secmark_perm;
	u32 peer_sid;
	struct sock *sk;
	struct common_audit_data ad;
	struct selinux_audit_data sad = {0,};
	struct lsm_network_audit net = {0,};
	char *addrp;
	u8 secmark_active;
	u8 peerlbl_active;

	/* If any sort of compatibility mode is enabled then handoff processing
	 * to the selinux_ip_postroute_compat() function to deal with the
	 * special handling.  We do this in an attempt to keep this function
	 * as fast and as clean as possible. */
	if (!selinux_policycap_netpeer)
		return selinux_ip_postroute_compat(skb, ifindex, family);
#ifdef CONFIG_XFRM
	/* If skb->dst->xfrm is non-NULL then the packet is undergoing an IPsec
	 * packet transformation so allow the packet to pass without any checks
	 * since we'll have another chance to perform access control checks
	 * when the packet is on it's final way out.
	 * NOTE: there appear to be some IPv6 multicast cases where skb->dst
	 *       is NULL, in this case go ahead and apply access control. */
	if (skb_dst(skb) != NULL && skb_dst(skb)->xfrm != NULL)
		return NF_ACCEPT;
#endif
	secmark_active = selinux_secmark_enabled();
	peerlbl_active = netlbl_enabled() || selinux_xfrm_enabled();
	if (!secmark_active && !peerlbl_active)
		return NF_ACCEPT;

	/* if the packet is being forwarded then get the peer label from the
	 * packet itself; otherwise check to see if it is from a local
	 * application or the kernel, if from an application get the peer label
	 * from the sending socket, otherwise use the kernel's sid */
	sk = skb->sk;
	if (sk == NULL) {
		if (skb->skb_iif) {
			secmark_perm = PACKET__FORWARD_OUT;
			if (selinux_skb_peerlbl_sid(skb, family, &peer_sid))
				return NF_DROP;
		} else {
			secmark_perm = PACKET__SEND;
			peer_sid = SECINITSID_KERNEL;
		}
	} else {
		struct sk_security_struct *sksec = sk->sk_security;
		peer_sid = sksec->sid;
		secmark_perm = PACKET__SEND;
	}

	COMMON_AUDIT_DATA_INIT(&ad, NET);
	ad.selinux_audit_data = &sad;
	ad.u.net = &net;
	ad.u.net->netif = ifindex;
	ad.u.net->family = family;
	if (selinux_parse_skb(skb, &ad, &addrp, 0, NULL))
		return NF_DROP;

	if (secmark_active)
		if (avc_has_perm(peer_sid, skb->secmark,
				 SECCLASS_PACKET, secmark_perm, &ad))
			return NF_DROP_ERR(-ECONNREFUSED);

	if (peerlbl_active) {
		u32 if_sid;
		u32 node_sid;

		if (sel_netif_sid(ifindex, &if_sid))
			return NF_DROP;
		if (avc_has_perm(peer_sid, if_sid,
				 SECCLASS_NETIF, NETIF__EGRESS, &ad))
			return NF_DROP_ERR(-ECONNREFUSED);

		if (sel_netnode_sid(addrp, family, &node_sid))
			return NF_DROP;
		if (avc_has_perm(peer_sid, node_sid,
				 SECCLASS_NODE, NODE__SENDTO, &ad))
			return NF_DROP_ERR(-ECONNREFUSED);
	}

	return NF_ACCEPT;
}

static unsigned int selinux_ipv4_postroute(unsigned int hooknum,
					   struct sk_buff *skb,
					   const struct net_device *in,
					   const struct net_device *out,
					   int (*okfn)(struct sk_buff *))
{
	return selinux_ip_postroute(skb, out->ifindex, PF_INET);
}

#if defined(CONFIG_IPV6) || defined(CONFIG_IPV6_MODULE)
static unsigned int selinux_ipv6_postroute(unsigned int hooknum,
					   struct sk_buff *skb,
					   const struct net_device *in,
					   const struct net_device *out,
					   int (*okfn)(struct sk_buff *))
{
	return selinux_ip_postroute(skb, out->ifindex, PF_INET6);
}
#endif	/* IPV6 */

#endif	/* CONFIG_NETFILTER */

static int selinux_netlink_send(struct sock *sk, struct sk_buff *skb)
{
	int err;

	err = cap_netlink_send(sk, skb);
	if (err)
		return err;

	return selinux_nlmsg_perm(sk, skb);
}

static int ipc_alloc_security(struct task_struct *task,
			      struct kern_ipc_perm *perm,
			      u16 sclass)
{
	struct ipc_security_struct *isec;
	u32 sid;

	isec = kzalloc(sizeof(struct ipc_security_struct), GFP_KERNEL);
	if (!isec)
		return -ENOMEM;

	sid = task_sid(task);
	isec->sclass = sclass;
	isec->sid = sid;
	perm->security = isec;

	return 0;
}

static void ipc_free_security(struct kern_ipc_perm *perm)
{
	struct ipc_security_struct *isec = perm->security;
	perm->security = NULL;
	kfree(isec);
}

static int msg_msg_alloc_security(struct msg_msg *msg)
{
	struct msg_security_struct *msec;

	msec = kzalloc(sizeof(struct msg_security_struct), GFP_KERNEL);
	if (!msec)
		return -ENOMEM;

	msec->sid = SECINITSID_UNLABELED;
	msg->security = msec;

	return 0;
}

static void msg_msg_free_security(struct msg_msg *msg)
{
	struct msg_security_struct *msec = msg->security;

	msg->security = NULL;
	kfree(msec);
}

static int ipc_has_perm(struct kern_ipc_perm *ipc_perms,
			u32 perms)
{
	struct ipc_security_struct *isec;
	struct common_audit_data ad;
	struct selinux_audit_data sad = {0,};
	u32 sid = current_sid();

	isec = ipc_perms->security;

	COMMON_AUDIT_DATA_INIT(&ad, IPC);
	ad.selinux_audit_data = &sad;
	ad.u.ipc_id = ipc_perms->key;

	return avc_has_perm(sid, isec->sid, isec->sclass, perms, &ad);
}

static int selinux_msg_msg_alloc_security(struct msg_msg *msg)
{
	return msg_msg_alloc_security(msg);
}

static void selinux_msg_msg_free_security(struct msg_msg *msg)
{
	msg_msg_free_security(msg);
}

/* message queue security operations */
static int selinux_msg_queue_alloc_security(struct msg_queue *msq)
{
	struct ipc_security_struct *isec;
	struct common_audit_data ad;
	struct selinux_audit_data sad = {0,};
	u32 sid = current_sid();
	int rc;

	rc = ipc_alloc_security(current, &msq->q_perm, SECCLASS_MSGQ);
	if (rc)
		return rc;

	isec = msq->q_perm.security;

	COMMON_AUDIT_DATA_INIT(&ad, IPC);
	ad.selinux_audit_data = &sad;
	ad.u.ipc_id = msq->q_perm.key;

	rc = avc_has_perm(sid, isec->sid, SECCLASS_MSGQ,
			  MSGQ__CREATE, &ad);
	if (rc) {
		ipc_free_security(&msq->q_perm);
		return rc;
	}
	return 0;
}

static void selinux_msg_queue_free_security(struct msg_queue *msq)
{
	ipc_free_security(&msq->q_perm);
}

static int selinux_msg_queue_associate(struct msg_queue *msq, int msqflg)
{
	struct ipc_security_struct *isec;
	struct common_audit_data ad;
	struct selinux_audit_data sad = {0,};
	u32 sid = current_sid();

	isec = msq->q_perm.security;

	COMMON_AUDIT_DATA_INIT(&ad, IPC);
	ad.selinux_audit_data = &sad;
	ad.u.ipc_id = msq->q_perm.key;

	return avc_has_perm(sid, isec->sid, SECCLASS_MSGQ,
			    MSGQ__ASSOCIATE, &ad);
}

static int selinux_msg_queue_msgctl(struct msg_queue *msq, int cmd)
{
	int err;
	int perms;

	switch (cmd) {
	case IPC_INFO:
	case MSG_INFO:
		/* No specific object, just general system-wide information. */
		return task_has_system(current, SYSTEM__IPC_INFO);
	case IPC_STAT:
	case MSG_STAT:
		perms = MSGQ__GETATTR | MSGQ__ASSOCIATE;
		break;
	case IPC_SET:
		perms = MSGQ__SETATTR;
		break;
	case IPC_RMID:
		perms = MSGQ__DESTROY;
		break;
	default:
		return 0;
	}

	err = ipc_has_perm(&msq->q_perm, perms);
	return err;
}

static int selinux_msg_queue_msgsnd(struct msg_queue *msq, struct msg_msg *msg, int msqflg)
{
	struct ipc_security_struct *isec;
	struct msg_security_struct *msec;
	struct common_audit_data ad;
	struct selinux_audit_data sad = {0,};
	u32 sid = current_sid();
	int rc;

	isec = msq->q_perm.security;
	msec = msg->security;

	/*
	 * First time through, need to assign label to the message
	 */
	if (msec->sid == SECINITSID_UNLABELED) {
		/*
		 * Compute new sid based on current process and
		 * message queue this message will be stored in
		 */
		rc = security_transition_sid(sid, isec->sid, SECCLASS_MSG,
					     NULL, &msec->sid);
		if (rc)
			return rc;
	}

	COMMON_AUDIT_DATA_INIT(&ad, IPC);
	ad.selinux_audit_data = &sad;
	ad.u.ipc_id = msq->q_perm.key;

	/* Can this process write to the queue? */
	rc = avc_has_perm(sid, isec->sid, SECCLASS_MSGQ,
			  MSGQ__WRITE, &ad);
	if (!rc)
		/* Can this process send the message */
		rc = avc_has_perm(sid, msec->sid, SECCLASS_MSG,
				  MSG__SEND, &ad);
	if (!rc)
		/* Can the message be put in the queue? */
		rc = avc_has_perm(msec->sid, isec->sid, SECCLASS_MSGQ,
				  MSGQ__ENQUEUE, &ad);

	return rc;
}

static int selinux_msg_queue_msgrcv(struct msg_queue *msq, struct msg_msg *msg,
				    struct task_struct *target,
				    long type, int mode)
{
	struct ipc_security_struct *isec;
	struct msg_security_struct *msec;
	struct common_audit_data ad;
	struct selinux_audit_data sad = {0,};
	u32 sid = task_sid(target);
	int rc;

	isec = msq->q_perm.security;
	msec = msg->security;

	COMMON_AUDIT_DATA_INIT(&ad, IPC);
	ad.selinux_audit_data = &sad;
	ad.u.ipc_id = msq->q_perm.key;

	rc = avc_has_perm(sid, isec->sid,
			  SECCLASS_MSGQ, MSGQ__READ, &ad);
	if (!rc)
		rc = avc_has_perm(sid, msec->sid,
				  SECCLASS_MSG, MSG__RECEIVE, &ad);
	return rc;
}

/* Shared Memory security operations */
static int selinux_shm_alloc_security(struct shmid_kernel *shp)
{
	struct ipc_security_struct *isec;
	struct common_audit_data ad;
	struct selinux_audit_data sad = {0,};
	u32 sid = current_sid();
	int rc;

	rc = ipc_alloc_security(current, &shp->shm_perm, SECCLASS_SHM);
	if (rc)
		return rc;

	isec = shp->shm_perm.security;

	COMMON_AUDIT_DATA_INIT(&ad, IPC);
	ad.selinux_audit_data = &sad;
	ad.u.ipc_id = shp->shm_perm.key;

	rc = avc_has_perm(sid, isec->sid, SECCLASS_SHM,
			  SHM__CREATE, &ad);
	if (rc) {
		ipc_free_security(&shp->shm_perm);
		return rc;
	}
	return 0;
}

static void selinux_shm_free_security(struct shmid_kernel *shp)
{
	ipc_free_security(&shp->shm_perm);
}

static int selinux_shm_associate(struct shmid_kernel *shp, int shmflg)
{
	struct ipc_security_struct *isec;
	struct common_audit_data ad;
	struct selinux_audit_data sad = {0,};
	u32 sid = current_sid();

	isec = shp->shm_perm.security;

	COMMON_AUDIT_DATA_INIT(&ad, IPC);
	ad.selinux_audit_data = &sad;
	ad.u.ipc_id = shp->shm_perm.key;

	return avc_has_perm(sid, isec->sid, SECCLASS_SHM,
			    SHM__ASSOCIATE, &ad);
}

/* Note, at this point, shp is locked down */
static int selinux_shm_shmctl(struct shmid_kernel *shp, int cmd)
{
	int perms;
	int err;

	switch (cmd) {
	case IPC_INFO:
	case SHM_INFO:
		/* No specific object, just general system-wide information. */
		return task_has_system(current, SYSTEM__IPC_INFO);
	case IPC_STAT:
	case SHM_STAT:
		perms = SHM__GETATTR | SHM__ASSOCIATE;
		break;
	case IPC_SET:
		perms = SHM__SETATTR;
		break;
	case SHM_LOCK:
	case SHM_UNLOCK:
		perms = SHM__LOCK;
		break;
	case IPC_RMID:
		perms = SHM__DESTROY;
		break;
	default:
		return 0;
	}

	err = ipc_has_perm(&shp->shm_perm, perms);
	return err;
}

static int selinux_shm_shmat(struct shmid_kernel *shp,
			     char __user *shmaddr, int shmflg)
{
	u32 perms;

	if (shmflg & SHM_RDONLY)
		perms = SHM__READ;
	else
		perms = SHM__READ | SHM__WRITE;

	return ipc_has_perm(&shp->shm_perm, perms);
}

/* Semaphore security operations */
static int selinux_sem_alloc_security(struct sem_array *sma)
{
	struct ipc_security_struct *isec;
	struct common_audit_data ad;
	struct selinux_audit_data sad = {0,};
	u32 sid = current_sid();
	int rc;

	rc = ipc_alloc_security(current, &sma->sem_perm, SECCLASS_SEM);
	if (rc)
		return rc;

	isec = sma->sem_perm.security;

	COMMON_AUDIT_DATA_INIT(&ad, IPC);
	ad.selinux_audit_data = &sad;
	ad.u.ipc_id = sma->sem_perm.key;

	rc = avc_has_perm(sid, isec->sid, SECCLASS_SEM,
			  SEM__CREATE, &ad);
	if (rc) {
		ipc_free_security(&sma->sem_perm);
		return rc;
	}
	return 0;
}

static void selinux_sem_free_security(struct sem_array *sma)
{
	ipc_free_security(&sma->sem_perm);
}

static int selinux_sem_associate(struct sem_array *sma, int semflg)
{
	struct ipc_security_struct *isec;
	struct common_audit_data ad;
	struct selinux_audit_data sad = {0,};
	u32 sid = current_sid();

	isec = sma->sem_perm.security;

	COMMON_AUDIT_DATA_INIT(&ad, IPC);
	ad.selinux_audit_data = &sad;
	ad.u.ipc_id = sma->sem_perm.key;

	return avc_has_perm(sid, isec->sid, SECCLASS_SEM,
			    SEM__ASSOCIATE, &ad);
}

/* Note, at this point, sma is locked down */
static int selinux_sem_semctl(struct sem_array *sma, int cmd)
{
	int err;
	u32 perms;

	switch (cmd) {
	case IPC_INFO:
	case SEM_INFO:
		/* No specific object, just general system-wide information. */
		return task_has_system(current, SYSTEM__IPC_INFO);
	case GETPID:
	case GETNCNT:
	case GETZCNT:
		perms = SEM__GETATTR;
		break;
	case GETVAL:
	case GETALL:
		perms = SEM__READ;
		break;
	case SETVAL:
	case SETALL:
		perms = SEM__WRITE;
		break;
	case IPC_RMID:
		perms = SEM__DESTROY;
		break;
	case IPC_SET:
		perms = SEM__SETATTR;
		break;
	case IPC_STAT:
	case SEM_STAT:
		perms = SEM__GETATTR | SEM__ASSOCIATE;
		break;
	default:
		return 0;
	}

	err = ipc_has_perm(&sma->sem_perm, perms);
	return err;
}

static int selinux_sem_semop(struct sem_array *sma,
			     struct sembuf *sops, unsigned nsops, int alter)
{
	u32 perms;

	if (alter)
		perms = SEM__READ | SEM__WRITE;
	else
		perms = SEM__READ;

	return ipc_has_perm(&sma->sem_perm, perms);
}

static int selinux_ipc_permission(struct kern_ipc_perm *ipcp, short flag)
{
	u32 av = 0;

	av = 0;
	if (flag & S_IRUGO)
		av |= IPC__UNIX_READ;
	if (flag & S_IWUGO)
		av |= IPC__UNIX_WRITE;

	if (av == 0)
		return 0;

	return ipc_has_perm(ipcp, av);
}

static void selinux_ipc_getsecid(struct kern_ipc_perm *ipcp, u32 *secid)
{
	struct ipc_security_struct *isec = ipcp->security;
	*secid = isec->sid;
}

static void selinux_d_instantiate(struct dentry *dentry, struct inode *inode)
{
	if (inode)
		inode_doinit_with_dentry(inode, dentry);
}

static int selinux_getprocattr(struct task_struct *p,
			       char *name, char **value)
{
	const struct task_security_struct *__tsec;
	u32 sid;
	int error;
	unsigned len;

	if (current != p) {
		error = current_has_perm(p, PROCESS__GETATTR);
		if (error)
			return error;
	}

	rcu_read_lock();
	__tsec = __task_cred(p)->security;

	if (!strcmp(name, "current"))
		sid = __tsec->sid;
	else if (!strcmp(name, "prev"))
		sid = __tsec->osid;
	else if (!strcmp(name, "exec"))
		sid = __tsec->exec_sid;
	else if (!strcmp(name, "fscreate"))
		sid = __tsec->create_sid;
	else if (!strcmp(name, "keycreate"))
		sid = __tsec->keycreate_sid;
	else if (!strcmp(name, "sockcreate"))
		sid = __tsec->sockcreate_sid;
	else
		goto invalid;
	rcu_read_unlock();

	if (!sid)
		return 0;

	error = security_sid_to_context(sid, value, &len);
	if (error)
		return error;
	return len;

invalid:
	rcu_read_unlock();
	return -EINVAL;
}

static int selinux_setprocattr(struct task_struct *p,
			       char *name, void *value, size_t size)
{
	struct task_security_struct *tsec;
	struct task_struct *tracer;
	struct cred *new;
	u32 sid = 0, ptsid;
	int error;
	char *str = value;

	if (current != p) {
		/* SELinux only allows a process to change its own
		   security attributes. */
		return -EACCES;
	}

	/*
	 * Basic control over ability to set these attributes at all.
	 * current == p, but we'll pass them separately in case the
	 * above restriction is ever removed.
	 */
	if (!strcmp(name, "exec"))
		error = current_has_perm(p, PROCESS__SETEXEC);
	else if (!strcmp(name, "fscreate"))
		error = current_has_perm(p, PROCESS__SETFSCREATE);
	else if (!strcmp(name, "keycreate"))
		error = current_has_perm(p, PROCESS__SETKEYCREATE);
	else if (!strcmp(name, "sockcreate"))
		error = current_has_perm(p, PROCESS__SETSOCKCREATE);
	else if (!strcmp(name, "current"))
		error = current_has_perm(p, PROCESS__SETCURRENT);
	else
		error = -EINVAL;
	if (error)
		return error;

	/* Obtain a SID for the context, if one was specified. */
	if (size && str[1] && str[1] != '\n') {
		if (str[size-1] == '\n') {
			str[size-1] = 0;
			size--;
		}
		error = security_context_to_sid(value, size, &sid);
		if (error == -EINVAL && !strcmp(name, "fscreate")) {
			if (!capable(CAP_MAC_ADMIN))
				return error;
			error = security_context_to_sid_force(value, size,
							      &sid);
		}
		if (error)
			return error;
	}

	new = prepare_creds();
	if (!new)
		return -ENOMEM;

	/* Permission checking based on the specified context is
	   performed during the actual operation (execve,
	   open/mkdir/...), when we know the full context of the
	   operation.  See selinux_bprm_set_creds for the execve
	   checks and may_create for the file creation checks. The
	   operation will then fail if the context is not permitted. */
	tsec = new->security;
	if (!strcmp(name, "exec")) {
		tsec->exec_sid = sid;
	} else if (!strcmp(name, "fscreate")) {
		tsec->create_sid = sid;
	} else if (!strcmp(name, "keycreate")) {
		error = may_create_key(sid, p);
		if (error)
			goto abort_change;
		tsec->keycreate_sid = sid;
	} else if (!strcmp(name, "sockcreate")) {
		tsec->sockcreate_sid = sid;
	} else if (!strcmp(name, "current")) {
		error = -EINVAL;
		if (sid == 0)
			goto abort_change;

		/* Only allow single threaded processes to change context */
		error = -EPERM;
		if (!current_is_single_threaded()) {
			error = security_bounded_transition(tsec->sid, sid);
			if (error)
				goto abort_change;
		}

		/* Check permissions for the transition. */
		error = avc_has_perm(tsec->sid, sid, SECCLASS_PROCESS,
				     PROCESS__DYNTRANSITION, NULL);
		if (error)
			goto abort_change;

		/* Check for ptracing, and update the task SID if ok.
		   Otherwise, leave SID unchanged and fail. */
		ptsid = 0;
		task_lock(p);
		tracer = ptrace_parent(p);
		if (tracer)
			ptsid = task_sid(tracer);
		task_unlock(p);

		if (tracer) {
			error = avc_has_perm(ptsid, sid, SECCLASS_PROCESS,
					     PROCESS__PTRACE, NULL);
			if (error)
				goto abort_change;
		}

		tsec->sid = sid;
	} else {
		error = -EINVAL;
		goto abort_change;
	}

	commit_creds(new);
	return size;

abort_change:
	abort_creds(new);
	return error;
}

static int selinux_secid_to_secctx(u32 secid, char **secdata, u32 *seclen)
{
	return security_sid_to_context(secid, secdata, seclen);
}

static int selinux_secctx_to_secid(const char *secdata, u32 seclen, u32 *secid)
{
	return security_context_to_sid(secdata, seclen, secid);
}

static void selinux_release_secctx(char *secdata, u32 seclen)
{
	kfree(secdata);
}

/*
 *	called with inode->i_mutex locked
 */
static int selinux_inode_notifysecctx(struct inode *inode, void *ctx, u32 ctxlen)
{
	return selinux_inode_setsecurity(inode, XATTR_SELINUX_SUFFIX, ctx, ctxlen, 0);
}

/*
 *	called with inode->i_mutex locked
 */
static int selinux_inode_setsecctx(struct dentry *dentry, void *ctx, u32 ctxlen)
{
	return __vfs_setxattr_noperm(dentry, XATTR_NAME_SELINUX, ctx, ctxlen, 0);
}

static int selinux_inode_getsecctx(struct inode *inode, void **ctx, u32 *ctxlen)
{
	int len = 0;
	len = selinux_inode_getsecurity(inode, XATTR_SELINUX_SUFFIX,
						ctx, true);
	if (len < 0)
		return len;
	*ctxlen = len;
	return 0;
}
#ifdef CONFIG_KEYS

static int selinux_key_alloc(struct key *k, const struct cred *cred,
			     unsigned long flags)
{
	const struct task_security_struct *tsec;
	struct key_security_struct *ksec;

	ksec = kzalloc(sizeof(struct key_security_struct), GFP_KERNEL);
	if (!ksec)
		return -ENOMEM;

	tsec = cred->security;
	if (tsec->keycreate_sid)
		ksec->sid = tsec->keycreate_sid;
	else
		ksec->sid = tsec->sid;

	k->security = ksec;
	return 0;
}

static void selinux_key_free(struct key *k)
{
	struct key_security_struct *ksec = k->security;

	k->security = NULL;
	kfree(ksec);
}

static int selinux_key_permission(key_ref_t key_ref,
				  const struct cred *cred,
				  key_perm_t perm)
{
	struct key *key;
	struct key_security_struct *ksec;
	u32 sid;

	/* if no specific permissions are requested, we skip the
	   permission check. No serious, additional covert channels
	   appear to be created. */
	if (perm == 0)
		return 0;

	sid = cred_sid(cred);

	key = key_ref_to_ptr(key_ref);
	ksec = key->security;

	return avc_has_perm(sid, ksec->sid, SECCLASS_KEY, perm, NULL);
}

static int selinux_key_getsecurity(struct key *key, char **_buffer)
{
	struct key_security_struct *ksec = key->security;
	char *context = NULL;
	unsigned len;
	int rc;

	rc = security_sid_to_context(ksec->sid, &context, &len);
	if (!rc)
		rc = len;
	*_buffer = context;
	return rc;
}

#endif

static struct security_operations selinux_ops = {
	.name =				"selinux",

	.binder_set_context_mgr =	selinux_binder_set_context_mgr,
	.binder_transaction =		selinux_binder_transaction,
	.binder_transfer_binder =	selinux_binder_transfer_binder,
	.binder_transfer_file =		selinux_binder_transfer_file,

	.ptrace_access_check =		selinux_ptrace_access_check,
	.ptrace_traceme =		selinux_ptrace_traceme,
	.capget =			selinux_capget,
	.capset =			selinux_capset,
	.capable =			selinux_capable,
	.quotactl =			selinux_quotactl,
	.quota_on =			selinux_quota_on,
	.syslog =			selinux_syslog,
	.vm_enough_memory =		selinux_vm_enough_memory,

	.netlink_send =			selinux_netlink_send,

	.bprm_set_creds =		selinux_bprm_set_creds,
	.bprm_committing_creds =	selinux_bprm_committing_creds,
	.bprm_committed_creds =		selinux_bprm_committed_creds,
	.bprm_secureexec =		selinux_bprm_secureexec,

	.sb_alloc_security =		selinux_sb_alloc_security,
	.sb_free_security =		selinux_sb_free_security,
	.sb_copy_data =			selinux_sb_copy_data,
	.sb_remount =			selinux_sb_remount,
	.sb_kern_mount =		selinux_sb_kern_mount,
	.sb_show_options =		selinux_sb_show_options,
	.sb_statfs =			selinux_sb_statfs,
	.sb_mount =			selinux_mount,
	.sb_umount =			selinux_umount,
	.sb_set_mnt_opts =		selinux_set_mnt_opts,
	.sb_clone_mnt_opts =		selinux_sb_clone_mnt_opts,
	.sb_parse_opts_str = 		selinux_parse_opts_str,


	.inode_alloc_security =		selinux_inode_alloc_security,
	.inode_free_security =		selinux_inode_free_security,
	.inode_init_security =		selinux_inode_init_security,
	.inode_create =			selinux_inode_create,
	.inode_post_create =		selinux_inode_post_create,
	.inode_link =			selinux_inode_link,
	.inode_unlink =			selinux_inode_unlink,
	.inode_symlink =		selinux_inode_symlink,
	.inode_mkdir =			selinux_inode_mkdir,
	.inode_rmdir =			selinux_inode_rmdir,
	.inode_mknod =			selinux_inode_mknod,
	.inode_rename =			selinux_inode_rename,
	.inode_readlink =		selinux_inode_readlink,
	.inode_follow_link =		selinux_inode_follow_link,
	.inode_permission =		selinux_inode_permission,
	.inode_setattr =		selinux_inode_setattr,
	.inode_getattr =		selinux_inode_getattr,
	.inode_setxattr =		selinux_inode_setxattr,
	.inode_post_setxattr =		selinux_inode_post_setxattr,
	.inode_getxattr =		selinux_inode_getxattr,
	.inode_listxattr =		selinux_inode_listxattr,
	.inode_removexattr =		selinux_inode_removexattr,
	.inode_getsecurity =		selinux_inode_getsecurity,
	.inode_setsecurity =		selinux_inode_setsecurity,
	.inode_listsecurity =		selinux_inode_listsecurity,
	.inode_getsecid =		selinux_inode_getsecid,

	.file_permission =		selinux_file_permission,
	.file_alloc_security =		selinux_file_alloc_security,
	.file_free_security =		selinux_file_free_security,
	.file_ioctl =			selinux_file_ioctl,
	.file_mmap =			selinux_file_mmap,
	.file_mprotect =		selinux_file_mprotect,
	.file_lock =			selinux_file_lock,
	.file_fcntl =			selinux_file_fcntl,
	.file_set_fowner =		selinux_file_set_fowner,
	.file_send_sigiotask =		selinux_file_send_sigiotask,
	.file_receive =			selinux_file_receive,

	.dentry_open =			selinux_dentry_open,
	.file_close =			selinux_file_close,
	.allow_merge_bio =		selinux_allow_merge_bio,

	.task_create =			selinux_task_create,
	.cred_alloc_blank =		selinux_cred_alloc_blank,
	.cred_free =			selinux_cred_free,
	.cred_prepare =			selinux_cred_prepare,
	.cred_transfer =		selinux_cred_transfer,
	.kernel_act_as =		selinux_kernel_act_as,
	.kernel_create_files_as =	selinux_kernel_create_files_as,
	.kernel_module_request =	selinux_kernel_module_request,
	.task_setpgid =			selinux_task_setpgid,
	.task_getpgid =			selinux_task_getpgid,
	.task_getsid =			selinux_task_getsid,
	.task_getsecid =		selinux_task_getsecid,
	.task_setnice =			selinux_task_setnice,
	.task_setioprio =		selinux_task_setioprio,
	.task_getioprio =		selinux_task_getioprio,
	.task_setrlimit =		selinux_task_setrlimit,
	.task_setscheduler =		selinux_task_setscheduler,
	.task_getscheduler =		selinux_task_getscheduler,
	.task_movememory =		selinux_task_movememory,
	.task_kill =			selinux_task_kill,
	.task_wait =			selinux_task_wait,
	.task_to_inode =		selinux_task_to_inode,

	.ipc_permission =		selinux_ipc_permission,
	.ipc_getsecid =			selinux_ipc_getsecid,

	.msg_msg_alloc_security =	selinux_msg_msg_alloc_security,
	.msg_msg_free_security =	selinux_msg_msg_free_security,

	.msg_queue_alloc_security =	selinux_msg_queue_alloc_security,
	.msg_queue_free_security =	selinux_msg_queue_free_security,
	.msg_queue_associate =		selinux_msg_queue_associate,
	.msg_queue_msgctl =		selinux_msg_queue_msgctl,
	.msg_queue_msgsnd =		selinux_msg_queue_msgsnd,
	.msg_queue_msgrcv =		selinux_msg_queue_msgrcv,

	.shm_alloc_security =		selinux_shm_alloc_security,
	.shm_free_security =		selinux_shm_free_security,
	.shm_associate =		selinux_shm_associate,
	.shm_shmctl =			selinux_shm_shmctl,
	.shm_shmat =			selinux_shm_shmat,

	.sem_alloc_security =		selinux_sem_alloc_security,
	.sem_free_security =		selinux_sem_free_security,
	.sem_associate =		selinux_sem_associate,
	.sem_semctl =			selinux_sem_semctl,
	.sem_semop =			selinux_sem_semop,

	.d_instantiate =		selinux_d_instantiate,

	.getprocattr =			selinux_getprocattr,
	.setprocattr =			selinux_setprocattr,

	.secid_to_secctx =		selinux_secid_to_secctx,
	.secctx_to_secid =		selinux_secctx_to_secid,
	.release_secctx =		selinux_release_secctx,
	.inode_notifysecctx =		selinux_inode_notifysecctx,
	.inode_setsecctx =		selinux_inode_setsecctx,
	.inode_getsecctx =		selinux_inode_getsecctx,

	.unix_stream_connect =		selinux_socket_unix_stream_connect,
	.unix_may_send =		selinux_socket_unix_may_send,

	.socket_create =		selinux_socket_create,
	.socket_post_create =		selinux_socket_post_create,
	.socket_bind =			selinux_socket_bind,
	.socket_connect =		selinux_socket_connect,
	.socket_listen =		selinux_socket_listen,
	.socket_accept =		selinux_socket_accept,
	.socket_sendmsg =		selinux_socket_sendmsg,
	.socket_recvmsg =		selinux_socket_recvmsg,
	.socket_getsockname =		selinux_socket_getsockname,
	.socket_getpeername =		selinux_socket_getpeername,
	.socket_getsockopt =		selinux_socket_getsockopt,
	.socket_setsockopt =		selinux_socket_setsockopt,
	.socket_shutdown =		selinux_socket_shutdown,
	.socket_sock_rcv_skb =		selinux_socket_sock_rcv_skb,
	.socket_getpeersec_stream =	selinux_socket_getpeersec_stream,
	.socket_getpeersec_dgram =	selinux_socket_getpeersec_dgram,
	.sk_alloc_security =		selinux_sk_alloc_security,
	.sk_free_security =		selinux_sk_free_security,
	.sk_clone_security =		selinux_sk_clone_security,
	.sk_getsecid =			selinux_sk_getsecid,
	.sock_graft =			selinux_sock_graft,
	.inet_conn_request =		selinux_inet_conn_request,
	.inet_csk_clone =		selinux_inet_csk_clone,
	.inet_conn_established =	selinux_inet_conn_established,
	.secmark_relabel_packet =	selinux_secmark_relabel_packet,
	.secmark_refcount_inc =		selinux_secmark_refcount_inc,
	.secmark_refcount_dec =		selinux_secmark_refcount_dec,
	.req_classify_flow =		selinux_req_classify_flow,
	.tun_dev_create =		selinux_tun_dev_create,
	.tun_dev_post_create = 		selinux_tun_dev_post_create,
	.tun_dev_attach =		selinux_tun_dev_attach,

#ifdef CONFIG_SECURITY_NETWORK_XFRM
	.xfrm_policy_alloc_security =	selinux_xfrm_policy_alloc,
	.xfrm_policy_clone_security =	selinux_xfrm_policy_clone,
	.xfrm_policy_free_security =	selinux_xfrm_policy_free,
	.xfrm_policy_delete_security =	selinux_xfrm_policy_delete,
	.xfrm_state_alloc_security =	selinux_xfrm_state_alloc,
	.xfrm_state_free_security =	selinux_xfrm_state_free,
	.xfrm_state_delete_security =	selinux_xfrm_state_delete,
	.xfrm_policy_lookup =		selinux_xfrm_policy_lookup,
	.xfrm_state_pol_flow_match =	selinux_xfrm_state_pol_flow_match,
	.xfrm_decode_session =		selinux_xfrm_decode_session,
#endif

#ifdef CONFIG_KEYS
	.key_alloc =			selinux_key_alloc,
	.key_free =			selinux_key_free,
	.key_permission =		selinux_key_permission,
	.key_getsecurity =		selinux_key_getsecurity,
#endif

#ifdef CONFIG_AUDIT
	.audit_rule_init =		selinux_audit_rule_init,
	.audit_rule_known =		selinux_audit_rule_known,
	.audit_rule_match =		selinux_audit_rule_match,
	.audit_rule_free =		selinux_audit_rule_free,
#endif
};

static __init int selinux_init(void)
{
	if (!security_module_enable(&selinux_ops)) {
		selinux_enabled = 0;
		return 0;
	}

	if (!selinux_enabled) {
		printk(KERN_INFO "SELinux:  Disabled at boot.\n");
		return 0;
	}

	printk(KERN_INFO "SELinux:  Initializing.\n");

	/* Set the security state for the initial task. */
	cred_init_security();

	default_noexec = !(VM_DATA_DEFAULT_FLAGS & VM_EXEC);

	sel_inode_cache = kmem_cache_create("selinux_inode_security",
					    sizeof(struct inode_security_struct),
					    0, SLAB_PANIC, NULL);
	avc_init();

	if (register_security(&selinux_ops))
		panic("SELinux: Unable to register with kernel.\n");

	if (selinux_enforcing)
		printk(KERN_DEBUG "SELinux:  Starting in enforcing mode\n");
	else
		printk(KERN_DEBUG "SELinux:  Starting in permissive mode\n");

	return 0;
}

static void delayed_superblock_init(struct super_block *sb, void *unused)
{
	superblock_doinit(sb, NULL);
}

void selinux_complete_init(void)
{
	printk(KERN_DEBUG "SELinux:  Completing initialization.\n");

	/* Set up any superblocks initialized prior to the policy load. */
	printk(KERN_DEBUG "SELinux:  Setting up existing superblocks.\n");
	iterate_supers(delayed_superblock_init, NULL);
}

/* SELinux requires early initialization in order to label
   all processes and objects when they are created. */
security_initcall(selinux_init);

#if defined(CONFIG_NETFILTER)

static struct nf_hook_ops selinux_ipv4_ops[] = {
	{
		.hook =		selinux_ipv4_postroute,
		.owner =	THIS_MODULE,
		.pf =		PF_INET,
		.hooknum =	NF_INET_POST_ROUTING,
		.priority =	NF_IP_PRI_SELINUX_LAST,
	},
	{
		.hook =		selinux_ipv4_forward,
		.owner =	THIS_MODULE,
		.pf =		PF_INET,
		.hooknum =	NF_INET_FORWARD,
		.priority =	NF_IP_PRI_SELINUX_FIRST,
	},
	{
		.hook =		selinux_ipv4_output,
		.owner =	THIS_MODULE,
		.pf =		PF_INET,
		.hooknum =	NF_INET_LOCAL_OUT,
		.priority =	NF_IP_PRI_SELINUX_FIRST,
	}
};

#if defined(CONFIG_IPV6) || defined(CONFIG_IPV6_MODULE)

static struct nf_hook_ops selinux_ipv6_ops[] = {
	{
		.hook =		selinux_ipv6_postroute,
		.owner =	THIS_MODULE,
		.pf =		PF_INET6,
		.hooknum =	NF_INET_POST_ROUTING,
		.priority =	NF_IP6_PRI_SELINUX_LAST,
	},
	{
		.hook =		selinux_ipv6_forward,
		.owner =	THIS_MODULE,
		.pf =		PF_INET6,
		.hooknum =	NF_INET_FORWARD,
		.priority =	NF_IP6_PRI_SELINUX_FIRST,
	}
};

#endif	/* IPV6 */

static int __init selinux_nf_ip_init(void)
{
	int err = 0;

	if (!selinux_enabled)
		goto out;

	printk(KERN_DEBUG "SELinux:  Registering netfilter hooks\n");

	err = nf_register_hooks(selinux_ipv4_ops, ARRAY_SIZE(selinux_ipv4_ops));
	if (err)
		panic("SELinux: nf_register_hooks for IPv4: error %d\n", err);

#if defined(CONFIG_IPV6) || defined(CONFIG_IPV6_MODULE)
	err = nf_register_hooks(selinux_ipv6_ops, ARRAY_SIZE(selinux_ipv6_ops));
	if (err)
		panic("SELinux: nf_register_hooks for IPv6: error %d\n", err);
#endif	/* IPV6 */

out:
	return err;
}

__initcall(selinux_nf_ip_init);

#ifdef CONFIG_SECURITY_SELINUX_DISABLE
static void selinux_nf_ip_exit(void)
{
	printk(KERN_DEBUG "SELinux:  Unregistering netfilter hooks\n");

	nf_unregister_hooks(selinux_ipv4_ops, ARRAY_SIZE(selinux_ipv4_ops));
#if defined(CONFIG_IPV6) || defined(CONFIG_IPV6_MODULE)
	nf_unregister_hooks(selinux_ipv6_ops, ARRAY_SIZE(selinux_ipv6_ops));
#endif	/* IPV6 */
}
#endif

#else /* CONFIG_NETFILTER */

#ifdef CONFIG_SECURITY_SELINUX_DISABLE
#define selinux_nf_ip_exit()
#endif

#endif /* CONFIG_NETFILTER */

#ifdef CONFIG_SECURITY_SELINUX_DISABLE
static int selinux_disabled;

int selinux_disable(void)
{
	if (ss_initialized) {
		/* Not permitted after initial policy load. */
		return -EINVAL;
	}

	if (selinux_disabled) {
		/* Only do this once. */
		return -EINVAL;
	}

	printk(KERN_INFO "SELinux:  Disabled at runtime.\n");

	selinux_disabled = 1;
	selinux_enabled = 0;

	reset_security_ops();

	/* Try to destroy the avc node cache */
	avc_disable();

	/* Unregister netfilter hooks. */
	selinux_nf_ip_exit();

	/* Unregister selinuxfs. */
	exit_sel_fs();

	return 0;
}
#endif<|MERGE_RESOLUTION|>--- conflicted
+++ resolved
@@ -3151,22 +3151,14 @@
 	u32 ssid = cred_sid(cred);
 	struct selinux_audit_data sad = {0,};
 	int rc;
-<<<<<<< HEAD
-=======
 	u8 driver = cmd >> 8;
 	u8 xperm = cmd & 0xff;
->>>>>>> 10a793e6
 
 	COMMON_AUDIT_DATA_INIT(&ad, IOCTL_OP);
 	ad.u.op = &ioctl;
 	ad.u.op->cmd = cmd;
-<<<<<<< HEAD
-	ad.u.op->path = file->f_path;
-	ad.selinux_audit_data = &sad;
-=======
 	ad.selinux_audit_data = &sad;
 	ad.u.op->path = file->f_path;
->>>>>>> 10a793e6
 
 	if (ssid != fsec->sid) {
 		rc = avc_has_perm(ssid, fsec->sid,
@@ -3180,13 +3172,8 @@
 	if (unlikely(IS_PRIVATE(inode)))
 		return 0;
 
-<<<<<<< HEAD
-	rc = avc_has_operation(ssid, isec->sid, isec->sclass,
-			requested, cmd, &ad);
-=======
 	rc = avc_has_extended_perms(ssid, isec->sid, isec->sclass,
 			requested, driver, xperm, &ad);
->>>>>>> 10a793e6
 out:
 	return rc;
 }
