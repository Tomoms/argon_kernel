/*
 * Access vector cache interface for object managers.
 *
 * Author : Stephen Smalley, <sds@epoch.ncsc.mil>
 */
#ifndef _SELINUX_AVC_H_
#define _SELINUX_AVC_H_

#include <linux/stddef.h>
#include <linux/errno.h>
#include <linux/kernel.h>
#include <linux/kdev_t.h>
#include <linux/spinlock.h>
#include <linux/init.h>
#include <linux/audit.h>
#include <linux/lsm_audit.h>
#include <linux/in6.h>
#include "flask.h"
#include "av_permissions.h"
#include "security.h"

#ifdef CONFIG_SECURITY_SELINUX_DEVELOP
extern int selinux_enforcing;
#else
#define selinux_enforcing 1
#endif

/*
 * An entry in the AVC.
 */
struct avc_entry;

struct task_struct;
struct inode;
struct sock;
struct sk_buff;

/*
 * AVC statistics
 */
struct avc_cache_stats {
	unsigned int lookups;
	unsigned int misses;
	unsigned int allocations;
	unsigned int reclaims;
	unsigned int frees;
};

/*
 * We only need this data after we have decided to send an audit message.
 */
struct selinux_late_audit_data {
	u32 ssid;
	u32 tsid;
	u16 tclass;
	u32 requested;
	u32 audited;
	u32 denied;
	int result;
};

/*
 * We collect this at the beginning or during an selinux security operation
 */
struct selinux_audit_data {
	/*
	 * auditdeny is a bit tricky and unintuitive.  See the
	 * comments in avc.c for it's meaning and usage.
	 */
	u32 auditdeny;
	struct selinux_late_audit_data *slad;
};

/*
 * AVC operations
 */

void __init avc_init(void);

int avc_audit(u32 ssid, u32 tsid,
	       u16 tclass, u32 requested,
	       struct av_decision *avd,
	       int result,
	      struct common_audit_data *a, unsigned flags);

#define AVC_STRICT 1 /* Ignore permissive mode. */
<<<<<<< HEAD
#define AVC_OPERATION_CMD 2	/* ignore command when updating operations */
=======
#define AVC_EXTENDED_PERMS 2	/* update extended permissions */
>>>>>>> 10a793e6
int avc_has_perm_noaudit(u32 ssid, u32 tsid,
			 u16 tclass, u32 requested,
			 unsigned flags,
			 struct av_decision *avd);

int avc_has_operation(u32 ssid, u32 tsid, u16 tclass, u32 requested,
		u16 cmd, struct common_audit_data *ad);

int avc_has_perm_flags(u32 ssid, u32 tsid,
		       u16 tclass, u32 requested,
		       struct common_audit_data *auditdata,
		       unsigned);

static inline int avc_has_perm(u32 ssid, u32 tsid,
			       u16 tclass, u32 requested,
			       struct common_audit_data *auditdata)
{
	return avc_has_perm_flags(ssid, tsid, tclass, requested, auditdata, 0);
}

int avc_has_extended_perms(u32 ssid, u32 tsid, u16 tclass, u32 requested,
		u8 driver, u8 perm, struct common_audit_data *ad);

u32 avc_policy_seqno(void);

#define AVC_CALLBACK_GRANT		1
#define AVC_CALLBACK_TRY_REVOKE		2
#define AVC_CALLBACK_REVOKE		4
#define AVC_CALLBACK_RESET		8
#define AVC_CALLBACK_AUDITALLOW_ENABLE	16
#define AVC_CALLBACK_AUDITALLOW_DISABLE	32
#define AVC_CALLBACK_AUDITDENY_ENABLE	64
#define AVC_CALLBACK_AUDITDENY_DISABLE	128
<<<<<<< HEAD
#define AVC_CALLBACK_ADD_OPERATION	256
=======
#define AVC_CALLBACK_ADD_XPERMS		256
>>>>>>> 10a793e6

int avc_add_callback(int (*callback)(u32 event, u32 ssid, u32 tsid,
				     u16 tclass, u32 perms,
				     u32 *out_retained),
		     u32 events, u32 ssid, u32 tsid,
		     u16 tclass, u32 perms);

/* Exported to selinuxfs */
int avc_get_hash_stats(char *page);
extern unsigned int avc_cache_threshold;

/* Attempt to free avc node cache */
void avc_disable(void);

#ifdef CONFIG_SECURITY_SELINUX_AVC_STATS
DECLARE_PER_CPU(struct avc_cache_stats, avc_cache_stats);
#endif

#endif /* _SELINUX_AVC_H_ */
<|MERGE_RESOLUTION|>--- conflicted
+++ resolved
@@ -84,18 +84,11 @@
 	      struct common_audit_data *a, unsigned flags);
 
 #define AVC_STRICT 1 /* Ignore permissive mode. */
-<<<<<<< HEAD
-#define AVC_OPERATION_CMD 2	/* ignore command when updating operations */
-=======
 #define AVC_EXTENDED_PERMS 2	/* update extended permissions */
->>>>>>> 10a793e6
 int avc_has_perm_noaudit(u32 ssid, u32 tsid,
 			 u16 tclass, u32 requested,
 			 unsigned flags,
 			 struct av_decision *avd);
-
-int avc_has_operation(u32 ssid, u32 tsid, u16 tclass, u32 requested,
-		u16 cmd, struct common_audit_data *ad);
 
 int avc_has_perm_flags(u32 ssid, u32 tsid,
 		       u16 tclass, u32 requested,
@@ -122,11 +115,7 @@
 #define AVC_CALLBACK_AUDITALLOW_DISABLE	32
 #define AVC_CALLBACK_AUDITDENY_ENABLE	64
 #define AVC_CALLBACK_AUDITDENY_DISABLE	128
-<<<<<<< HEAD
-#define AVC_CALLBACK_ADD_OPERATION	256
-=======
 #define AVC_CALLBACK_ADD_XPERMS		256
->>>>>>> 10a793e6
 
 int avc_add_callback(int (*callback)(u32 event, u32 ssid, u32 tsid,
 				     u16 tclass, u32 perms,
