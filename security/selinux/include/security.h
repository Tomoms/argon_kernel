/*
 * Security server interface.
 *
 * Author : Stephen Smalley, <sds@epoch.ncsc.mil>
 *
 */

#ifndef _SELINUX_SECURITY_H_
#define _SELINUX_SECURITY_H_

#include <linux/dcache.h>
#include <linux/magic.h>
#include <linux/types.h>
#include "flask.h"

#define SECSID_NULL			0x00000000 /* unspecified SID */
#define SECSID_WILD			0xffffffff /* wildcard SID */
#define SECCLASS_NULL			0x0000 /* no class */

/* Identify specific policy version changes */
#define POLICYDB_VERSION_BASE		15
#define POLICYDB_VERSION_BOOL		16
#define POLICYDB_VERSION_IPV6		17
#define POLICYDB_VERSION_NLCLASS	18
#define POLICYDB_VERSION_VALIDATETRANS	19
#define POLICYDB_VERSION_MLS		19
#define POLICYDB_VERSION_AVTAB		20
#define POLICYDB_VERSION_RANGETRANS	21
#define POLICYDB_VERSION_POLCAP		22
#define POLICYDB_VERSION_PERMISSIVE	23
#define POLICYDB_VERSION_BOUNDARY	24
#define POLICYDB_VERSION_FILENAME_TRANS	25
#define POLICYDB_VERSION_ROLETRANS	26
#define POLICYDB_VERSION_NEW_OBJECT_DEFAULTS	27
#define POLICYDB_VERSION_DEFAULT_TYPE	28
#define POLICYDB_VERSION_CONSTRAINT_NAMES	29
<<<<<<< HEAD
#define POLICYDB_VERSION_IOCTL_OPERATIONS	30
=======
#define POLICYDB_VERSION_XPERMS_IOCTL	30
>>>>>>> 10a793e6

/* Range of policy versions we understand*/
#define POLICYDB_VERSION_MIN   POLICYDB_VERSION_BASE
#ifdef CONFIG_SECURITY_SELINUX_POLICYDB_VERSION_MAX
#define POLICYDB_VERSION_MAX	CONFIG_SECURITY_SELINUX_POLICYDB_VERSION_MAX_VALUE
#else
<<<<<<< HEAD
#define POLICYDB_VERSION_MAX	POLICYDB_VERSION_IOCTL_OPERATIONS
=======
#define POLICYDB_VERSION_MAX	POLICYDB_VERSION_XPERMS_IOCTL
>>>>>>> 10a793e6
#endif

/* Mask for just the mount related flags */
#define SE_MNTMASK	0x0f
/* Super block security struct flags for mount options */
#define CONTEXT_MNT	0x01
#define FSCONTEXT_MNT	0x02
#define ROOTCONTEXT_MNT	0x04
#define DEFCONTEXT_MNT	0x08
/* Non-mount related flags */
#define SE_SBINITIALIZED	0x10
#define SE_SBPROC		0x20
#define SE_SBLABELSUPP	0x40
#define SE_SBGENFS	0x80

#define CONTEXT_STR	"context="
#define FSCONTEXT_STR	"fscontext="
#define ROOTCONTEXT_STR	"rootcontext="
#define DEFCONTEXT_STR	"defcontext="
#define LABELSUPP_STR "seclabel"

struct netlbl_lsm_secattr;

extern int selinux_enabled;

/* Policy capabilities */
enum {
	POLICYDB_CAPABILITY_NETPEER,
	POLICYDB_CAPABILITY_OPENPERM,
	__POLICYDB_CAPABILITY_MAX
};
#define POLICYDB_CAPABILITY_MAX (__POLICYDB_CAPABILITY_MAX - 1)

extern int selinux_policycap_netpeer;
extern int selinux_policycap_openperm;

/*
 * type_datum properties
 * available at the kernel policy version >= POLICYDB_VERSION_BOUNDARY
 */
#define TYPEDATUM_PROPERTY_PRIMARY	0x0001
#define TYPEDATUM_PROPERTY_ATTRIBUTE	0x0002

/* limitation of boundary depth  */
#define POLICYDB_BOUNDS_MAXDEPTH	4

int security_mls_enabled(void);

int security_load_policy(void *data, size_t len);
int security_read_policy(void **data, size_t *len);
size_t security_policydb_len(void);

int security_policycap_supported(unsigned int req_cap);

#define SEL_VEC_MAX 32
struct av_decision {
	u32 allowed;
	u32 auditallow;
	u32 auditdeny;
	u32 seqno;
	u32 flags;
};

<<<<<<< HEAD
#define security_operation_set(perms, x) (perms[x >> 5] |= 1 << (x & 0x1f))
#define security_operation_test(perms, x) (1 & (perms[x >> 5] >> (x & 0x1f)))

struct operation_perm {
	u32 perms[8];
};

struct operation_decision {
	u8 type;
	u8 specified;
	struct operation_perm *allowed;
	struct operation_perm *auditallow;
	struct operation_perm *dontaudit;
};

#define OPERATION_ALLOWED 1
#define OPERATION_AUDITALLOW 2
#define OPERATION_DONTAUDIT 4
#define OPERATION_ALL (OPERATION_ALLOWED | OPERATION_AUDITALLOW |\
			OPERATION_DONTAUDIT)
struct operation {
	u16 len;	/* length of operation decision chain */
	u32 type[8];	/* 256 types */
=======
#define XPERMS_ALLOWED 1
#define XPERMS_AUDITALLOW 2
#define XPERMS_DONTAUDIT 4

#define security_xperm_set(perms, x) (perms[x >> 5] |= 1 << (x & 0x1f))
#define security_xperm_test(perms, x) (1 & (perms[x >> 5] >> (x & 0x1f)))
struct extended_perms_data {
	u32 p[8];
};

struct extended_perms_decision {
	u8 used;
	u8 driver;
	struct extended_perms_data *allowed;
	struct extended_perms_data *auditallow;
	struct extended_perms_data *dontaudit;
};

struct extended_perms {
	u16 len;	/* length associated decision chain */
	struct extended_perms_data drivers; /* flag drivers that are used */
>>>>>>> 10a793e6
};

/* definitions of av_decision.flags */
#define AVD_FLAGS_PERMISSIVE	0x0001

void security_compute_av(u32 ssid, u32 tsid,
			 u16 tclass, struct av_decision *avd,
<<<<<<< HEAD
			 struct operation *ops);

void security_compute_operation(u32 ssid, u32 tsid, u16 tclass,
			 u8 type, struct operation_decision *od);
=======
			 struct extended_perms *xperms);

void security_compute_xperms_decision(u32 ssid, u32 tsid, u16 tclass,
			 u8 driver, struct extended_perms_decision *xpermd);
>>>>>>> 10a793e6

void security_compute_av_user(u32 ssid, u32 tsid,
			     u16 tclass, struct av_decision *avd);

int security_transition_sid(u32 ssid, u32 tsid, u16 tclass,
			    const struct qstr *qstr, u32 *out_sid);

int security_transition_sid_user(u32 ssid, u32 tsid, u16 tclass,
				 const char *objname, u32 *out_sid);

int security_member_sid(u32 ssid, u32 tsid,
	u16 tclass, u32 *out_sid);

int security_change_sid(u32 ssid, u32 tsid,
	u16 tclass, u32 *out_sid);

int security_sid_to_context(u32 sid, char **scontext,
	u32 *scontext_len);

int security_sid_to_context_force(u32 sid, char **scontext, u32 *scontext_len);

int security_context_to_sid(const char *scontext, u32 scontext_len,
	u32 *out_sid);

int security_context_to_sid_default(const char *scontext, u32 scontext_len,
				    u32 *out_sid, u32 def_sid, gfp_t gfp_flags);

int security_context_to_sid_force(const char *scontext, u32 scontext_len,
				  u32 *sid);

int security_get_user_sids(u32 callsid, char *username,
			   u32 **sids, u32 *nel);

int security_port_sid(u8 protocol, u16 port, u32 *out_sid);

int security_netif_sid(char *name, u32 *if_sid);

int security_node_sid(u16 domain, void *addr, u32 addrlen,
	u32 *out_sid);

int security_validate_transition(u32 oldsid, u32 newsid, u32 tasksid,
				 u16 tclass);

int security_bounded_transition(u32 oldsid, u32 newsid);

int security_sid_mls_copy(u32 sid, u32 mls_sid, u32 *new_sid);

int security_net_peersid_resolve(u32 nlbl_sid, u32 nlbl_type,
				 u32 xfrm_sid,
				 u32 *peer_sid);

int security_get_classes(char ***classes, int *nclasses);
int security_get_permissions(char *class, char ***perms, int *nperms);
int security_get_reject_unknown(void);
int security_get_allow_unknown(void);

#define SECURITY_FS_USE_XATTR		1 /* use xattr */
#define SECURITY_FS_USE_TRANS		2 /* use transition SIDs, e.g. devpts/tmpfs */
#define SECURITY_FS_USE_TASK		3 /* use task SIDs, e.g. pipefs/sockfs */
#define SECURITY_FS_USE_GENFS		4 /* use the genfs support */
#define SECURITY_FS_USE_NONE		5 /* no labeling support */
#define SECURITY_FS_USE_MNTPOINT	6 /* use mountpoint labeling */

int security_fs_use(const char *fstype, unsigned int *behavior,
	u32 *sid);

int security_genfs_sid(const char *fstype, char *name, u16 sclass,
	u32 *sid);

#ifdef CONFIG_NETLABEL
int security_netlbl_secattr_to_sid(struct netlbl_lsm_secattr *secattr,
				   u32 *sid);

int security_netlbl_sid_to_secattr(u32 sid,
				   struct netlbl_lsm_secattr *secattr);
#else
static inline int security_netlbl_secattr_to_sid(
					    struct netlbl_lsm_secattr *secattr,
					    u32 *sid)
{
	return -EIDRM;
}

static inline int security_netlbl_sid_to_secattr(u32 sid,
					   struct netlbl_lsm_secattr *secattr)
{
	return -ENOENT;
}
#endif /* CONFIG_NETLABEL */

const char *security_get_initial_sid_context(u32 sid);

/*
 * status notifier using mmap interface
 */
extern struct page *selinux_kernel_status_page(void);

#define SELINUX_KERNEL_STATUS_VERSION	1
struct selinux_kernel_status {
	u32	version;	/* version number of thie structure */
	u32	sequence;	/* sequence number of seqlock logic */
	u32	enforcing;	/* current setting of enforcing mode */
	u32	policyload;	/* times of policy reloaded */
	u32	deny_unknown;	/* current setting of deny_unknown */
	/*
	 * The version > 0 supports above members.
	 */
} __attribute__((packed));

extern void selinux_status_update_setenforce(int enforcing);
extern void selinux_status_update_policyload(int seqno);
extern void selinux_complete_init(void);
extern int selinux_disable(void);
extern void exit_sel_fs(void);
extern struct dentry *selinux_null;
extern struct vfsmount *selinuxfs_mount;
extern void selnl_notify_setenforce(int val);
extern void selnl_notify_policyload(u32 seqno);
extern int selinux_nlmsg_lookup(u16 sclass, u16 nlmsg_type, u32 *perm);

#endif /* _SELINUX_SECURITY_H_ */
<|MERGE_RESOLUTION|>--- conflicted
+++ resolved
@@ -34,22 +34,14 @@
 #define POLICYDB_VERSION_NEW_OBJECT_DEFAULTS	27
 #define POLICYDB_VERSION_DEFAULT_TYPE	28
 #define POLICYDB_VERSION_CONSTRAINT_NAMES	29
-<<<<<<< HEAD
-#define POLICYDB_VERSION_IOCTL_OPERATIONS	30
-=======
 #define POLICYDB_VERSION_XPERMS_IOCTL	30
->>>>>>> 10a793e6
 
 /* Range of policy versions we understand*/
 #define POLICYDB_VERSION_MIN   POLICYDB_VERSION_BASE
 #ifdef CONFIG_SECURITY_SELINUX_POLICYDB_VERSION_MAX
 #define POLICYDB_VERSION_MAX	CONFIG_SECURITY_SELINUX_POLICYDB_VERSION_MAX_VALUE
 #else
-<<<<<<< HEAD
-#define POLICYDB_VERSION_MAX	POLICYDB_VERSION_IOCTL_OPERATIONS
-=======
 #define POLICYDB_VERSION_MAX	POLICYDB_VERSION_XPERMS_IOCTL
->>>>>>> 10a793e6
 #endif
 
 /* Mask for just the mount related flags */
@@ -113,31 +105,6 @@
 	u32 flags;
 };
 
-<<<<<<< HEAD
-#define security_operation_set(perms, x) (perms[x >> 5] |= 1 << (x & 0x1f))
-#define security_operation_test(perms, x) (1 & (perms[x >> 5] >> (x & 0x1f)))
-
-struct operation_perm {
-	u32 perms[8];
-};
-
-struct operation_decision {
-	u8 type;
-	u8 specified;
-	struct operation_perm *allowed;
-	struct operation_perm *auditallow;
-	struct operation_perm *dontaudit;
-};
-
-#define OPERATION_ALLOWED 1
-#define OPERATION_AUDITALLOW 2
-#define OPERATION_DONTAUDIT 4
-#define OPERATION_ALL (OPERATION_ALLOWED | OPERATION_AUDITALLOW |\
-			OPERATION_DONTAUDIT)
-struct operation {
-	u16 len;	/* length of operation decision chain */
-	u32 type[8];	/* 256 types */
-=======
 #define XPERMS_ALLOWED 1
 #define XPERMS_AUDITALLOW 2
 #define XPERMS_DONTAUDIT 4
@@ -159,7 +126,6 @@
 struct extended_perms {
 	u16 len;	/* length associated decision chain */
 	struct extended_perms_data drivers; /* flag drivers that are used */
->>>>>>> 10a793e6
 };
 
 /* definitions of av_decision.flags */
@@ -167,17 +133,10 @@
 
 void security_compute_av(u32 ssid, u32 tsid,
 			 u16 tclass, struct av_decision *avd,
-<<<<<<< HEAD
-			 struct operation *ops);
-
-void security_compute_operation(u32 ssid, u32 tsid, u16 tclass,
-			 u8 type, struct operation_decision *od);
-=======
 			 struct extended_perms *xperms);
 
 void security_compute_xperms_decision(u32 ssid, u32 tsid, u16 tclass,
 			 u8 driver, struct extended_perms_decision *xpermd);
->>>>>>> 10a793e6
 
 void security_compute_av_user(u32 ssid, u32 tsid,
 			     u16 tclass, struct av_decision *avd);
